// Copyright 2024 Matrix Origin
//
// Licensed under the Apache License, Version 2.0 (the "License");
// you may not use this file except in compliance with the License.
// You may obtain a copy of the License at
//
//      http://www.apache.org/licenses/LICENSE-2.0
//
// Unless required by applicable law or agreed to in writing, software
// distributed under the License is distributed on an "AS IS" BASIS,
// WITHOUT WARRANTIES OR CONDITIONS OF ANY KIND, either express or implied.
// See the License for the specific language governing permissions and
// limitations under the License.

package plan

import (
	"bytes"
	"encoding/json"
	"fmt"
	"strings"

	"github.com/matrixorigin/matrixone/pkg/catalog"
	"github.com/matrixorigin/matrixone/pkg/common/moerr"
	"github.com/matrixorigin/matrixone/pkg/container/types"
	"github.com/matrixorigin/matrixone/pkg/pb/partition"
	"github.com/matrixorigin/matrixone/pkg/pb/plan"
	"github.com/matrixorigin/matrixone/pkg/sql/parsers/tree"
	"github.com/matrixorigin/matrixone/pkg/sql/util"
)

// ConstructCreateTableSQL used to build CREATE Table statement
func ConstructCreateTableSQL(
	ctx CompilerContext,
	tableDef *plan.TableDef,
	snapshot *Snapshot,
	useDbName bool,
	cloneStmt *tree.CloneTable,
) (string, tree.Statement, error) {

	var err error
	var createStr string

	tblName := tableDef.Name
	schemaName := tableDef.DbName
	dbTblName := fmt.Sprintf("`%s`", formatStr(tblName))
	if useDbName {
		dbTblName = fmt.Sprintf("`%s`.`%s`", formatStr(schemaName), formatStr(tblName))
	}

	if tableDef.TableType == catalog.SystemOrdinaryRel {
		createStr = fmt.Sprintf("CREATE TABLE %s (", dbTblName)
	} else if tableDef.TableType == catalog.SystemExternalRel {
		createStr = fmt.Sprintf("CREATE EXTERNAL TABLE %s (", dbTblName)
	} else if tableDef.TableType == catalog.SystemClusterRel {
		createStr = fmt.Sprintf("CREATE CLUSTER TABLE %s (", dbTblName)
	} else if tblName == catalog.MO_DATABASE || tblName == catalog.MO_TABLES || tblName == catalog.MO_COLUMNS {
		createStr = fmt.Sprintf("CREATE TABLE %s (", dbTblName)
	}

	rowCount := 0
	var pkDefs []string
	isClusterTable := util.TableIsClusterTable(tableDef.TableType)

	// col.Name -> col.OriginName
	colNameToOriginName := make(map[string]string)
	colIdToOriginName := make(map[uint64]string)
	for _, col := range tableDef.Cols {
		if col.Hidden {
			continue
		}
		colNameOrigin := col.GetOriginCaseName()
		colNameToOriginName[col.Name] = colNameOrigin
		colIdToOriginName[col.ColId] = colNameOrigin
		if colNameOrigin == catalog.Row_ID {
			continue
		}
		//the non-sys account skips the column account_id of the cluster table
		accountId, err := ctx.GetAccountId()
		if err != nil {
			return "", nil, err
		}

		if util.IsClusterTableAttribute(colNameOrigin) && isClusterTable &&
			(accountId != catalog.System_Account || IsSnapshotValid(snapshot) || useDbName) {
			// useDbName reuse in build alter table sql
			// if use in other place, need to check or add a new parameter
			continue
		}

		//-------------------------------------------------------------------------------------------------------------
		buf := bytes.NewBuffer(make([]byte, 0, 64))

		if rowCount == 0 {
			buf.WriteString("\n")
		} else {
			buf.WriteString(",\n")
		}

		typeStr := FormatColType(col.Typ)
		if strings.HasPrefix(typeStr, "ENUM") {
			typeStr = strings.ToLower(typeStr[:4]) + typeStr[4:]
		} else {
			typeStr = strings.ToLower(typeStr)
		}
		fmt.Fprintf(buf, "  `%s` %s", formatStr(colNameOrigin), typeStr)

		//-------------------------------------------------------------------------------------------------------------
		if col.Typ.AutoIncr {
			buf.WriteString(" NOT NULL AUTO_INCREMENT")
		} else {
			if !col.Default.NullAbility {
				buf.WriteString(" NOT NULL")
			}

			if strings.EqualFold(col.Default.OriginString, "null") ||
				len(col.Default.OriginString) == 0 {
				if col.Default.NullAbility {
					if col.Typ.Id == int32(types.T_timestamp) {
						buf.WriteString(" NULL")
					}
					buf.WriteString(" DEFAULT NULL")
				}
			} else if len(col.Default.OriginString) > 0 {
				buf.WriteString(" DEFAULT " + formatStr(col.Default.OriginString))
			}

			if col.OnUpdate != nil && col.OnUpdate.Expr != nil {
				buf.WriteString(" ON UPDATE " + col.OnUpdate.OriginString)
			}
		}

		if col.Comment != "" {
			buf.WriteString(" COMMENT '" + col.Comment + "'")
		}

		createStr += buf.String()
		rowCount++
		if col.Primary {
			pkDefs = append(pkDefs, col.Name)
		}
	}

	// If it is a composite primary key, get the component columns of the composite primary key
	if tableDef.Pkey != nil && len(tableDef.Pkey.Names) > 1 {
		pkDefs = append(pkDefs, tableDef.Pkey.Names...)
	}

	if len(pkDefs) != 0 {
		pkStr := "  PRIMARY KEY ("
		for i, def := range pkDefs {
			def = colNameToOriginName[def]
			if i == len(pkDefs)-1 {
				pkStr += fmt.Sprintf("`%s`)", formatStr(def))
			} else {
				pkStr += fmt.Sprintf("`%s`,", formatStr(def))
			}
		}
		if rowCount != 0 {
			createStr += ",\n"
		}
		createStr += pkStr
	}

	if tableDef.Indexes != nil {
		// We only print distinct index names. This is used to avoid printing the same index multiple times for IVFFLAT or
		// other multi-table indexes.
		indexNames := make(map[string]bool)

		for _, indexdef := range tableDef.Indexes {
			// Index Name can be empty string when CREATE TABLE with index
			// avoid duplicate only work when index name is not empty
			if len(indexdef.IndexName) > 0 {
				if _, ok := indexNames[indexdef.IndexName]; ok {
					continue
				} else {
					indexNames[indexdef.IndexName] = true
				}
			}

			var indexStr string
			if !indexdef.Unique && catalog.IsFullTextIndexAlgo(indexdef.IndexAlgo) {
				indexStr += " FULLTEXT "

				if len(indexdef.IndexName) > 0 {
					indexStr += fmt.Sprintf("`%s`", formatStr(indexdef.IndexName))
				}
				indexStr += "("
				i := 0
				for _, part := range indexdef.Parts {
					if catalog.IsAlias(part) {
						continue
					}
					if i > 0 {
						indexStr += ","
					}

					part = colNameToOriginName[part]
					indexStr += fmt.Sprintf("`%s`", formatStr(part))
					i++
				}

				indexStr += ")"

				if indexdef.IndexAlgoParams != "" {
					paramMap, err := catalog.IndexParamsStringToMap(indexdef.IndexAlgoParams)
					if err != nil {
						return "", nil, err
					}
					parser, ok := paramMap["parser"]
					if ok {
						indexStr += " WITH PARSER " + parser
					}
				}

			} else {
				if indexdef.Unique {
					indexStr = "  UNIQUE KEY "
				} else {
					indexStr = "  KEY "
				}
				indexStr += fmt.Sprintf("`%s` ", formatStr(indexdef.IndexName))
				if !catalog.IsNullIndexAlgo(indexdef.IndexAlgo) {
					indexStr += fmt.Sprintf("USING %s ", indexdef.IndexAlgo)
				}
				indexStr += "("
				i := 0
				for _, part := range indexdef.Parts {
					if catalog.IsAlias(part) {
						continue
					}
					if i > 0 {
						indexStr += ","
					}

					part = colNameToOriginName[part]
					indexStr += fmt.Sprintf("`%s`", formatStr(part))
					i++
				}

				indexStr += ")"
				if indexdef.IndexAlgoParams != "" {
					var paramList string
					paramList, err = catalog.IndexParamsToStringList(indexdef.IndexAlgoParams)
					if err != nil {
						return "", nil, err
					}
					indexStr += paramList
				}
			}
			if indexdef.Comment != "" {
				indexdef.Comment = strings.Replace(indexdef.Comment, "'", "\\'", -1)
				indexStr += fmt.Sprintf(" COMMENT '%s'", formatStr(indexdef.Comment))
			}
			if rowCount != 0 {
				createStr += ",\n"
			}
			createStr += indexStr
		}
	}

	updateFKTableDef := func(fkDef *TableDef) (*TableDef, error) {
		if cloneStmt == nil || cloneStmt.StmtType == tree.NoClone {
			return fkDef, nil
		}

		if fkDef == nil || tableDef == fkDef {
			// self refer
			return fkDef, nil
		}

		var (
			referType    int
			tempTableDef *TableDef
		)

		update := func(snap *Snapshot) error {
			if _, tempTableDef, err = ctx.Resolve(schemaName, fkDef.Name, snap); err != nil {
				return err
			}

			fkDef = tempTableDef
			return err
		}

		if cloneStmt.SrcTable.SchemaName.String() == fkDef.DbName {
			// within db refer
			referType = 1
		} else {
			// between db refer
			referType = 2
		}

		switch cloneStmt.StmtType {
		case tree.CloneCluster, tree.CloneAccount, tree.WithinDBCloneTable, tree.WithinAccBetweenDBCloneTable:
			return fkDef, nil
		case tree.WithinAccCloneDB:
			if referType == 1 {
				err = update(nil)
			}
			return fkDef, err
		case tree.BetweenAccCloneDB:
			if referType == 1 {
				err = update(nil)
			} else {
				err = moerr.NewInternalErrorNoCtx(
					"cannot clone a db to another account when it has foreign key reference on another db",
				)
			}
			return fkDef, err
		case tree.BetweenAccCloneTable:
			return nil, moerr.NewInternalErrorNoCtx(
				"cannot clone a table to another account when it has foreign key reference on another table",
			)
		default:
			return fkDef, nil
		}
	}

	dedupFkName := make(UnorderedSet[string])
	for _, fk := range tableDef.Fkeys {
		if len(fk.Name) != 0 {
			if dedupFkName.Find(fk.Name) {
				continue
			}
			dedupFkName.Insert(fk.Name)
		}

		colOriginNames := make([]string, len(fk.Cols))
		for i, colId := range fk.Cols {
			colOriginNames[i] = colIdToOriginName[colId]
		}

		var fkTableDef *TableDef
		//fk self reference
		if fk.ForeignTbl == 0 {
			fkTableDef = tableDef
		} else {
			if ctx.GetQueryingSubscription() != nil {
				_, fkTableDef, err = ctx.ResolveSubscriptionTableById(fk.ForeignTbl, ctx.GetQueryingSubscription())
				fkTableDef, err = updateFKTableDef(fkTableDef)
			} else {
				_, fkTableDef, err = ctx.ResolveById(fk.ForeignTbl, snapshot)
				fkTableDef, err = updateFKTableDef(fkTableDef)
			}
			if err != nil {
				return "", nil, err
			}
		}

		// fkTable may not exist in snapshot restoration
		if fkTableDef == nil {
			return "", nil, moerr.NewInternalErrorNoCtxf("can't find fkTable from fk %s.(%s) {%s}", tableDef.Name, strings.Join(colOriginNames, ","), snapshot.String())
		}

		fkColIdToOriginName := make(map[uint64]string)
		for _, col := range fkTableDef.Cols {
			fkColIdToOriginName[col.ColId] = col.GetOriginCaseName()
		}
		fkColOriginNames := make([]string, len(fk.ForeignCols))
		for i, colId := range fk.ForeignCols {
			fkColOriginNames[i] = fkColIdToOriginName[colId]
		}

		if rowCount != 0 {
			createStr += ",\n"
		}

		fkRefDbTblName := fmt.Sprintf("`%s`", formatStr(fkTableDef.Name))
		if cloneStmt != nil || tableDef.DbName != fkTableDef.DbName {
			fkRefDbTblName = fmt.Sprintf("`%s`.`%s`", formatStr(fkTableDef.DbName), formatStr(fkTableDef.Name))
		}
		createStr += fmt.Sprintf("  CONSTRAINT `%s` FOREIGN KEY (`%s`) REFERENCES %s (`%s`) ON DELETE %s ON UPDATE %s",
			formatStr(fk.Name), strings.Join(colOriginNames, "`,`"), fkRefDbTblName, strings.Join(fkColOriginNames, "`,`"), fk.OnDelete.String(), fk.OnUpdate.String())
	}

	if rowCount != 0 {
		createStr += "\n"
	}
	createStr += ")"

	var comment string
	for _, def := range tableDef.Defs {
		if proDef, ok := def.Def.(*plan.TableDef_DefType_Properties); ok {
			for _, kv := range proDef.Properties.Properties {
				if kv.Key == catalog.SystemRelAttr_Comment {
					comment = " COMMENT='" + kv.Value + "'"
				}
			}
		}
	}

	createStr += comment

	if tableDef.Partition != nil {
		ps := ctx.GetProcess().GetPartitionService()
		if ps.Enabled() {
			partitionBy := " partition by "
			meta, err := ps.GetPartitionMetadata(ctx.GetProcess().Ctx, tableDef.GetTblId(), ctx.GetProcess().GetTxnOperator())
			if err != nil {
				return "", nil, err
			}
<<<<<<< HEAD
=======
			rangeOrList := false
			switch meta.Method {
			case partition.PartitionMethod_Hash:
				partitionBy += "hash"
			case partition.PartitionMethod_Key:
				partitionBy += "key"
			case partition.PartitionMethod_Range:
				rangeOrList = true
				partitionBy += "range "
			case partition.PartitionMethod_List:
				rangeOrList = true
				partitionBy += "List "
			case partition.PartitionMethod_LinearHash:
				partitionBy += "linear hash"
			}
>>>>>>> f9e59f56

			partitionBy += meta.Description

			switch meta.Method {
			case partition.PartitionMethod_Hash,
				partition.PartitionMethod_LinearHash,
				partition.PartitionMethod_Key,
				partition.PartitionMethod_LinearKey:
				partitionBy += fmt.Sprintf(" partitions %d", len(meta.Partitions))
			}

			createStr += partitionBy
		}
	}

	/**
	Fix issue: https://github.com/matrixorigin/MO-Cloud/issues/1028#issuecomment-1667642384
	Based on the grammar of the 'create table' in the file pkg/sql/parsers/dialect/mysql/mysql_sql.y
		https://github.com/matrixorigin/matrixone/blob/68db7260e411e5a4541eaccf78ca9bb57e810f24/pkg/sql/parsers/dialect/mysql/mysql_sql.y#L6076C7-L6076C7
		https://github.com/matrixorigin/matrixone/blob/68db7260e411e5a4541eaccf78ca9bb57e810f24/pkg/sql/parsers/dialect/mysql/mysql_sql.y#L6097
	The 'cluster by' is after the 'partition by' and the 'table options', so we need to add the 'cluster by' string after the 'partition by' and the 'table options'.
	*/
	if tableDef.ClusterBy != nil {
		clusterby := " CLUSTER BY ("
		if util.JudgeIsCompositeClusterByColumn(tableDef.ClusterBy.Name) {
			//multi column clusterby
			cbNames := util.SplitCompositeClusterByColumnName(tableDef.ClusterBy.Name)
			for i, cbName := range cbNames {
				if i != 0 {
					clusterby += fmt.Sprintf(", `%s`", formatStr(cbName))
				} else {
					clusterby += fmt.Sprintf("`%s`", formatStr(cbName))
				}
			}
		} else {
			//single column cluster by
			clusterby += fmt.Sprintf("`%s`", formatStr(tableDef.ClusterBy.Name))
		}
		clusterby += ")"
		createStr += clusterby
	}

	if tableDef.TableType == catalog.SystemExternalRel {
		param := &tree.ExternParam{}
		if err = json.Unmarshal([]byte(tableDef.Createsql), param); err != nil {
			return "", nil, err
		}
		if param.ScanType == tree.S3 {
			if err = InitS3Param(param); err != nil {
				return "", nil, err
			}
		} else {
			if err = InitInfileParam(param); err != nil {
				return "", nil, err
			}
		}
		// hide file path
		createStr += fmt.Sprintf(" INFILE{'FILEPATH'='','COMPRESSION'='%s','FORMAT'='%s','JSONDATA'='%s'}", param.CompressType, param.Format, param.JsonData)

		fields := ""
		if param.Tail != nil && param.Tail.Fields != nil {
			if param.Tail.Fields.Terminated != nil {
				if param.Tail.Fields.Terminated.Value == "" {
					fields += " TERMINATED BY \"\""
				} else {
					fields += fmt.Sprintf(" TERMINATED BY '%s'", param.Tail.Fields.Terminated.Value)
				}
			}

			escape := func(value byte) string {
				if value == byte(0) {
					return ""
				} else if value == byte('\\') {
					return "\\\\"
				}
				return fmt.Sprintf("%c", value)
			}
			if param.Tail.Fields.EnclosedBy != nil {
				fields += " ENCLOSED BY '" + escape(param.Tail.Fields.EnclosedBy.Value) + "'"
			}
			if param.Tail.Fields.EscapedBy != nil {
				fields += " ESCAPED BY '" + escape(param.Tail.Fields.EscapedBy.Value) + "'"
			}
		}

		line := ""
		if param.Tail != nil && param.Tail.Lines != nil {
			if param.Tail.Lines.StartingBy != "" {
				line += fmt.Sprintf(" STARTING BY '%s'", param.Tail.Lines.StartingBy)
			}
			if param.Tail.Lines.TerminatedBy != nil {
				if param.Tail.Lines.TerminatedBy.Value == "\n" || param.Tail.Lines.TerminatedBy.Value == "\r\n" {
					line += " TERMINATED BY '\\\\n'"
				} else {
					line += fmt.Sprintf(" TERMINATED BY '%s'", param.Tail.Lines.TerminatedBy)
				}
			}
		}

		if len(fields) > 0 {
			fields = " FIELDS" + fields
			createStr += fields
		}
		if len(line) > 0 {
			line = " LINES" + line
			createStr += line
		}

		if param.Tail != nil && param.Tail.IgnoredLines > 0 {
			createStr += fmt.Sprintf(" IGNORE %d LINES", param.Tail.IgnoredLines)
		}
	}
	stmt, err := getRewriteSQLStmt(ctx, createStr)
	return createStr, stmt, err
}

// FormatColType Get the formatted description of the column type.
func FormatColType(colType plan.Type) string {
	typ := types.T(colType.Id).ToType()

	ts := typ.String()
	// after decimal fix, remove this
	if typ.Oid.IsDecimal() {
		ts = "DECIMAL"
	}

	suffix := ""
	switch types.T(colType.Id) {
	case types.T_enum: //types.T_set:
		elements := strings.Split(colType.GetEnumvalues(), ",")
		// format enum as ENUM ('e1', 'e2')
		elems := make([]string, 0, len(elements))
		for _, e := range elements {
			e = EscapeFormat(e)
			elems = append(elems, e)
		}
		suffix = fmt.Sprintf("('%s')", strings.Join(elems, "','"))

	case types.T_timestamp, types.T_datetime, types.T_time:
		if colType.Width > 0 {
			suffix = fmt.Sprintf("(%d)", colType.Width)
		}

	case types.T_float64, types.T_float32:
		if colType.Width > 0 && colType.Scale != -1 {
			suffix = fmt.Sprintf("(%d,%d)", colType.Width, colType.Scale)
		}

	case types.T_decimal64, types.T_decimal128, types.T_decimal256:
		suffix = fmt.Sprintf("(%d,%d)", colType.Width, colType.Scale)

	case types.T_bit, types.T_char, types.T_varchar, types.T_binary, types.T_varbinary:
		suffix = fmt.Sprintf("(%d)", colType.Width)

	case types.T_array_float32, types.T_array_float64:
		suffix = fmt.Sprintf("(%d)", colType.Width)

	}
	return ts + suffix
}

// Character replace mapping maps certain special characters to their escape sequences.
var replaceMap = map[rune]string{
	'\000': "\\0",
	'\'':   "''",
	'\n':   "\\n",
	'\r':   "\\r",
}

// EscapeFormat output escape character with backslash.
func EscapeFormat(s string) string {
	var buf bytes.Buffer
	for _, old := range s {
		if newVal, ok := replaceMap[old]; ok {
			buf.WriteString(newVal)
			continue
		}
		buf.WriteRune(old)
	}
	return buf.String()
}

func formatStr(str string) string {
	tmp := strings.Replace(str, "`", "``", -1)
	strLen := len(tmp)
	if strLen < 2 {
		return tmp
	}
	if tmp[0] == '\'' && tmp[strLen-1] == '\'' {
		return "'" + strings.Replace(tmp[1:strLen-1], "'", "''", -1) + "'"
	}
	return strings.Replace(tmp, "'", "''", -1)
}

func getTimeStampByTsHint(ctx CompilerContext, AtTsExpr *tree.AtTimeStamp) (snapshot *plan.Snapshot, err error) {
	builder := NewQueryBuilder(plan.Query_SELECT, ctx, false, false)
	return builder.ResolveTsHint(AtTsExpr)
}<|MERGE_RESOLUTION|>--- conflicted
+++ resolved
@@ -400,24 +400,6 @@
 			if err != nil {
 				return "", nil, err
 			}
-<<<<<<< HEAD
-=======
-			rangeOrList := false
-			switch meta.Method {
-			case partition.PartitionMethod_Hash:
-				partitionBy += "hash"
-			case partition.PartitionMethod_Key:
-				partitionBy += "key"
-			case partition.PartitionMethod_Range:
-				rangeOrList = true
-				partitionBy += "range "
-			case partition.PartitionMethod_List:
-				rangeOrList = true
-				partitionBy += "List "
-			case partition.PartitionMethod_LinearHash:
-				partitionBy += "linear hash"
-			}
->>>>>>> f9e59f56
 
 			partitionBy += meta.Description
 
