// Copyright 2021 - 2022 Matrix Origin
//
// Licensed under the Apache License, Version 2.0 (the "License");
// you may not use this file except in compliance with the License.
// You may obtain a copy of the License at
//
//      http://www.apache.org/licenses/LICENSE-2.0
//
// Unless required by applicable law or agreed to in writing, software
// distributed under the License is distributed on an "AS IS" BASIS,
// WITHOUT WARRANTIES OR CONDITIONS OF ANY KIND, either express or implied.
// See the License for the specific language governing permissions and
// limitations under the License.

package rpc

import (
	"bytes"
	"container/heap"
	"context"
	"fmt"
	"io"
	"math"
	"math/rand"
	"os"
	"strconv"
	"strings"
	"sync"
	"time"

	"github.com/spf13/cobra"

	"github.com/matrixorigin/matrixone/pkg/common/moerr"
	"github.com/matrixorigin/matrixone/pkg/container/types"
	"github.com/matrixorigin/matrixone/pkg/logutil"
	"github.com/matrixorigin/matrixone/pkg/objectio"
	"github.com/matrixorigin/matrixone/pkg/pb/api"
	"github.com/matrixorigin/matrixone/pkg/vm/engine/tae/catalog"
	"github.com/matrixorigin/matrixone/pkg/vm/engine/tae/common"
	"github.com/matrixorigin/matrixone/pkg/vm/engine/tae/db"
	"github.com/matrixorigin/matrixone/pkg/vm/engine/tae/db/merge"
	"github.com/matrixorigin/matrixone/pkg/vm/engine/tae/iface/handle"
	"github.com/matrixorigin/matrixone/pkg/vm/engine/tae/logtail"
)

type inspectContext struct {
	db     *db.DB
	acinfo *db.AccessInfo
	args   []string
	out    io.Writer
	resp   *db.InspectResp
}

// impl Pflag.Value interface
func (i *inspectContext) String() string   { return "" }
func (i *inspectContext) Set(string) error { return nil }
func (i *inspectContext) Type() string     { return "ictx" }

func initCommand(_ context.Context, inspectCtx *inspectContext) *cobra.Command {
	rootCmd := &cobra.Command{
		Use: "inspect",
	}

	rootCmd.PersistentFlags().VarPF(inspectCtx, "ictx", "", "").Hidden = true

	rootCmd.SetArgs(inspectCtx.args)
	rootCmd.SetErr(inspectCtx.out)
	rootCmd.SetOut(inspectCtx.out)

	rootCmd.CompletionOptions.DisableDefaultCmd = true

	catalog := &catalogArg{}
	rootCmd.AddCommand(catalog.PrepareCommand())

	object := &objStatArg{}
	rootCmd.AddCommand(object.PrepareCommand())

	policy := &mergePolicyArg{}
	rootCmd.AddCommand(policy.PrepareCommand())

	info := &infoArg{}
	rootCmd.AddCommand(info.PrepareCommand())

	mignore := &manualyIgnoreArg{}
	rootCmd.AddCommand(mignore.PrepareCommand())

	storage := &storageUsageHistoryArg{}
	rootCmd.AddCommand(storage.PrepareCommand())

	renamecol := &RenameColArg{}
	rootCmd.AddCommand(renamecol.PrepareCommand())

	pstatus := &PolicyStatus{}
	rootCmd.AddCommand(pstatus.PrepareCommand())

	objPrune := &objectPruneArg{}
	rootCmd.AddCommand(objPrune.PrepareCommand())

	return rootCmd
}

func RunInspect(ctx context.Context, inspectCtx *inspectContext) {
	rootCmd := initCommand(ctx, inspectCtx)
	rootCmd.Execute()
}

type InspectCmd interface {
	FromCommand(cmd *cobra.Command) error
	String() string
	Run() error
}

func RunFactory[T InspectCmd](t T) func(cmd *cobra.Command, args []string) {
	return func(cmd *cobra.Command, args []string) {
		if err := t.FromCommand(cmd); err != nil {
			cmd.OutOrStdout().Write([]byte(fmt.Sprintf("parse err: %v", err)))
			return
		}
		ctx := cmd.Flag("ictx").Value.(*inspectContext)
		logutil.Infof("inpsect mo_ctl %s: %v by account %+v", cmd.Name(), t.String(), ctx.acinfo)
		err := t.Run()
		if err != nil {
			cmd.OutOrStdout().Write(
				[]byte(fmt.Sprintf("run err: %v", err)),
			)
		} else {
			cmd.OutOrStdout().Write(
				[]byte(fmt.Sprintf("success. arg %v", t.String())),
			)
		}
	}
}

type catalogArg struct {
	ctx     *inspectContext
	outfile *os.File
	tbl     *catalog.TableEntry
	verbose common.PPLevel
}

func (c *catalogArg) PrepareCommand() *cobra.Command {
	catalogCmd := &cobra.Command{
		Use:   "catalog",
		Short: "show catalog",
		Run:   RunFactory(c),
	}

	catalogCmd.Flags().CountP("verbose", "v", "verbose level")
	catalogCmd.Flags().StringP("outfile", "o", "", "write output to a file")
	catalogCmd.Flags().StringP("target", "t", "*", "format: db.table")
	return catalogCmd
}

func switchPPL(count int) common.PPLevel {
	switch count {
	case 0:
		return common.PPL0
	case 1:
		return common.PPL1
	case 2:
		return common.PPL2
	case 3:
		return common.PPL3
	case 4:
		return common.PPL4
	default:
		return common.PPL1
	}
}

func (c *catalogArg) FromCommand(cmd *cobra.Command) (err error) {
	c.ctx = cmd.Flag("ictx").Value.(*inspectContext)
	count, _ := cmd.Flags().GetCount("verbose")
	c.verbose = switchPPL(count)

	address, _ := cmd.Flags().GetString("target")
	c.tbl, err = parseTableTarget(address, c.ctx.acinfo, c.ctx.db)
	if err != nil {
		return err
	}

	file, _ := cmd.Flags().GetString("outfile")
	if file != "" {
		if f, err := os.Create(file); err != nil {
			return moerr.NewInternalErrorNoCtx("open %s err: %v", file, err)
		} else {
			c.outfile = f
		}
	}
	return nil
}

func (c *catalogArg) String() string {
	t := "*"
	if c.tbl != nil {
		t = fmt.Sprintf("%d-%s", c.tbl.ID, c.tbl.GetLastestSchemaLocked(false).Name)
	}
	f := "nil"
	if c.outfile != nil {
		f = c.outfile.Name()
	}
	return fmt.Sprintf("(%s) outfile: %v, verbose: %d, ", t, f, c.verbose)
}

func (c *catalogArg) Run() error {
	var ret string
	if c.tbl != nil {
		ret = c.tbl.PPString(c.verbose, 0, "")
	} else {
		ret = c.ctx.db.Catalog.SimplePPString(c.verbose)
	}
	if c.outfile != nil {
		c.outfile.WriteString(ret)
		defer c.outfile.Close()
		c.ctx.resp.Payload = []byte("write file done")
	} else {
		c.ctx.resp.Payload = []byte(ret)
	}
	return nil
}

type objStatArg struct {
	ctx              *inspectContext
	tbl              *catalog.TableEntry
	topk, start, end int
	verbose          common.PPLevel
}

func (c *objStatArg) PrepareCommand() *cobra.Command {
	objectCmd := &cobra.Command{
		Use:   "object",
		Short: "show object statistics",
		Run:   RunFactory(c),
	}
	objectCmd.Flags().CountP("verbose", "v", "verbose level")
	objectCmd.Flags().IntP("topk", "k", 10, "tables with topk objects count")
	objectCmd.Flags().StringP("target", "t", "*", "format: db.table")
	objectCmd.Flags().IntP("start", "s", 0, "show object detail starts from")
	objectCmd.Flags().IntP("end", "e", -1, "show object detail ends at")
	return objectCmd
}

func (c *objStatArg) FromCommand(cmd *cobra.Command) (err error) {
	c.ctx = cmd.Flag("ictx").Value.(*inspectContext)
	c.topk, _ = cmd.Flags().GetInt("topk")
	c.start, _ = cmd.Flags().GetInt("start")
	c.end, _ = cmd.Flags().GetInt("end")
	count, _ := cmd.Flags().GetCount("verbose")
	c.verbose = switchPPL(count)
	address, _ := cmd.Flags().GetString("target")
	c.tbl, err = parseTableTarget(address, c.ctx.acinfo, c.ctx.db)
	if err != nil {
		return err
	}
	return nil
}

func (c *objStatArg) String() string {
	if c.tbl != nil {
		return fmt.Sprintf("%d-%s verbose %v", c.tbl.ID, c.tbl.GetLastestSchema(false).Name, c.verbose)
	} else {
		return fmt.Sprintf("list with top %d", c.topk)
	}
}

func (c *objStatArg) Run() error {
	if c.tbl != nil {
		b := &bytes.Buffer{}
		p := c.ctx.db.MergeHandle.GetPolicy(c.tbl).(*merge.BasicPolicyConfig)
		b.WriteString(c.tbl.ObjectStatsString(c.verbose, c.start, c.end))
		b.WriteByte('\n')
		b.WriteString(fmt.Sprintf("\n%s", p.String()))
		c.ctx.resp.Payload = b.Bytes()
	} else {
		visitor := newObjectVisitor()
		visitor.topk = c.topk
		c.ctx.db.Catalog.RecurLoop(visitor)
		b := &bytes.Buffer{}
		b.WriteString(fmt.Sprintf("db count: %d, table count: %d\n", visitor.db, visitor.tbl))
		for i, l := 0, visitor.candidates.Len(); i < l; i++ {
			item := heap.Pop(&visitor.candidates).(mItem)
			b.WriteString(fmt.Sprintf("  %d.%d: %d\n", item.did, item.tid, item.objcnt))
		}
		c.ctx.resp.Payload = b.Bytes()
	}
	return nil
}

type pruneTask struct {
	objs     []*catalog.ObjectEntry
	insertAt time.Time
}

type objsPruneTask struct {
	sync.Mutex
	memos map[int]pruneTask
}

func (c *objsPruneTask) PruneLocked() {
	for id, task := range c.memos {
		if time.Since(task.insertAt) > 5*time.Minute {
			delete(c.memos, id)
		}
	}
}

func (c *objsPruneTask) Len() int {
	c.Lock()
	defer c.Unlock()
	return len(c.memos)
}

var TaskCache = &objsPruneTask{
	memos: make(map[int]pruneTask),
}

type objectPruneArg struct {
	ctx   *inspectContext
	tbl   *catalog.TableEntry
	ago   time.Duration
	force bool // dedicated for prune_log
	ack   int
}

func (c *objectPruneArg) PrepareCommand() *cobra.Command {
	objectPruneCmd := &cobra.Command{
		Use:   "objprune",
		Short: "prune objects",
		Run:   RunFactory(c),
	}
	objectPruneCmd.Flags().StringP("target", "t", "*", "format: db.table")
	objectPruneCmd.Flags().DurationP("duration", "d", 72*time.Hour, "prune objects older than duration")
	objectPruneCmd.Flags().IntP("ack", "a", -1, "execute task by ack")
	objectPruneCmd.Flags().BoolP("force", "f", false, "force to prune")
	objectPruneCmd.Flags().MarkHidden("force")
	return objectPruneCmd
}

func (c *objectPruneArg) String() string {
	if c.ack != -1 {
		return fmt.Sprintf("prune: execute task: %d", c.ack)
	} else {
		return fmt.Sprintf("prune: table %v-%v, %v ago, cacheLen %v", c.tbl.ID, c.tbl.GetLastestSchema(false).Name, c.ago, TaskCache.Len())
	}
}

const AllowPruneDuration = 24 * time.Hour

func (c *objectPruneArg) FromCommand(cmd *cobra.Command) (err error) {
	c.ctx = cmd.Flag("ictx").Value.(*inspectContext)
	address, _ := cmd.Flags().GetString("target")
	c.ack, _ = cmd.Flags().GetInt("ack")
	c.ago, _ = cmd.Flags().GetDuration("duration")
	c.force, _ = cmd.Flags().GetBool("force")
	if c.ago < AllowPruneDuration {
		return moerr.NewInvalidInputNoCtx("pruning objects within 24h is not supported")
	}
	c.tbl, err = parseTableTarget(address, c.ctx.acinfo, c.ctx.db)
	if err != nil {
		return err
	}
	if c.ack == -1 && c.tbl == nil {
		return moerr.NewInvalidInputNoCtx("need table target")
	}
	return nil
}

func (c *objectPruneArg) Run() error {
	if c.ack != -1 {
		TaskCache.Lock()
		task, ok := TaskCache.memos[c.ack]
		delete(TaskCache.memos, c.ack)
		TaskCache.Unlock()
		if !ok {
			c.ctx.resp.Payload = []byte("task not found")
			return nil
		}
		if err := c.executePrune(task.objs); err != nil {
			return err
		}
		return nil
	}

	if c.tbl == nil {
		return moerr.NewInvalidInputNoCtx("need table target")
	}

	TaskCache.Lock()
	TaskCache.PruneLocked()
	if len(TaskCache.memos) >= 100 {
		TaskCache.Unlock()
		return moerr.NewInvalidInputNoCtx("too many cache, try later")
	}
	TaskCache.Unlock()
	entry := c.tbl

	it := entry.MakeObjectIt(true, false)
	now := c.ctx.db.TxnMgr.Now()
	var total, stale, selected int
	var minR, maxR, totalR, minS, maxS, totalS int
	ago := types.BuildTS(now.Physical()-int64(c.ago), now.Logical())

	selectedObjs := make([]*catalog.ObjectEntry, 0, 64)

	for ; it.Valid(); it.Next() {
		obj := it.Get().GetPayload()
		if !obj.IsActive() || obj.IsAppendable() {
			continue
		}
		total++

		obj.RLock()
		createTs := obj.GetCreatedAtLocked()
		obj.RUnlock()
		if createTs.GreaterEq(&ago) {
			continue
		}
		stale++
		selected++
		selectedObjs = append(selectedObjs, obj)
		stat := obj.GetObjectStats()
		rw := int(stat.Rows())
		sz := int(stat.OriginSize())
		if minR == 0 || rw < minR {
			minR = rw
		}
		if rw > maxR {
			maxR = rw
		}
		totalR += rw
		if minS == 0 || sz < minS {
			minS = sz
		}
		if sz > maxS {
			maxS = sz
		}
		totalS += sz
	}

	if selected == 0 {
		c.ctx.resp.Payload = []byte(fmt.Sprintf(
			"total: %d, stale: %d, selected: %d, no valid objs to prune",
			total, stale, selected,
		))
		return nil
	}
	id := -1
	if c.force {
		if err := c.executePrune(selectedObjs); err != nil {
			return err
		}
	} else {
		TaskCache.Lock()
		for {
			id = rand.Intn(100)
			if _, ok := TaskCache.memos[id]; ok {
				continue
			}
			TaskCache.memos[id] = pruneTask{
				objs:     selectedObjs,
				insertAt: time.Now(),
			}
			break
		}
		TaskCache.Unlock()
	}

	pad := ""
	if len(c.ctx.resp.Payload) > 0 {
		pad = "\n"
	}
	c.ctx.resp.Payload = append(c.ctx.resp.Payload, []byte(fmt.Sprintf(
		"%vtotal: %d, stale: %d, selected: %d, minR: %d, maxR: %d, avgR: %d, minS: %v, maxS: %v, avgS: %v, taskid: %d",
		pad,
		total, stale, selected, minR, maxR, totalR/selected,
		common.HumanReadableBytes(minS),
		common.HumanReadableBytes(maxS),
		common.HumanReadableBytes(totalS/selected),
		id,
	))...)

	return nil
}

func (c *objectPruneArg) executePrune(objs []*catalog.ObjectEntry) error {
	txn, _ := c.ctx.db.StartTxn(nil)
	tid := objs[0].GetTable().ID
	did := objs[0].GetTable().GetDB().ID
	dbHdl, err := txn.GetDatabaseByID(uint64(did))
	if err != nil {
		return err
	}
	tblHdl, err := dbHdl.GetRelationByID(uint64(tid))
	if err != nil {
		return err
	}
	notfound := 0
	w := &bytes.Buffer{}
<<<<<<< HEAD
	for _, obj := range task.objs {
		if err := tblHdl.SoftDeleteObject(&obj.ID, obj.IsTombstone); err != nil {
=======
	for _, obj := range objs {
		if err := tblHdl.SoftDeleteObject(&obj.ID); err != nil {
>>>>>>> 2df0f9c7
			logutil.Errorf("objprune: del obj %s: %v", obj.ID.String(), err)
			return err
		}
		w.WriteString(obj.ID.String())
		w.WriteRune(',')
	}
	if err := txn.Commit(context.Background()); err != nil {
		return err
	}

	logutil.Infof("objprune done: %v", w.String())
	pad := ""
	if len(c.ctx.resp.Payload) > 0 {
		pad = "\n"
	}
	c.ctx.resp.Payload = append(c.ctx.resp.Payload,
		[]byte(fmt.Sprintf("%vdone. prunes total: %d, notfound: %d", pad, len(objs), notfound))...)
	return nil
}

type storageUsageHistoryArg struct {
	ctx    *inspectContext
	detail *struct {
		accId uint64
		dbI   uint64
		tblId uint64
	}

	trace *struct {
		tStart, tEnd time.Time
		accounts     map[uint64]struct{}
	}

	transfer        bool
	eliminateErrors bool
}

func (c *storageUsageHistoryArg) PrepareCommand() *cobra.Command {
	storageUsageCmd := &cobra.Command{
		Use:   "storage_usage",
		Short: "storage usage details",
		Run:   RunFactory(c),
	}

	// storage usage request history
	storageUsageCmd.Flags().StringP("trace", "t", "", "format: -time time range or -acc account id list")
	// storage usage details in ckp
	storageUsageCmd.Flags().StringP("detail", "d", "", "format: accId{.dbName{.tableName}}")
	storageUsageCmd.Flags().StringP("transfer", "f", "", "format: *")
	storageUsageCmd.Flags().StringP("eliminate_errors", "e", "", "format: *")
	return storageUsageCmd
}

func (c *storageUsageHistoryArg) FromCommand(cmd *cobra.Command) (err error) {
	c.ctx = cmd.Flag("ictx").Value.(*inspectContext)

	expr, _ := cmd.Flags().GetString("detail")
	if expr != "" {
		accId, dbId, tblId, err := parseStorageUsageDetail(expr, c.ctx.acinfo, c.ctx.db)
		if err != nil {
			return err
		}
		c.detail = &struct {
			accId uint64
			dbI   uint64
			tblId uint64
		}{accId: accId, dbI: dbId, tblId: tblId}
	}

	expr, _ = cmd.Flags().GetString("trace")
	if expr != "" {
		start, end, accs, err := parseStorageUsageTrace(expr, c.ctx.acinfo, c.ctx.db)
		if err != nil {
			return err
		}

		c.trace = &struct {
			tStart, tEnd time.Time
			accounts     map[uint64]struct{}
		}{tStart: start, tEnd: end, accounts: accs}
	}

	expr, _ = cmd.Flags().GetString("transfer")
	if expr != "" {
		if expr == "*" {
			c.transfer = true
		} else {
			return moerr.NewInvalidArgNoCtx(expr, "`storage_usage -f *` expected")
		}
	}

	expr, _ = cmd.Flags().GetString("eliminate_errors")
	if expr != "" {
		if expr == "*" {
			c.eliminateErrors = true
		} else {
			return moerr.NewInvalidArgNoCtx(expr, "`storage_usage -e *` expected")
		}
	}

	return nil
}

func (c *storageUsageHistoryArg) Run() (err error) {
	if c.detail != nil {
		return storageUsageDetails(c)
	} else if c.trace != nil {
		return storageTrace(c)
	} else if c.transfer {
		return storageUsageTransfer(c)
	} else if c.eliminateErrors {
		return storageUsageEliminateErrors(c)
	}
	return moerr.NewInvalidArgNoCtx("", c.ctx.args)
}

func (c *storageUsageHistoryArg) String() string {
	return ""
}

type manualyIgnoreArg struct {
	ctx *inspectContext
	id  uint64
}

func (c *manualyIgnoreArg) PrepareCommand() *cobra.Command {
	miCmd := &cobra.Command{
		Use:   "ckpignore",
		Short: "manually ignore table when checking checkpoint entry",
		Run:   RunFactory(c),
	}
	miCmd.Flags().Uint64P("tid", "t", 0, "format: table-id")
	return miCmd
}

func (c *manualyIgnoreArg) FromCommand(cmd *cobra.Command) (err error) {
	c.ctx = cmd.Flag("ictx").Value.(*inspectContext)
	c.id, _ = cmd.Flags().GetUint64("tid")
	return nil
}

func (c *manualyIgnoreArg) String() string {
	return fmt.Sprintf("ignore ckp table: %v", c.id)
}

func (c *manualyIgnoreArg) Run() error {
	logtail.TempF.Add(c.id)
	return nil
}

type infoArg struct {
	ctx     *inspectContext
	tbl     *catalog.TableEntry
	obj     *catalog.ObjectEntry
	blkn    int
	verbose common.PPLevel
}

func (c *infoArg) PrepareCommand() *cobra.Command {
	cmd := &cobra.Command{
		Use:   "info",
		Short: "get dedicated debug info",
		Run:   RunFactory(c),
	}
	cmd.Flags().CountP("verbose", "v", "verbose level")
	cmd.Flags().StringP("target", "t", "*", "format: table-id")
	cmd.Flags().StringP("blk", "b", "", "format: <objectId>_<fineN>_<blkn>")
	return cmd
}

func (c *infoArg) FromCommand(cmd *cobra.Command) (err error) {
	c.ctx = cmd.Flag("ictx").Value.(*inspectContext)
	count, _ := cmd.Flags().GetCount("verbose")
	c.verbose = switchPPL(count)

	address, _ := cmd.Flags().GetString("target")
	c.tbl, err = parseTableTarget(address, c.ctx.acinfo, c.ctx.db)
	if err != nil {
		return err
	}
	if c.tbl == nil {
		return moerr.NewInvalidInputNoCtx("need table target")
	}

	baddress, _ := cmd.Flags().GetString("blk")
	c.obj, c.blkn, err = parseBlkTarget(baddress, c.tbl)
	if err != nil {
		return err
	}

	return nil
}

func (c *infoArg) String() string {
	t := "*"
	if c.tbl != nil {
		t = fmt.Sprintf("%d-%s", c.tbl.ID, c.tbl.GetLastestSchemaLocked(false).Name)
	}

	if c.obj != nil {
		t = fmt.Sprintf("%s o-%s b-%d", t, c.obj.ID.String(), c.blkn)
	}

	return fmt.Sprintf("info: %v", t)
}

func (c *infoArg) Run() error {
	b := &bytes.Buffer{}
	if c.tbl != nil {
		b.WriteString(fmt.Sprintf("last_merge: %v\n", c.tbl.Stats.GetLastMerge().String()))
		b.WriteString(fmt.Sprintf("last_flush: %v\n", c.tbl.Stats.GetLastFlush().ToString()))
	}
	if c.obj != nil {
		b.WriteRune('\n')
		// b.WriteString(fmt.Sprintf("persisted_ts: %v\n", c.obj.GetObjectData().GetDeltaPersistedTS().ToString()))
		r, reason := c.obj.GetObjectData().PrepareCompactInfo()
		rows, err := c.obj.GetObjectData().Rows()
		if err != nil {
			logutil.Warnf("get object rows failed, obj: %v, err %v", c.obj.ID.String(), err)
		}
		dels := c.obj.GetObjectData().GetTotalChanges()
		b.WriteString(fmt.Sprintf("prepareCompact: %v, %q\n", r, reason))
		b.WriteString(fmt.Sprintf("left rows: %v\n", rows-dels))
		b.WriteString(fmt.Sprintf("ppstring: %v\n", c.obj.GetObjectData().PPString(c.verbose, 0, "", c.blkn)))

		schema := c.obj.GetSchema()
		if schema.HasSortKey() {
			zm, err := c.obj.GetPKZoneMap(context.Background())
			var zmstr string
			if err != nil {
				zmstr = err.Error()
			} else if c.verbose <= common.PPL1 {
				zmstr = zm.String()
			} else if c.verbose == common.PPL2 {
				zmstr = zm.StringForCompose()
			} else {
				zmstr = zm.StringForHex()
			}
			b.WriteString(fmt.Sprintf("sort key zm: %v\n", zmstr))
		}
	}
	c.ctx.resp.Payload = b.Bytes()
	return nil
}

type mergePolicyArg struct {
	ctx               *inspectContext
	tbl               *catalog.TableEntry
	maxMergeObjN      int32
	minOsizeQualified int32
	maxOsizeObject    int32
	cnMinMergeSize    int32
	hints             []api.MergeHint
}

func (c *mergePolicyArg) PrepareCommand() *cobra.Command {
	policyCmd := &cobra.Command{
		Use:   "policy",
		Short: "set merge policy for table",
		Run:   RunFactory(c),
	}
	policyCmd.Flags().StringP("target", "t", "*", "format: db.table")
	policyCmd.Flags().Int32P("maxMergeObjN", "r", common.DefaultMaxMergeObjN, "max number of objects merged for one run")
	policyCmd.Flags().Int32P("minOsizeQualified", "m", common.DefaultMinOsizeQualifiedMB, "objects whose osize are less than minOsizeQualified(MB) will be picked up to merge")
	policyCmd.Flags().Int32P("maxOsizeObject", "o", common.DefaultMaxOsizeObjMB, "merged objects' osize should be near maxOsizeObject(MB)")
	policyCmd.Flags().Int32P("minCNMergeSize", "c", common.DefaultMinCNMergeSize, "Merge task whose memory occupation exceeds minCNMergeSize(MB) will be moved to CN")
	policyCmd.Flags().Int32SliceP("mergeHints", "n", []int32{0}, "hints to merge the table")
	return policyCmd
}

func (c *mergePolicyArg) FromCommand(cmd *cobra.Command) (err error) {
	c.ctx = cmd.Flag("ictx").Value.(*inspectContext)

	address, _ := cmd.Flags().GetString("target")
	c.tbl, err = parseTableTarget(address, c.ctx.acinfo, c.ctx.db)
	if err != nil {
		return err
	}
	c.maxMergeObjN, _ = cmd.Flags().GetInt32("maxMergeObjN")
	c.maxOsizeObject, _ = cmd.Flags().GetInt32("maxOsizeObject")
	c.minOsizeQualified, _ = cmd.Flags().GetInt32("minOsizeQualified")
	c.cnMinMergeSize, _ = cmd.Flags().GetInt32("minCNMergeSize")
	if c.maxOsizeObject > 2048 || c.minOsizeQualified > 2048 {
		return moerr.NewInvalidInputNoCtx("maxOsizeObject or minOsizeQualified should be less than 2048")
	}
	hints, _ := cmd.Flags().GetInt32Slice("mergeHints")
	for _, h := range hints {
		if _, ok := api.MergeHint_name[h]; !ok {
			return moerr.NewInvalidArgNoCtx("unspported hint %v", h)
		}
		c.hints = append(c.hints, api.MergeHint(h))
	}
	return nil
}

func (c *mergePolicyArg) String() string {
	t := "*"
	if c.tbl != nil {
		t = fmt.Sprintf("%d-%s", c.tbl.ID, c.tbl.GetLastestSchemaLocked(false).Name)
	}
	return fmt.Sprintf(
		"(%s) maxMergeObjN: %v, maxOsizeObj: %vMB, minOsizeQualified: %vMB, offloadToCnSize: %vMB, hints: %v",
		t, c.maxMergeObjN, c.maxOsizeObject, c.minOsizeQualified, c.cnMinMergeSize, c.hints,
	)
}

func (c *mergePolicyArg) Run() error {
	maxosize := uint32(c.maxOsizeObject * common.Const1MBytes)
	minosize := uint32(c.minOsizeQualified * common.Const1MBytes)
	cnsize := uint64(c.cnMinMergeSize) * common.Const1MBytes

	if c.tbl == nil {
		common.RuntimeMaxMergeObjN.Store(c.maxMergeObjN)
		common.RuntimeOsizeRowsQualified.Store(minosize)
		common.RuntimeMaxObjOsize.Store(maxosize)
		common.RuntimeMinCNMergeSize.Store(cnsize)
		if c.maxMergeObjN == 0 && c.minOsizeQualified == 0 {
			merge.StopMerge.Store(true)
		} else {
			merge.StopMerge.Store(false)
		}
	} else {
		c.ctx.db.MergeHandle.ConfigPolicy(c.tbl, &merge.BasicPolicyConfig{
			MergeMaxOneRun:    int(c.maxMergeObjN),
			ObjectMinOsize:    minosize,
			MaxOsizeMergedObj: maxosize,
			MinCNMergeSize:    cnsize,
			MergeHints:        c.hints,
		})
	}
	c.ctx.resp.Payload = []byte("<empty>")
	return nil
}

type RenameColArg struct {
	ctx              *inspectContext
	tbl              *catalog.TableEntry
	oldName, newName string
	seq              int
}

func (c *RenameColArg) FromCommand(cmd *cobra.Command) (err error) {
	c.ctx = cmd.Flag("ictx").Value.(*inspectContext)
	c.tbl, _ = parseTableTarget(cmd.Flag("target").Value.String(), c.ctx.acinfo, c.ctx.db)
	c.oldName, _ = cmd.Flags().GetString("old")
	c.newName, _ = cmd.Flags().GetString("new")
	c.seq, _ = cmd.Flags().GetInt("seq")
	return nil
}

func (c *RenameColArg) PrepareCommand() *cobra.Command {
	renameColCmd := &cobra.Command{
		Use:   "rename_col",
		Short: "rename column",
		Run:   RunFactory(c),
	}
	renameColCmd.Flags().StringP("target", "t", "*", "format: db.table")
	renameColCmd.Flags().StringP("old", "o", "", "old column name")
	renameColCmd.Flags().StringP("new", "n", "", "new column name")
	renameColCmd.Flags().IntP("seq", "s", 0, "column seq")
	return renameColCmd
}

func (c *RenameColArg) String() string {
	return fmt.Sprintf("rename col: %v, %v,%v,%v", c.tbl.GetLastestSchemaLocked(false).Name, c.oldName, c.newName, c.seq)
}

func (c *RenameColArg) Run() (err error) {
	txn, _ := c.ctx.db.StartTxn(nil)
	defer func() {
		if err != nil {
			txn.Rollback(context.Background())
		}
	}()
	dbHdl, err := txn.GetDatabase(c.tbl.GetDB().GetName())
	if err != nil {
		return err
	}
	tblHdl, err := dbHdl.GetRelationByName(c.tbl.GetLastestSchemaLocked(false).Name)
	if err != nil {
		return err
	}
	err = tblHdl.AlterTable(context.Background(), api.NewRenameColumnReq(0, 0, c.oldName, c.newName, uint32(c.seq)))
	if err != nil {
		return err
	}
	return txn.Commit(context.Background())
}

type PolicyStatus struct {
	ctx      *inspectContext
	pruneId  uint64
	pruneAgo time.Duration
}

func (c *PolicyStatus) FromCommand(cmd *cobra.Command) (err error) {
	c.ctx = cmd.Flag("ictx").Value.(*inspectContext)
	c.pruneAgo, _ = cmd.Flags().GetDuration("prune-ago")
	c.pruneId, _ = cmd.Flags().GetUint64("prune-id")
	return nil
}

func (c *PolicyStatus) PrepareCommand() *cobra.Command {
	statusCmd := &cobra.Command{
		Use:   "policy_status",
		Short: "check cn merge status",
		Run:   RunFactory(c),
	}
	statusCmd.Flags().DurationP("prune-ago", "a", 0, "prune objects by time ago")
	statusCmd.Flags().Uint64P("prune-id", "i", 0, "prune objects by table id")
	return statusCmd
}

func (c *PolicyStatus) String() string {
	return fmt.Sprintf("policy status: prune %v ago, by id %v", c.pruneAgo, c.pruneId)
}

func (c *PolicyStatus) Run() (err error) {
	if c.pruneAgo == 0 && c.pruneId == 0 {
		c.ctx.resp.Payload = []byte(merge.ActiveCNObj.String())
		return nil
	} else {
		merge.ActiveCNObj.Prune(c.pruneId, c.pruneAgo)
		return nil
	}
}

func parseBlkTarget(address string, tbl *catalog.TableEntry) (*catalog.ObjectEntry, int, error) {
	if address == "" {
		return nil, 0, nil
	}
	parts := strings.Split(address, "_")
	if len(parts) != 3 {
		return nil, 0, moerr.NewInvalidInputNoCtx(fmt.Sprintf("invalid block address: %q", address))
	}
	uid, err := types.ParseUuid(parts[0])
	if err != nil {
		return nil, 0, err
	}
	fn, err := strconv.Atoi(parts[1])
	if err != nil {
		return nil, 0, err
	}
	bn, err := strconv.Atoi(parts[2])
	if err != nil {
		return nil, 0, err
	}
	bid := objectio.NewBlockid(&uid, uint16(fn), uint16(bn))
	objid := bid.Object()
	oentry, err := tbl.GetObjectByID(objid, false)
	if err != nil {
		return nil, 0, err
	}
	return oentry, bn, nil
}

func parseTableTarget(address string, ac *db.AccessInfo, db *db.DB) (*catalog.TableEntry, error) {
	if address == "*" {
		return nil, nil
	}
	parts := strings.Split(address, ".")
	if len(parts) != 2 {
		return nil, moerr.NewInvalidInputNoCtx(fmt.Sprintf("invalid db.table: %q", address))
	}

	txn, _ := db.StartTxn(nil)
	if ac != nil {
		txn.BindAccessInfo(ac.AccountID, ac.UserID, ac.RoleID)
	}

	did, err1 := strconv.Atoi(parts[0])
	tid, err2 := strconv.Atoi(parts[1])

	if err1 == nil && err2 == nil {
		dbHdl, err := txn.GetDatabaseByID(uint64(did))
		if err != nil {
			return nil, err
		}
		tblHdl, err := dbHdl.GetRelationByID(uint64(tid))
		if err != nil {
			return nil, err
		}
		tbl := tblHdl.GetMeta().(*catalog.TableEntry)
		txn.Commit(context.Background())
		return tbl, nil
	} else {
		dbHdl, err := txn.GetDatabase(parts[0])
		if err != nil {
			return nil, err
		}
		tblHdl, err := dbHdl.GetRelationByName(parts[1])
		if err != nil {
			return nil, err
		}
		tbl := tblHdl.GetMeta().(*catalog.TableEntry)
		txn.Commit(context.Background())
		return tbl, nil
	}
}

type objectVisitor struct {
	catalog.LoopProcessor
	topk       int
	db, tbl    int
	candidates itemSet
}

func newObjectVisitor() *objectVisitor {
	v := &objectVisitor{}
	heap.Init(&v.candidates)
	return &objectVisitor{}
}

func (o *objectVisitor) OnDatabase(db *catalog.DBEntry) error {
	if !db.IsActive() {
		return moerr.GetOkStopCurrRecur()
	}
	o.db++
	return nil
}
func (o *objectVisitor) OnTable(table *catalog.TableEntry) error {
	if !table.IsActive() {
		return moerr.GetOkStopCurrRecur()
	}
	o.tbl++

	stat, _ := table.ObjectStats(common.PPL0, 0, -1)
	heap.Push(&o.candidates, mItem{objcnt: stat.ObjectCnt, did: table.GetDB().ID, tid: table.ID})
	if o.candidates.Len() > o.topk {
		heap.Pop(&o.candidates)
	}
	return nil
}

// the history of one table
// mo_ctl("dn", "inspect", "storage_usage -t accId.dbName.tableName");
//
// the history of one db
// mo_ctl("dn", "inspect", "storage_usage -t accId.dbName");
//
// the history of one acc
// mo_ctl("dn", "inspect", "storage_usage -t accId");
//
// the history of all
// mo_ctl("dn", "inspect", "storage_usage -t *");
func parseStorageUsageDetail(expr string, ac *db.AccessInfo, db *db.DB) (
	accId uint64, dbId uint64, tblId uint64, err error) {
	strs := strings.Split(expr, ".")

	if len(strs) == 0 || len(strs) > 3 {
		return 0, 0, 0, moerr.NewInvalidArgNoCtx(expr, "")
	}

	if len(strs) == 1 && strs[0] == "*" {
		return math.MaxUint32, math.MaxUint64, math.MaxUint64, nil
	}

	txn, _ := db.StartTxn(nil)
	defer txn.Commit(context.Background())

	if ac != nil {
		logutil.Infof("inspect with access info: %+v", ac)
		txn.BindAccessInfo(ac.AccountID, ac.UserID, ac.RoleID)
	}

	var id int
	if id, err = strconv.Atoi(strs[0]); err != nil {
		return 0, 0, 0, err
	}

	accId = uint64(id)
	dbId, tblId = math.MaxUint64, math.MaxUint64

	var dbHdl handle.Database
	if len(strs) >= 2 {
		dbHdl, err = txn.GetDatabase(strs[1])
		if err != nil {
			return 0, 0, 0, err
		}
		dbId = dbHdl.GetID()
	}

	if len(strs) == 3 {
		tblHdl, err := dbHdl.GetRelationByName(strs[2])
		if err != nil {
			return 0, 0, 0, err
		}

		tblId = tblHdl.ID()
	}

	return accId, dbId, tblId, nil
}

// [pos1, pos2)
func subString(src string, pos1, pos2 int) (string, error) {
	if pos2 > len(src) {
		return "", moerr.NewOutOfRangeNoCtx("", src, pos1, " to ", pos2)
	}

	dst := make([]byte, pos2-pos1)

	copy(dst, []byte(src)[pos1:pos2])

	return string(dst), nil
}

// specify the time range
// select mo_ctl("dn", "inspect", "-t '-time 2023-12-18 14:26:14_2023-12-18 15:26:14'");
//
// specify the account id list
// select mo_ctl("dn", "inspect", "-t '-acc 0 1 2'");
//
// specify time range and account list
// select mo_ctl("dn", "inspect", "-t '-time 2023-12-18 14:26:14_2023-12-18 15:26:14 -acc 0 1 2'");
//
// no limit, show all request trace info
// select mo_ctl("dn", "inspect", "-t ");
func parseStorageUsageTrace(expr string, ac *db.AccessInfo, db *db.DB) (
	tStart, tEnd time.Time, accounts map[uint64]struct{}, err error) {

	var str string
	tIdx := strings.Index(expr, "-time")
	if tIdx != -1 {
		dash := strings.Index(expr, "_")
		if dash == -1 {
			err = moerr.NewInvalidArgNoCtx(expr, "")
			return
		}
		str, err = subString(expr, tIdx+len("-time")+len(" "), dash)
		if err != nil {
			return
		}

		tStart, err = time.Parse("2006-01-02 15:04:05", str)
		if err != nil {
			return
		}

		str, err = subString(expr, dash+len("_"), dash+len("_")+len("2006-01-02 15:04:05"))
		if err != nil {
			return
		}
		tEnd, err = time.Parse("2006-01-02 15:04:05", str)
		if err != nil {
			return
		}
	}

	aIdx := strings.Index(expr, "-acc")
	if aIdx != -1 {
		stop := len(expr)
		if aIdx < tIdx {
			stop = tIdx
		}
		str, err = subString(expr, aIdx+len("-acc")+len(" "), stop)
		if err != nil {
			return
		}
		accs := strings.Split(str, " ")

		accounts = make(map[uint64]struct{})

		var id int
		for i := range accs {
			id, err = strconv.Atoi(accs[i])
			if err != nil {
				return
			}
			accounts[uint64(id)] = struct{}{}
		}
	}

	return
}

func checkUsageData(data logtail.UsageData, c *storageUsageHistoryArg) bool {
	if c.detail.accId == math.MaxUint32 {
		return true
	}

	if c.detail.accId != data.AccId {
		return false
	}

	if c.detail.dbI == math.MaxUint64 {
		return true
	}

	if c.detail.dbI != data.DbId {
		return false
	}

	if c.detail.tblId == math.MaxUint64 {
		return true
	}

	return c.detail.tblId == data.TblId
}

func storageUsageDetails(c *storageUsageHistoryArg) (err error) {
	ctx, cancel := context.WithTimeout(context.Background(), time.Second*5)
	defer cancel()

	entries := c.ctx.db.BGCheckpointRunner.GetAllCheckpoints()

	versions := make([]uint32, 0)
	locations := make([]objectio.Location, 0)

	for idx := range entries {
		if entries[idx].GetVersion() < logtail.CheckpointVersion11 {
			continue
		}
		versions = append(versions, entries[idx].GetVersion())
		locations = append(locations, entries[idx].GetLocation())
	}

	// remove the old version
	entries = entries[len(entries)-len(versions):]

	var usageInsData [][]logtail.UsageData
	var usageDelData [][]logtail.UsageData

	if usageInsData, usageDelData, err = logtail.GetStorageUsageHistory(
		ctx, locations, versions,
		c.ctx.db.Runtime.Fs.Service, common.DebugAllocator); err != nil {
		return err
	}

	txn, _ := c.ctx.db.StartTxn(nil)
	defer txn.Commit(context.Background())

	getDbAndTblNames := func(dbId, tblId uint64) (string, string) {
		h, _ := txn.GetDatabaseByID(dbId)
		if h == nil {
			return "deleted", "deleted"
		}

		r, _ := h.GetRelationByID(tblId)
		if r == nil {
			return h.GetName(), "deleted"
		}
		return h.GetName(), r.Schema(false).(*catalog.Schema).Name
	}

	getAllDbAndTblNames := func(usages []logtail.UsageData) (dbs, tbls []string, maxDbLen, maxTblLen int) {
		for idx := range usages {
			if checkUsageData(usages[idx], c) {
				dbName, tblName := getDbAndTblNames(usages[idx].DbId, usages[idx].TblId)
				dbs = append(dbs, dbName)
				tbls = append(tbls, tblName)

				maxDbLen = int(math.Max(float64(maxDbLen), float64(len(dbName))))
				maxTblLen = int(math.Max(float64(maxTblLen), float64(len(tblName))))
			}
		}
		return
	}

	formatOutput := func(
		dst *bytes.Buffer, data logtail.UsageData,
		dbName, tblName string, maxDbLen, maxTblLen int, hint string) float64 {

		size := float64(data.Size) / 1048576

		dst.WriteString(fmt.Sprintf("\t[(acc)-%-10d (%*s)-%-10d (%*s)-%-10d] %s -> %15.6f (mb)\n",
			data.AccId, maxDbLen, dbName, data.DbId,
			maxTblLen, tblName, data.TblId, hint, size))

		return size
	}

	b := &bytes.Buffer{}
	ckpType := []string{"G", "I"}

	totalSize := 0.0
	for x := range entries {
		eachCkpTotal := 0.0

		b.WriteString(fmt.Sprintf("CKP[%s]: %s\n", ckpType[entries[x].GetType()],
			time.Unix(0, entries[x].GetEnd().Physical())))

		dbNames, tblNames, dbLen, tblLen := getAllDbAndTblNames(usageInsData[x])
		for _, data := range usageInsData[x] {
			if checkUsageData(data, c) {
				eachCkpTotal += formatOutput(b, data, dbNames[0], tblNames[0], dbLen, tblLen, "insert")
				dbNames = dbNames[1:]
				tblNames = tblNames[1:]
			}
		}

		dbNames, tblNames, dbLen, tblLen = getAllDbAndTblNames(usageDelData[x])
		for _, data := range usageDelData[x] {
			if checkUsageData(data, c) {
				eachCkpTotal -= formatOutput(b, data, dbNames[0], tblNames[0], dbLen, tblLen, "delete")
				dbNames = dbNames[1:]
				tblNames = tblNames[1:]
			}
		}

		if eachCkpTotal != 0 {
			b.WriteString(fmt.Sprintf("\n\taccumulation: %f (mb)\n", eachCkpTotal))
		}

		totalSize += eachCkpTotal

		b.WriteByte('\n')
	}

	b.WriteString(fmt.Sprintf(
		"total accumulation in all ckps: %f (mb), current tn cache mem used: %f (mb)\n",
		totalSize, c.ctx.db.GetUsageMemo().MemoryUsed()))

	c.ctx.resp.Payload = b.Bytes()
	return nil
}

func storageTrace(c *storageUsageHistoryArg) (err error) {

	filter := func(accId uint64, stamp time.Time) bool {
		if !c.trace.tStart.IsZero() {
			if stamp.UTC().Add(time.Hour*8).Before(c.trace.tStart) ||
				stamp.UTC().Add(time.Hour*8).After(c.trace.tEnd) {
				return false
			}
		}

		if len(c.trace.accounts) != 0 {
			if _, ok := c.trace.accounts[accId]; !ok {
				return false
			}
		}
		return true
	}

	var b bytes.Buffer

	memo := c.ctx.db.GetUsageMemo()
	accIds, stamps, sizes, hints := memo.GetAllReqTrace()

	preIdx := -1
	for idx := range stamps {
		if !filter(accIds[idx], stamps[idx]) {
			continue
		}
		if preIdx == -1 || !stamps[preIdx].Equal(stamps[idx]) {
			preIdx = idx
			b.WriteString(fmt.Sprintf("\n%s:\n", stamps[idx].String()))
		}

		size := float64(sizes[idx]) / 1048576
		b.WriteString(fmt.Sprintf("\taccount id: %-10d\tsize: %15.6f\thint: %s\n",
			accIds[idx], size, hints[idx]))
	}

	b.WriteString("\n")

	c.ctx.resp.Payload = b.Bytes()

	return nil
}

func storageUsageTransfer(c *storageUsageHistoryArg) (err error) {
	cnt, size, err := logtail.CorrectUsageWrongPlacement(c.ctx.db.Catalog)
	if err != nil {
		return err
	}

	c.ctx.out.Write([]byte(fmt.Sprintf("transferred %d tbl, %f mb; ", cnt, size)))
	return
}

func storageUsageEliminateErrors(c *storageUsageHistoryArg) (err error) {
	entries := c.ctx.db.BGCheckpointRunner.GetAllCheckpoints()
	if len(entries) == 0 {
		return moerr.NewNotSupportedNoCtx("please execute this cmd after at least one checkpoint has been generated")
	}
	end := entries[len(entries)-1].GetEnd()
	cnt := logtail.EliminateErrorsOnCache(c.ctx.db.Catalog, end)
	c.ctx.out.Write([]byte(fmt.Sprintf("%d tables backed to the track. ", cnt)))

	return nil
}<|MERGE_RESOLUTION|>--- conflicted
+++ resolved
@@ -496,13 +496,8 @@
 	}
 	notfound := 0
 	w := &bytes.Buffer{}
-<<<<<<< HEAD
-	for _, obj := range task.objs {
+	for _, obj := range objs {
 		if err := tblHdl.SoftDeleteObject(&obj.ID, obj.IsTombstone); err != nil {
-=======
-	for _, obj := range objs {
-		if err := tblHdl.SoftDeleteObject(&obj.ID); err != nil {
->>>>>>> 2df0f9c7
 			logutil.Errorf("objprune: del obj %s: %v", obj.ID.String(), err)
 			return err
 		}
