// Copyright 2022 Matrix Origin
//
// Licensed under the Apache License, Version 2.0 (the "License");
// you may not use this file except in compliance with the License.
// You may obtain a copy of the License at
//
// http://www.apache.org/licenses/LICENSE-2.0
//
// Unless required by applicable law or agreed to in writing, software
// distributed under the License is distributed on an "AS IS" BASIS,
// WITHOUT WARRANTIES OR CONDITIONS OF ANY KIND, either express or implied.
// See the License for the specific language governing permissions and
// limitations under the License.

package rpc

import (
	"context"
	"regexp"
	"strconv"

	"github.com/matrixorigin/matrixone/pkg/common/moerr"
	"github.com/matrixorigin/matrixone/pkg/container/batch"
	"github.com/matrixorigin/matrixone/pkg/logutil"
	"github.com/matrixorigin/matrixone/pkg/vm/engine"
	"github.com/matrixorigin/matrixone/pkg/vm/engine/tae/catalog"
	"github.com/matrixorigin/matrixone/pkg/vm/engine/tae/common"
	"github.com/matrixorigin/matrixone/pkg/vm/engine/tae/containers"
	"github.com/matrixorigin/matrixone/pkg/vm/engine/tae/iface/handle"
	"github.com/matrixorigin/matrixone/pkg/vm/engine/tae/options"
)

var MaxRows = regexp.MustCompile(`rows:(\d+)`)
var MaxBlks = regexp.MustCompile(`blks:(\d+)`)

func CreateRelation(
	_ context.Context,
	dbH handle.Database,
	name string,
	id uint64,
	defs []engine.TableDef) (err error) {
	schema, err := catalog.DefsToSchema(name, defs)
	if err != nil {
		return
	}
	schema.BlockMaxRows = options.DefaultBlockMaxRows
	schema.ObjectMaxBlocks = options.DefaultBlocksPerObject
	if len(schema.Comment) > 0 {
		if r := MaxRows.FindStringSubmatch(schema.Comment); len(r) > 0 {
			if maxrows, err := strconv.Atoi(r[1]); err == nil {
				schema.BlockMaxRows = uint32(maxrows)
			}
		}
		if r := MaxBlks.FindStringSubmatch(schema.Comment); len(r) > 0 {
			if maxblks, err := strconv.Atoi(r[1]); err == nil {
				schema.ObjectMaxBlocks = uint16(maxblks)
			}
		}
	}
	_, err = dbH.CreateRelationWithID(schema, id)
	return err
}

func TableDefs(rel handle.Relation) ([]engine.TableDef, error) {
<<<<<<< HEAD
	schema := rel.Schema(false).(*catalog.Schema)
	return SchemaToDefs(schema)
=======
	schema := rel.Schema().(*catalog.Schema)
	return catalog.SchemaToDefs(schema)
>>>>>>> d5a8adf3
}

func TableNamesOfDB(db handle.Database) ([]string, error) {
	var names []string

	it := db.MakeRelationIt()
	for it.Valid() {
		names = append(names, it.GetRelation().Schema(false).(*catalog.Schema).Name)
		it.Next()
	}
	return names, nil
}

func AppendDataToTable(ctx context.Context, rel handle.Relation, bat *batch.Batch) (err error) {
	tnBat := containers.ToTNBatch(bat, common.WorkspaceAllocator)
	defer tnBat.Close()
	err = rel.Append(ctx, tnBat)
	return
}

func GetHideKeysOfTable(rel handle.Relation) ([]*engine.Attribute, error) {
	schema := rel.Schema(false).(*catalog.Schema)
	if schema.PhyAddrKey == nil {
		return nil, moerr.NewNotSupportedNoCtx("system table has no rowid")
	}
	key := new(engine.Attribute)
	key.Name = schema.PhyAddrKey.Name
	key.Type = schema.PhyAddrKey.Type
	key.IsRowId = true
	// key.IsHidden = true
	logutil.Debugf("GetHideKey: %v", key)
	return []*engine.Attribute{key}, nil
}<|MERGE_RESOLUTION|>--- conflicted
+++ resolved
@@ -62,13 +62,8 @@
 }
 
 func TableDefs(rel handle.Relation) ([]engine.TableDef, error) {
-<<<<<<< HEAD
 	schema := rel.Schema(false).(*catalog.Schema)
-	return SchemaToDefs(schema)
-=======
-	schema := rel.Schema().(*catalog.Schema)
 	return catalog.SchemaToDefs(schema)
->>>>>>> d5a8adf3
 }
 
 func TableNamesOfDB(db handle.Database) ([]string, error) {
