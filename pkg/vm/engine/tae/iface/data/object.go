// Copyright 2021 Matrix Origin
//
// Licensed under the Apache License, Version 2.0 (the "License");
// you may not use this file except in compliance with the License.
// You may obtain a copy of the License at
//
//      http://www.apache.org/licenses/LICENSE-2.0
//
// Unless required by applicable law or agreed to in writing, software
// distributed under the License is distributed on an "AS IS" BASIS,
// WITHOUT WARRANTIES OR CONDITIONS OF ANY KIND, either express or implied.
// See the License for the specific language governing permissions and
// limitations under the License.

package data

import (
	"context"

	"github.com/matrixorigin/matrixone/pkg/common/bitmap"
	"github.com/matrixorigin/matrixone/pkg/common/mpool"
	"github.com/matrixorigin/matrixone/pkg/objectio"

	"github.com/matrixorigin/matrixone/pkg/container/types"

	"github.com/RoaringBitmap/roaring"
	"github.com/matrixorigin/matrixone/pkg/vm/engine/tae/common"
	"github.com/matrixorigin/matrixone/pkg/vm/engine/tae/containers"
	"github.com/matrixorigin/matrixone/pkg/vm/engine/tae/db/dbutils"
	"github.com/matrixorigin/matrixone/pkg/vm/engine/tae/iface/handle"
	"github.com/matrixorigin/matrixone/pkg/vm/engine/tae/iface/txnif"
	"github.com/matrixorigin/matrixone/pkg/vm/engine/tae/index"
)

type CheckpointUnit interface {
	MutationInfo() string
	RunCalibration() (int, error)
	// EstimateScore(time.Duration, bool) int
}

type ObjectAppender interface {
	GetID() *common.ID
	GetMeta() any
	// see more notes in flushtabletail.go
	LockFreeze()
	UnlockFreeze()
	CheckFreeze() bool
	IsSameColumns(otherSchema any /*avoid import cycle*/) bool
	PrepareAppend(rows uint32,
		txn txnif.AsyncTxn) (
		node txnif.AppendNode, created bool, n uint32, err error)
	ApplyAppend(bat *containers.Batch,
		txn txnif.AsyncTxn,
	) (int, error)
	IsAppendable() bool
	ReplayAppend(bat *containers.Batch,
		txn txnif.AsyncTxn) (int, error)
	Close()
}

type ObjectReplayer interface {
	OnReplayAppend(node txnif.AppendNode) (err error)
	OnReplayAppendPayload(bat *containers.Batch) (err error)
}

type Object interface {
	CheckpointUnit
	ObjectReplayer

	GetRowsOnReplay() uint64
	GetID() *common.ID
	IsAppendable() bool
	PrepareCompact() bool
	PrepareCompactInfo() (bool, string)

	Rows() (int, error)
	CheckFlushTaskRetry(startts types.TS) bool

	GetColumnDataById(
		ctx context.Context, txn txnif.TxnReader, readSchema any /*avoid import cycle*/, blkID uint16, colIdx int, mp *mpool.MPool,
	) (*containers.ColumnView, error)
	GetColumnDataByIds(
		ctx context.Context, txn txnif.TxnReader, readSchema any, blkID uint16, colIdxes []int, mp *mpool.MPool,
	) (*containers.BlockView, error)
	GetAllColumns(
		ctx context.Context,
		readSchema any,
		mp *mpool.MPool) (bat *containers.Batch, err error)
	Prefetch(idxes []uint16, blkID uint16) error
	GetMeta() any

	MakeAppender() (ObjectAppender, error)

	GetTotalChanges() int
<<<<<<< HEAD
=======
	CollectChangesInRange(ctx context.Context, blkID uint16, startTs, endTs types.TS, mp *mpool.MPool) (*containers.BlockView, error)

	// check wether any delete intents with prepared ts within [from, to]
	HasDeleteIntentsPreparedIn(from, to types.TS) (bool, bool)
	HasDeleteIntentsPreparedInByBlock(blockID uint16, from, to types.TS) (bool, bool)
>>>>>>> 989d9643

	// check if all rows are committed before ts
	// NOTE: here we assume that the object is visible to the ts
	// if the object is an appendable object:
	// 1. if the object is not frozen, return false
	// 2. if the object is frozen and in-memory, check with the max ts committed
	// 3. if the object is persisted, return false
	// if the object is not an appendable object:
	// only check with the created ts
	CoarseCheckAllRowsCommittedBefore(ts types.TS) bool
	GetCommitTSVector(maxRow uint32, mp *mpool.MPool) (containers.Vector, error)
	GetCommitTSVectorInRange(start, end types.TS, mp *mpool.MPool) (containers.Vector, error)
	BatchDedup(ctx context.Context,
		txn txnif.AsyncTxn,
		pks containers.Vector,
		pksZM index.ZM,
		rowmask *roaring.Bitmap,
		precommit bool,
		bf objectio.BloomFilter,
		mp *mpool.MPool,
	) error
	//TODO::
	//BatchDedupByMetaLoc(txn txnif.AsyncTxn, fs *objectio.ObjectFS,
	//	metaLoc objectio.Location, rowmask *roaring.Bitmap, precommit bool) error

	GetByFilter(ctx context.Context, txn txnif.AsyncTxn, filter *handle.Filter, mp *mpool.MPool) (uint16, uint32, error)
	GetValue(ctx context.Context, txn txnif.AsyncTxn, readSchema any, blkID uint16, row, col int, mp *mpool.MPool) (any, bool, error)
	Foreach(
		ctx context.Context,
		readSchema any,
		blkID uint16,
		colIdx int,
		op func(v any, isNull bool, row int) error,
		sels []uint32,
		mp *mpool.MPool,
	) error
	PPString(level common.PPLevel, depth int, prefix string, blkid int) string
	EstimateMemSize() (int, int)
	GetRuntime() *dbutils.Runtime

	Init() error
	CollectAppendInRange(start, end types.TS, withAborted bool, mp *mpool.MPool) (*containers.BatchWithVersion, error)
<<<<<<< HEAD
	CollectDeleteInRange(ctx context.Context, start, end types.TS, mp *mpool.MPool) (*containers.Batch, *bitmap.Bitmap, error)
=======
	CollectDeleteInRange(ctx context.Context, start, end types.TS, withAborted bool, mp *mpool.MPool) (*containers.Batch, *bitmap.Bitmap, error)
	CollectDeleteInRangeByBlock(ctx context.Context, blkID uint16, start, end types.TS, withAborted bool, mp *mpool.MPool) (*containers.Batch, error)
	PersistedCollectDeleteInRange(
		ctx context.Context,
		b *containers.Batch,
		blkID uint16,
		start, end types.TS,
		withAborted bool,
		mp *mpool.MPool,
	) (bat *containers.Batch, err error)
	// GetAppendNodeByRow(row uint32) (an txnif.AppendNode)
	// GetDeleteNodeByRow(row uint32) (an txnif.DeleteNode)
>>>>>>> 989d9643
	GetFs() *objectio.ObjectFS
	FreezeAppend()

	Close()
}

type Tombstone interface {
	EstimateMemSizeLocked() (dsize int)
	GetChangeIntentionCnt() uint32
	GetDeleteCnt() uint32
	GetDeletesListener() func(uint64, types.TS) error
	GetDeltaLocAndCommitTSByTxn(blkID uint16, txn txnif.TxnReader) (objectio.Location, types.TS)
	GetDeltaLocAndCommitTS(blkID uint16) (objectio.Location, types.TS)
	GetDeltaPersistedTS() types.TS
	// GetOrCreateDeleteChain(blkID uint16) *updates.MVCCHandle
	HasDeleteIntentsPreparedIn(from types.TS, to types.TS) (found bool, isPersist bool)
	HasInMemoryDeleteIntentsPreparedInByBlock(blockID uint16, from, to types.TS) (bool, bool)
	IsDeletedLocked(row uint32, txn txnif.TxnReader, blkID uint16) (bool, error)
	SetDeletesListener(l func(uint64, types.TS) error)
	StringLocked(level common.PPLevel, depth int, prefix string) string
	// TryGetDeleteChain(blkID uint16) *updates.MVCCHandle
	UpgradeAllDeleteChain()
	UpgradeDeleteChain(blkID uint16)
	UpgradeDeleteChainByTS(ts types.TS)
	ReplayDeltaLoc(any, uint16)
	VisitDeletes(ctx context.Context, start, end types.TS, bat, tnBatch *containers.Batch, skipMemory bool) (*containers.Batch, int, int, error)
	GetObject() any
	InMemoryDeletesExisted() bool
	// for test
	GetLatestDeltaloc(uint16) objectio.Location
}<|MERGE_RESOLUTION|>--- conflicted
+++ resolved
@@ -92,14 +92,6 @@
 	MakeAppender() (ObjectAppender, error)
 
 	GetTotalChanges() int
-<<<<<<< HEAD
-=======
-	CollectChangesInRange(ctx context.Context, blkID uint16, startTs, endTs types.TS, mp *mpool.MPool) (*containers.BlockView, error)
-
-	// check wether any delete intents with prepared ts within [from, to]
-	HasDeleteIntentsPreparedIn(from, to types.TS) (bool, bool)
-	HasDeleteIntentsPreparedInByBlock(blockID uint16, from, to types.TS) (bool, bool)
->>>>>>> 989d9643
 
 	// check if all rows are committed before ts
 	// NOTE: here we assume that the object is visible to the ts
@@ -142,22 +134,7 @@
 
 	Init() error
 	CollectAppendInRange(start, end types.TS, withAborted bool, mp *mpool.MPool) (*containers.BatchWithVersion, error)
-<<<<<<< HEAD
 	CollectDeleteInRange(ctx context.Context, start, end types.TS, mp *mpool.MPool) (*containers.Batch, *bitmap.Bitmap, error)
-=======
-	CollectDeleteInRange(ctx context.Context, start, end types.TS, withAborted bool, mp *mpool.MPool) (*containers.Batch, *bitmap.Bitmap, error)
-	CollectDeleteInRangeByBlock(ctx context.Context, blkID uint16, start, end types.TS, withAborted bool, mp *mpool.MPool) (*containers.Batch, error)
-	PersistedCollectDeleteInRange(
-		ctx context.Context,
-		b *containers.Batch,
-		blkID uint16,
-		start, end types.TS,
-		withAborted bool,
-		mp *mpool.MPool,
-	) (bat *containers.Batch, err error)
-	// GetAppendNodeByRow(row uint32) (an txnif.AppendNode)
-	// GetDeleteNodeByRow(row uint32) (an txnif.DeleteNode)
->>>>>>> 989d9643
 	GetFs() *objectio.ObjectFS
 	FreezeAppend()
 
