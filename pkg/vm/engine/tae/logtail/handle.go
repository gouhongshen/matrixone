--- conflicted
+++ resolved
@@ -507,15 +507,10 @@
 	var objectMVCCNode *catalog.ObjectMVCCNode
 	for _, node := range mvccNodes {
 		if e.IsTombstone {
-			visitObject(b.tombstoneMetaBatch, e, node, node.End.Equal(&e.CreatedAt), false, types.TS{})
+			visitObject(b.tombstoneMetaBatch, e, node, node.End.Equal(&e.CreatedAt), false, types.TS{}, true)
 		} else {
-			visitObject(b.dataMetaBatch, e, node, node.End.Equal(&e.CreatedAt), false, types.TS{})
-		}
-<<<<<<< HEAD
-=======
-		objectMVCCNode = &e.ObjectMVCCNode
-		visitObject(b.objectMetaBatch, e, node, node.End.Equal(&e.CreatedAt), false, types.TS{}, true)
->>>>>>> c1751aa2
+			visitObject(b.dataMetaBatch, e, node, node.End.Equal(&e.CreatedAt), false, types.TS{}, true)
+		}
 	}
 	return b.skipObjectData(e, objectMVCCNode), nil
 }
