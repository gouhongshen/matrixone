// Copyright 2021 Matrix Origin
//
// Licensed under the Apache License, Version 2.0 (the "License");
// you may not use this file except in compliance with the License.
// You may obtain a copy of the License at
//
//	http://www.apache.org/licenses/LICENSE-2.0
//
// Unless required by applicable law or agreed to in writing, software
// distributed under the License is distributed on an "AS IS" BASIS,
// WITHOUT WARRANTIES OR CONDITIONS OF ANY KIND, either express or implied.
// See the License for the specific language governing permissions and
// limitations under the License.

package logtail

/*

an application on logtail mgr: build reponse to SyncLogTailRequest

More docs:
https://github.com/matrixorigin/docs/blob/main/tech-notes/dnservice/ref_logtail_impl.md


Main workflow:

          +------------------+
          | CheckpointRunner |
          +------------------+
            ^         |
            | range   | ckp & newRange
            |         v
          +------------------+  newRange  +----------------+  snapshot   +--------------+
 user ->  | HandleGetLogTail | ---------> | LogtailManager | ----------> | LogtailTable |
   ^      +------------------+            +----------------+             +--------------+
   |                                                                        |
   |           +------------------+                                         |
   +---------- |   RespBuilder    |  ------------------>+-------------------+
      return   +------------------+                     |
      entries                                           |  visit
                                                        |
                                                        v
                                  +-----------------------------------+
                                  |     txnblock2                     |
                     ...          +-----------------------------------+   ...
                                  | bornTs  | ... txn100 | txn101 |.. |
                                  +-----------------+---------+-------+
                                                    |         |
                                                    |         |
                                                    |         |
                                  +-----------------+    +----+-------+     dirty blocks
                                  |                 |    |            |
                                  v                 v    v            v
                              +-------+           +-------+       +-------+
                              | BLK-1 |           | BLK-2 |       | BLK-3 |
                              +---+---+           +---+---+       +---+---+
                                  |                   |               |
                                  v                   v               v
                            [V1@t25,disk]       [V1@t17,mem]     [V1@t17,disk]
                                  |                   |               |
                                  v                   v               v
                            [V0@t12,mem]        [V0@t10,mem]     [V0@t10,disk]
                                  |                                   |
                                  v                                   v
                            [V0@t7,mem]                           [V0@t7,mem]


*/

import (
	"context"
	"fmt"
	"sort"
	"strconv"
	"strings"
	"time"

	"github.com/matrixorigin/matrixone/pkg/container/batch"

	"github.com/matrixorigin/matrixone/pkg/perfcounter"

	"github.com/matrixorigin/matrixone/pkg/objectio"

	pkgcatalog "github.com/matrixorigin/matrixone/pkg/catalog"
	"github.com/matrixorigin/matrixone/pkg/common/mpool"
	"github.com/matrixorigin/matrixone/pkg/container/types"
	"github.com/matrixorigin/matrixone/pkg/fileservice"
	"github.com/matrixorigin/matrixone/pkg/logutil"
	"github.com/matrixorigin/matrixone/pkg/pb/api"
	"github.com/matrixorigin/matrixone/pkg/util/fault"
	v2 "github.com/matrixorigin/matrixone/pkg/util/metric/v2"
	"github.com/matrixorigin/matrixone/pkg/vm/engine/tae/blockio"
	"github.com/matrixorigin/matrixone/pkg/vm/engine/tae/catalog"
	"github.com/matrixorigin/matrixone/pkg/vm/engine/tae/common"
	"github.com/matrixorigin/matrixone/pkg/vm/engine/tae/containers"
<<<<<<< HEAD
	"github.com/matrixorigin/matrixone/pkg/vm/engine/tae/tables"
=======
	"github.com/matrixorigin/matrixone/pkg/vm/engine/tae/iface/data"
	"github.com/matrixorigin/matrixone/pkg/vm/engine/tae/txn/txnbase"
>>>>>>> 5f4a341d
	"github.com/matrixorigin/matrixone/pkg/vm/engine/tae/txn/txnimpl"
	"go.uber.org/zap"
)

const Size90M = 90 * 1024 * 1024

type CheckpointClient interface {
	CollectCheckpointsInRange(ctx context.Context, start, end types.TS) (ckpLoc string, lastEnd types.TS, err error)
	FlushTable(ctx context.Context, dbID, tableID uint64, ts types.TS) error
}

func DecideTableScope(tableID uint64) Scope {
	var scope Scope
	switch tableID {
	case pkgcatalog.MO_DATABASE_ID:
		scope = ScopeDatabases
	case pkgcatalog.MO_TABLES_ID:
		scope = ScopeTables
	case pkgcatalog.MO_COLUMNS_ID:
		scope = ScopeColumns
	default:
		scope = ScopeUserTables
	}
	return scope
}

func HandleSyncLogTailReq(
	ctx context.Context,
	ckpClient CheckpointClient,
	mgr *Manager,
	c *catalog.Catalog,
	req api.SyncLogTailReq,
	canRetry bool) (resp api.SyncLogTailResp, closeCB func(), err error) {
	now := time.Now()
	logutil.Debugf("[Logtail] begin handle %+v", req)
	defer func() {
		if elapsed := time.Since(now); elapsed > 5*time.Second {
			logutil.Infof("[Logtail] long pull cost %v, %v: %+v, %v ", elapsed, canRetry, req, err)
		}
		logutil.Debugf("[Logtail] end handle %d entries[%q], err %v", len(resp.Commands), resp.CkpLocation, err)
	}()
	start := types.BuildTS(req.CnHave.PhysicalTime, req.CnHave.LogicalTime)
	end := types.BuildTS(req.CnWant.PhysicalTime, req.CnWant.LogicalTime)
	did, tid := req.Table.DbId, req.Table.TbId
	dbEntry, err := c.GetDatabaseByID(did)
	if err != nil {
		return
	}
	tableEntry, err := dbEntry.GetTableEntryByID(tid)
	if err != nil {
		return
	}
	tableEntry.RLock()
	createTS := tableEntry.GetCreatedAtLocked()
	tableEntry.RUnlock()
	if start.Less(&createTS) {
		start = createTS
	}

	ckpLoc, checkpointed, err := ckpClient.CollectCheckpointsInRange(ctx, start, end)
	if err != nil {
		return
	}

	if checkpointed.GreaterEq(&end) {
		return api.SyncLogTailResp{
			CkpLocation: ckpLoc,
		}, nil, err
	} else if ckpLoc != "" {
		start = checkpointed.Next()
	}

	scope := DecideTableScope(tid)

	var visitor RespBuilder

	if scope == ScopeUserTables {
		visitor = NewTableLogtailRespBuilder(ctx, ckpLoc, start, end, tableEntry)
	} else {
		visitor = NewCatalogLogtailRespBuilder(ctx, scope, ckpLoc, start, end)
	}
	closeCB = visitor.Close

	operator := mgr.GetTableOperator(start, end, c, did, tid, scope, visitor)
	if err := operator.Run(); err != nil {
		return api.SyncLogTailResp{}, visitor.Close, err
	}
	resp, err = visitor.BuildResp()

	if canRetry && scope == ScopeUserTables { // check simple conditions first
		_, name, forceFlush := fault.TriggerFault("logtail_max_size")
		if (forceFlush && name == tableEntry.GetLastestSchemaLocked(false).Name) || resp.ProtoSize() > Size90M {
			_ = ckpClient.FlushTable(ctx, did, tid, end)
			// try again after flushing
			newResp, closeCB, err := HandleSyncLogTailReq(ctx, ckpClient, mgr, c, req, false)
			logutil.Infof("[logtail] flush result: %d -> %d err: %v", resp.ProtoSize(), newResp.ProtoSize(), err)
			return newResp, closeCB, err
		}
	}
	return
}

type RespBuilder interface {
	catalog.Processor
	BuildResp() (api.SyncLogTailResp, error)
	Close()
}

// CatalogLogtailRespBuilder knows how to make api-entry from db and table entry.
// impl catalog.Processor interface, driven by BoundTableOperator
type CatalogLogtailRespBuilder struct {
	ctx context.Context
	*catalog.LoopProcessor
	scope              Scope
	start, end         types.TS
	checkpoint         string
	insBatch           *containers.Batch
	delBatch           *containers.Batch
	specailDeleteBatch *containers.Batch
}

func NewCatalogLogtailRespBuilder(ctx context.Context, scope Scope, ckp string, start, end types.TS) *CatalogLogtailRespBuilder {
	b := &CatalogLogtailRespBuilder{
		ctx:           ctx,
		LoopProcessor: new(catalog.LoopProcessor),
		scope:         scope,
		start:         start,
		end:           end,
		checkpoint:    ckp,
	}
	switch scope {
	case ScopeDatabases:
		b.insBatch = makeRespBatchFromSchema(catalog.SystemDBSchema, common.LogtailAllocator)
		b.delBatch = makeRespBatchFromSchema(DBDelSchema, common.LogtailAllocator)
		b.specailDeleteBatch = makeRespBatchFromSchema(DBSpecialDeleteSchema, common.LogtailAllocator)
	case ScopeTables:
		b.insBatch = makeRespBatchFromSchema(catalog.SystemTableSchema, common.LogtailAllocator)
		b.delBatch = makeRespBatchFromSchema(TblDelSchema, common.LogtailAllocator)
		b.specailDeleteBatch = makeRespBatchFromSchema(TBLSpecialDeleteSchema, common.LogtailAllocator)
	case ScopeColumns:
		b.insBatch = makeRespBatchFromSchema(catalog.SystemColumnSchema, common.LogtailAllocator)
		b.delBatch = makeRespBatchFromSchema(ColumnDelSchema, common.LogtailAllocator)
	}
	b.DatabaseFn = b.VisitDB
	b.TableFn = b.VisitTbl

	return b
}

func (b *CatalogLogtailRespBuilder) Close() {
	if b.insBatch != nil {
		b.insBatch.Close()
		b.insBatch = nil
	}
	if b.delBatch != nil {
		b.delBatch.Close()
		b.delBatch = nil
	}
}

// VisitDB = catalog.Processor.OnDatabase
func (b *CatalogLogtailRespBuilder) VisitDB(entry *catalog.DBEntry) error {
	entry.RLock()
	if shouldIgnoreDBInLogtail(entry.ID) {
		entry.RUnlock()
		return nil
	}
	mvccNodes := entry.ClonePreparedInRangeLocked(b.start, b.end)
	entry.RUnlock()
	for _, node := range mvccNodes {
		if node.IsAborted() {
			continue
		}
		dbNode := node
		if dbNode.HasDropCommitted() {
			// delScehma is empty, it will just fill rowid / commit ts
			catalogEntry2Batch(b.delBatch, entry, dbNode, DBDelSchema, txnimpl.FillDBRow, objectio.HackU64ToRowid(entry.GetID()), dbNode.GetEnd())
			catalogEntry2Batch(b.specailDeleteBatch, entry, node, DBSpecialDeleteSchema, txnimpl.FillDBRow, objectio.HackU64ToRowid(entry.GetID()), node.GetEnd())
		} else {
			catalogEntry2Batch(b.insBatch, entry, dbNode, catalog.SystemDBSchema, txnimpl.FillDBRow, objectio.HackU64ToRowid(entry.GetID()), dbNode.GetEnd())
		}
	}
	return nil
}

// VisitTbl = catalog.Processor.OnTable
func (b *CatalogLogtailRespBuilder) VisitTbl(entry *catalog.TableEntry) error {
	entry.RLock()
	if shouldIgnoreTblInLogtail(entry.ID) {
		entry.RUnlock()
		return nil
	}
	mvccNodes := entry.ClonePreparedInRangeLocked(b.start, b.end)
	entry.RUnlock()
	for _, node := range mvccNodes {
		if node.IsAborted() {
			continue
		}
		if b.scope == ScopeColumns {
			var dstBatch *containers.Batch
			if !node.HasDropCommitted() {
				dstBatch = b.insBatch
				// fill unique syscol fields if inserting
				for _, syscol := range catalog.SystemColumnSchema.ColDefs {
					txnimpl.FillColumnRow(entry, node, syscol.Name, b.insBatch.GetVectorByName(syscol.Name))
				}
				// send dropped column del
				for _, name := range node.BaseNode.Schema.Extra.DroppedAttrs {
					b.delBatch.GetVectorByName(catalog.AttrRowID).Append(objectio.HackBytes2Rowid([]byte(fmt.Sprintf("%d-%s", entry.GetID(), name))), false)
					b.delBatch.GetVectorByName(catalog.AttrCommitTs).Append(node.GetEnd(), false)
					b.delBatch.GetVectorByName(pkgcatalog.SystemColAttr_UniqName).Append([]byte(fmt.Sprintf("%d-%s", entry.GetID(), name)), false)
				}
			} else {
				dstBatch = b.delBatch
			}

			// fill common syscol fields for every user column
			rowidVec := dstBatch.GetVectorByName(catalog.AttrRowID)
			commitVec := dstBatch.GetVectorByName(catalog.AttrCommitTs)
			tableID := entry.GetID()
			commitTs := node.GetEnd()
			for _, usercol := range node.BaseNode.Schema.ColDefs {
				rowidVec.Append(objectio.HackBytes2Rowid([]byte(fmt.Sprintf("%d-%s", tableID, usercol.Name))), false)
				commitVec.Append(commitTs, false)
			}
		} else {
			if node.HasDropCommitted() {
				catalogEntry2Batch(b.delBatch, entry, node, TblDelSchema, txnimpl.FillTableRow, objectio.HackU64ToRowid(entry.GetID()), node.GetEnd())
				catalogEntry2Batch(b.specailDeleteBatch, entry, node, TBLSpecialDeleteSchema, txnimpl.FillTableRow, objectio.HackU64ToRowid(entry.GetID()), node.GetEnd())
			} else {
				catalogEntry2Batch(b.insBatch, entry, node, catalog.SystemTableSchema, txnimpl.FillTableRow, objectio.HackU64ToRowid(entry.GetID()), node.GetEnd())
			}
		}
	}
	return nil
}

func (b *CatalogLogtailRespBuilder) BuildResp() (api.SyncLogTailResp, error) {
	entries := make([]*api.Entry, 0)
	var tblID uint64
	var tableName string
	switch b.scope {
	case ScopeDatabases:
		tblID = pkgcatalog.MO_DATABASE_ID
		tableName = pkgcatalog.MO_DATABASE
	case ScopeTables:
		tblID = pkgcatalog.MO_TABLES_ID
		tableName = pkgcatalog.MO_TABLES
	case ScopeColumns:
		tblID = pkgcatalog.MO_COLUMNS_ID
		tableName = pkgcatalog.MO_COLUMNS
	}

	if b.insBatch.Length() > 0 {
		bat, err := containersBatchToProtoBatch(b.insBatch)
		logutil.Debugf("[logtail] catalog insert to %d-%s, %s", tblID, tableName,
			DebugBatchToString("catalog", b.insBatch, true, zap.DebugLevel))
		if err != nil {
			return api.SyncLogTailResp{}, err
		}
		insEntry := &api.Entry{
			EntryType:    api.Entry_Insert,
			TableId:      tblID,
			TableName:    tableName,
			DatabaseId:   pkgcatalog.MO_CATALOG_ID,
			DatabaseName: pkgcatalog.MO_CATALOG,
			Bat:          bat,
		}
		entries = append(entries, insEntry)
		perfcounter.Update(b.ctx, func(counter *perfcounter.CounterSet) {
			counter.TAE.LogTail.Entries.Add(int64(b.insBatch.Length()))
			counter.TAE.LogTail.InsertEntries.Add(int64(b.insBatch.Length()))
		})
	}
	if b.delBatch.Length() > 0 {
		bat, err := containersBatchToProtoBatch(b.delBatch)
		logutil.Debugf("[logtail] catalog delete from %d-%s, %s", tblID, tableName,
			DebugBatchToString("catalog", b.delBatch, false, zap.DebugLevel))
		if err != nil {
			return api.SyncLogTailResp{}, err
		}
		delEntry := &api.Entry{
			EntryType:    api.Entry_Delete,
			TableId:      tblID,
			TableName:    tableName,
			DatabaseId:   pkgcatalog.MO_CATALOG_ID,
			DatabaseName: pkgcatalog.MO_CATALOG,
			Bat:          bat,
		}
		entries = append(entries, delEntry)
		perfcounter.Update(b.ctx, func(counter *perfcounter.CounterSet) {
			counter.TAE.LogTail.Entries.Add(int64(b.delBatch.Length()))
			counter.TAE.LogTail.DeleteEntries.Add(int64(b.delBatch.Length()))
		})
	}
	if b.specailDeleteBatch != nil && b.specailDeleteBatch.Length() > 0 {
		bat, err := containersBatchToProtoBatch(b.specailDeleteBatch)
		if err != nil {
			return api.SyncLogTailResp{}, err
		}
		delEntry := &api.Entry{
			EntryType:    api.Entry_SpecialDelete,
			TableId:      tblID,
			TableName:    tableName,
			DatabaseId:   pkgcatalog.MO_CATALOG_ID,
			DatabaseName: pkgcatalog.MO_CATALOG,
			Bat:          bat,
		}
		entries = append(entries, delEntry)
		perfcounter.Update(b.ctx, func(counter *perfcounter.CounterSet) {
			counter.TAE.LogTail.Entries.Add(int64(b.delBatch.Length()))
			counter.TAE.LogTail.DeleteEntries.Add(int64(b.delBatch.Length()))
		})
	}
	return api.SyncLogTailResp{
		CkpLocation: b.checkpoint,
		Commands:    entries,
	}, nil
}

// this is used to collect ONE ROW of db or table change
func catalogEntry2Batch[
	T *catalog.DBEntry | *catalog.TableEntry,
	N *catalog.MVCCNode[*catalog.EmptyMVCCNode] | *catalog.MVCCNode[*catalog.TableMVCCNode]](
	dstBatch *containers.Batch,
	e T,
	node N,
	schema *catalog.Schema,
	fillDataRow func(e T, node N, attr string, col containers.Vector),
	rowid types.Rowid,
	commitTs types.TS,
) {
	for _, col := range schema.ColDefs {
		fillDataRow(e, node, col.Name, dstBatch.GetVectorByName(col.Name))
	}
	dstBatch.GetVectorByName(catalog.AttrRowID).Append(rowid, false)
	dstBatch.GetVectorByName(catalog.AttrCommitTs).Append(commitTs, false)
}

// CatalogLogtailRespBuilder knows how to make api-entry from block entry.
// impl catalog.Processor interface, driven by BoundTableOperator
type TableLogtailRespBuilder struct {
	ctx context.Context
	*catalog.LoopProcessor
	start, end         types.TS
	did, tid           uint64
	dname, tname       string
	checkpoint         string
	dataMetaBatch      *containers.Batch
	tombstoneMetaBatch *containers.Batch
	dataInsBatches     map[uint32]*containers.BatchWithVersion // schema version -> data batch
	dataDelBatches     map[uint32]*containers.BatchWithVersion
}

func NewTableLogtailRespBuilder(ctx context.Context, ckp string, start, end types.TS, tbl *catalog.TableEntry) *TableLogtailRespBuilder {
	b := &TableLogtailRespBuilder{
		ctx:           ctx,
		LoopProcessor: new(catalog.LoopProcessor),
		start:         start,
		end:           end,
		checkpoint:    ckp,
	}
	b.ObjectFn = b.VisitObj
	b.TombstoneFn = b.VisitObj

	b.did = tbl.GetDB().GetID()
	b.tid = tbl.ID
	b.dname = tbl.GetDB().GetName()
	b.tname = tbl.GetLastestSchemaLocked(false).Name

	b.dataInsBatches = make(map[uint32]*containers.BatchWithVersion)
	b.dataDelBatches = make(map[uint32]*containers.BatchWithVersion)
	b.dataMetaBatch = makeRespBatchFromSchema(ObjectInfoSchema, common.LogtailAllocator)
	b.tombstoneMetaBatch = makeRespBatchFromSchema(ObjectInfoSchema, common.LogtailAllocator)
	return b
}

func (b *TableLogtailRespBuilder) Close() {
	for _, vec := range b.dataInsBatches {
		if vec != nil {
			vec.Close()
		}
	}
	b.dataInsBatches = nil
	for _, vec := range b.dataDelBatches {
		if vec != nil {
			vec.Close()
		}
	}
	b.dataDelBatches = nil
}

func (b *TableLogtailRespBuilder) VisitObj(e *catalog.ObjectEntry) error {
	skip, err := b.visitObjMeta(e)
	if err != nil {
		return err
	}
	if skip {
		return nil
	} else {
		return b.visitObjData(e)
	}
}
func (b *TableLogtailRespBuilder) visitObjMeta(e *catalog.ObjectEntry) (bool, error) {
	mvccNodes := e.GetMVCCNodeInRange(b.start, b.end)
	if len(mvccNodes) == 0 {
		return false, nil
	}

	var objectMVCCNode *catalog.ObjectMVCCNode
	for _, node := range mvccNodes {
<<<<<<< HEAD
		if e.IsTombstone {
			visitObject(b.tombstoneMetaBatch, e, node, false, types.TS{})
		} else {
			visitObject(b.dataMetaBatch, e, node, false, types.TS{})
		}
=======
		if e.IsAppendable() && node.End.Equal(&e.CreatedAt) {
			continue
		}
		objectMVCCNode = &e.ObjectMVCCNode
		visitObject(b.objectMetaBatch, e, node, node.End.Equal(&e.CreatedAt), false, types.TS{})
>>>>>>> 5f4a341d
	}
	return b.skipObjectData(e, objectMVCCNode), nil
}
func (b *TableLogtailRespBuilder) skipObjectData(e *catalog.ObjectEntry, objectMVCCNode *catalog.ObjectMVCCNode) bool {
	if e.IsAppendable() {
		// appendable block has been flushed, no need to collect data
		return objectMVCCNode != nil
	} else {
		return true
	}
}
func (b *TableLogtailRespBuilder) visitObjData(e *catalog.ObjectEntry) error {
	var err error
	if e.IsTombstone {
		err = tables.RangeScanInMemoryByObject(b.ctx, e, b.dataDelBatches, b.start, b.end, common.LogtailAllocator)
	} else {
		err = tables.RangeScanInMemoryByObject(b.ctx, e, b.dataInsBatches, b.start, b.end, common.LogtailAllocator)
	}
	if err != nil {
		return err
	}
	return nil
}
func visitObject(batch *containers.Batch, entry *catalog.ObjectEntry, txnMVCCNode *txnbase.TxnMVCCNode, create bool, push bool, committs types.TS) {
	batch.GetVectorByName(catalog.AttrRowID).Append(objectio.HackObjid2Rowid(entry.ID()), false)
	if push {
		batch.GetVectorByName(catalog.AttrCommitTs).Append(committs, false)
	} else {
		batch.GetVectorByName(catalog.AttrCommitTs).Append(txnMVCCNode.End, false)
	}
	empty := entry.IsAppendable() && create
	entry.ObjectMVCCNode.AppendTuple(entry.ID(), batch, empty)
	if push {
		txnMVCCNode.AppendTupleWithCommitTS(batch, committs)
	} else {
		txnMVCCNode.AppendTuple(batch)
	}
	if push {
		entry.EntryMVCCNode.AppendTupleWithCommitTS(batch, committs)
	} else {
		entry.EntryMVCCNode.AppendObjectTuple(batch, create)
	}
	batch.GetVectorByName(SnapshotAttr_DBID).Append(entry.GetTable().GetDB().ID, false)
	batch.GetVectorByName(SnapshotAttr_TID).Append(entry.GetTable().ID, false)
	batch.GetVectorByName(ObjectAttr_State).Append(entry.IsAppendable(), false)
	sorted := false
	if entry.GetTable().GetLastestSchemaLocked(entry.IsTombstone).HasSortKey() && !entry.IsAppendable() {
		sorted = true
	}
	batch.GetVectorByName(ObjectAttr_Sorted).Append(sorted, false)
}

type TableRespKind int

const (
	TableRespKind_Data TableRespKind = iota
	TableRespKind_DataMeta
	TableRespKind_TombstoneMeta
)

func (b *TableLogtailRespBuilder) BuildResp() (api.SyncLogTailResp, error) {
	entries := make([]*api.Entry, 0)
	tryAppendEntry := func(typ api.Entry_EntryType, kind TableRespKind, batch *containers.Batch, version uint32) error {
		if batch == nil || batch.Length() == 0 {
			return nil
		}
		bat, err := containersBatchToProtoBatch(batch)
		if err != nil {
			return err
		}

		tableName := ""
		switch kind {
		case TableRespKind_Data:
			tableName = b.tname
			logutil.Debugf("[logtail] table data [%v] %d-%s-%d: %s", typ, b.tid, b.tname, version,
				DebugBatchToString("data", batch, false, zap.InfoLevel))
		case TableRespKind_DataMeta:
			tableName = fmt.Sprintf("_%d_data_meta", b.tid)
			logutil.Debugf("[logtail] table data meta [%v] %d-%s: %s", typ, b.tid, b.tname,
				DebugBatchToString("object", batch, false, zap.InfoLevel))
		case TableRespKind_TombstoneMeta:
			tableName = fmt.Sprintf("_%d_tombstone_meta", b.tid)
			logutil.Debugf("[logtail] table tombstone meta [%v] %d-%s: %s", typ, b.tid, b.tname,
				DebugBatchToString("object", batch, false, zap.InfoLevel))
		}

		entry := &api.Entry{
			EntryType:    typ,
			TableId:      b.tid,
			TableName:    tableName,
			DatabaseId:   b.did,
			DatabaseName: b.dname,
			Bat:          bat,
		}
		entries = append(entries, entry)
		return nil
	}

	empty := api.SyncLogTailResp{}
	if err := tryAppendEntry(api.Entry_Insert, TableRespKind_DataMeta, b.dataMetaBatch, 0); err != nil {
		return empty, err
	}
	if err := tryAppendEntry(api.Entry_Insert, TableRespKind_TombstoneMeta, b.tombstoneMetaBatch, 0); err != nil {
		return empty, err
	}
	keys := make([]uint32, 0, len(b.dataInsBatches))
	for k := range b.dataInsBatches {
		keys = append(keys, k)
	}
	sort.Slice(keys, func(i, j int) bool { return keys[i] < keys[j] })
	for _, k := range keys {
		if err := tryAppendEntry(api.Entry_Insert, TableRespKind_Data, DataChangeToLogtailBatch(b.dataInsBatches[k]), k); err != nil {
			return empty, err
		}
	}
	if len(b.dataDelBatches) > 1 {
		panic(fmt.Sprintf("logic err, batch %v", b.dataDelBatches))
	}
	for _, bat := range b.dataDelBatches {
		if err := tryAppendEntry(api.Entry_Delete, TableRespKind_Data, TombstoneChangeToLogtailBatch(bat), 0); err != nil {
			return empty, err
		}
	}

	return api.SyncLogTailResp{
		CkpLocation: b.checkpoint,
		Commands:    entries,
	}, nil
}
func GetMetaIdxesByVersion(ver uint32) []uint16 {
	meteIdxSchema := checkpointDataReferVersions[ver][MetaIDX]
	idxes := make([]uint16, len(meteIdxSchema.attrs))
	for attr := range meteIdxSchema.attrs {
		idxes[attr] = uint16(attr)
	}
	return idxes
}
func LoadCheckpointEntries(
	ctx context.Context,
	metLoc string,
	tableID uint64,
	tableName string,
	dbID uint64,
	dbName string,
	mp *mpool.MPool,
	fs fileservice.FileService) ([]*api.Entry, []func(), error) {
	if metLoc == "" {
		return nil, nil, nil
	}
	v2.LogtailLoadCheckpointCounter.Inc()
	now := time.Now()
	defer func() {
		v2.LogTailLoadCheckpointDurationHistogram.Observe(time.Since(now).Seconds())
	}()
	locationsAndVersions := strings.Split(metLoc, ";")

	datas := make([]*CNCheckpointData, len(locationsAndVersions)/2)

	readers := make([]*blockio.BlockReader, len(locationsAndVersions)/2)
	objectLocations := make([]objectio.Location, len(locationsAndVersions)/2)
	versions := make([]uint32, len(locationsAndVersions)/2)
	locations := make([]objectio.Location, len(locationsAndVersions)/2)
	for i := 0; i < len(locationsAndVersions); i += 2 {
		key := locationsAndVersions[i]
		version, err := strconv.ParseUint(locationsAndVersions[i+1], 10, 32)
		if err != nil {
			return nil, nil, err
		}
		location, err := blockio.EncodeLocationFromString(key)
		if err != nil {
			return nil, nil, err
		}
		locations[i/2] = location
		reader, err := blockio.NewObjectReader(fs, location)
		if err != nil {
			return nil, nil, err
		}
		readers[i/2] = reader
		err = blockio.PrefetchMeta(fs, location)
		if err != nil {
			return nil, nil, err
		}
		objectLocations[i/2] = location
		versions[i/2] = uint32(version)
	}

	for i := range objectLocations {
		data := NewCNCheckpointData()
		meteIdxSchema := checkpointDataReferVersions[versions[i]][MetaIDX]
		idxes := make([]uint16, len(meteIdxSchema.attrs))
		for attr := range meteIdxSchema.attrs {
			idxes[attr] = uint16(attr)
		}
		err := data.PrefetchMetaIdx(ctx, versions[i], idxes, objectLocations[i], fs)
		if err != nil {
			return nil, nil, err
		}
		datas[i] = data
	}

	for i := range datas {
		err := datas[i].InitMetaIdx(ctx, versions[i], readers[i], locations[i], mp)
		if err != nil {
			return nil, nil, err
		}
	}

	for i := range datas {
		err := datas[i].PrefetchMetaFrom(ctx, versions[i], locations[i], fs, tableID)
		if err != nil {
			return nil, nil, err
		}
	}

	for i := range datas {
		err := datas[i].PrefetchFrom(ctx, versions[i], fs, locations[i], tableID)
		if err != nil {
			return nil, nil, err
		}
	}

	closeCBs := make([]func(), 0)
	bats := make([][]*batch.Batch, len(locationsAndVersions)/2)
	var err error
	for i, data := range datas {
		var bat []*batch.Batch
		bat, err = data.ReadFromData(ctx, tableID, locations[i], readers[i], versions[i], mp)
		closeCBs = append(closeCBs, data.GetCloseCB(versions[i], mp))
		if err != nil {
			for j := range closeCBs {
				if closeCBs[j] != nil {
					closeCBs[j]()
				}
			}
			return nil, nil, err
		}
		bats[i] = bat
	}

	entries := make([]*api.Entry, 0)
	for i := range objectLocations {
		data := datas[i]
		ins, del, dataObj, tombstoneObj, err := data.GetTableDataFromBats(tableID, bats[i])
		if err != nil {
			for j := range closeCBs {
				if closeCBs[j] != nil {
					closeCBs[j]()
				}
			}
			return nil, nil, err
		}
		if tableName != pkgcatalog.MO_DATABASE &&
			tableName != pkgcatalog.MO_COLUMNS &&
			tableName != pkgcatalog.MO_TABLES {
			tableName = fmt.Sprintf("_%d_meta", tableID)
		}
		if ins != nil {
			entry := &api.Entry{
				EntryType:    api.Entry_Insert,
				TableId:      tableID,
				TableName:    tableName,
				DatabaseId:   dbID,
				DatabaseName: dbName,
				Bat:          ins,
			}
			entries = append(entries, entry)
		}
		if del != nil {
			entry := &api.Entry{
				EntryType:    api.Entry_Delete,
				TableId:      tableID,
				TableName:    tableName,
				DatabaseId:   dbID,
				DatabaseName: dbName,
				Bat:          del,
			}
			entries = append(entries, entry)
		}
		if dataObj != nil {
			entry := &api.Entry{
				EntryType:    api.Entry_Insert,
				TableId:      tableID,
				TableName:    fmt.Sprintf("_%d_data_meta", tableID),
				DatabaseId:   dbID,
				DatabaseName: dbName,
				Bat:          dataObj,
			}
			entries = append(entries, entry)
		}
		if tombstoneObj != nil {
			entry := &api.Entry{
				EntryType:    api.Entry_Insert,
				TableId:      tableID,
				TableName:    fmt.Sprintf("_%d_tombstone_meta", tableID),
				DatabaseId:   dbID,
				DatabaseName: dbName,
				Bat:          tombstoneObj,
			}
			entries = append(entries, entry)
		}
	}
	return entries, closeCBs, nil
}<|MERGE_RESOLUTION|>--- conflicted
+++ resolved
@@ -93,12 +93,9 @@
 	"github.com/matrixorigin/matrixone/pkg/vm/engine/tae/catalog"
 	"github.com/matrixorigin/matrixone/pkg/vm/engine/tae/common"
 	"github.com/matrixorigin/matrixone/pkg/vm/engine/tae/containers"
-<<<<<<< HEAD
 	"github.com/matrixorigin/matrixone/pkg/vm/engine/tae/tables"
-=======
 	"github.com/matrixorigin/matrixone/pkg/vm/engine/tae/iface/data"
 	"github.com/matrixorigin/matrixone/pkg/vm/engine/tae/txn/txnbase"
->>>>>>> 5f4a341d
 	"github.com/matrixorigin/matrixone/pkg/vm/engine/tae/txn/txnimpl"
 	"go.uber.org/zap"
 )
@@ -510,19 +507,11 @@
 
 	var objectMVCCNode *catalog.ObjectMVCCNode
 	for _, node := range mvccNodes {
-<<<<<<< HEAD
 		if e.IsTombstone {
-			visitObject(b.tombstoneMetaBatch, e, node, false, types.TS{})
+			visitObject(b.tombstoneMetaBatch, e, node,node.End.Equal(&e.CreatedAt),  false, types.TS{})
 		} else {
-			visitObject(b.dataMetaBatch, e, node, false, types.TS{})
-		}
-=======
-		if e.IsAppendable() && node.End.Equal(&e.CreatedAt) {
-			continue
-		}
-		objectMVCCNode = &e.ObjectMVCCNode
-		visitObject(b.objectMetaBatch, e, node, node.End.Equal(&e.CreatedAt), false, types.TS{})
->>>>>>> 5f4a341d
+			visitObject(b.dataMetaBatch, e, node,node.End.Equal(&e.CreatedAt),  false, types.TS{})
+		}
 	}
 	return b.skipObjectData(e, objectMVCCNode), nil
 }
