--- conflicted
+++ resolved
@@ -170,13 +170,8 @@
 
 	if canRetry { // check simple conditions first
 		_, name, forceFlush := fault.TriggerFault("logtail_max_size")
-<<<<<<< HEAD
 		if (forceFlush && name == tableEntry.GetLastestSchemaLocked(false).Name) || resp.ProtoSize() > Size90M {
-			_ = ckpClient.FlushTable(ctx, did, tid, end)
-=======
-		if (forceFlush && name == tableEntry.GetLastestSchemaLocked().Name) || resp.ProtoSize() > Size90M {
 			flushErr := ckpClient.FlushTable(ctx, did, tid, end)
->>>>>>> d5a8adf3
 			// try again after flushing
 			newResp, closeCB, err := HandleSyncLogTailReq(ctx, ckpClient, mgr, c, req, false)
 			logutil.Info(
