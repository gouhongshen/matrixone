--- conflicted
+++ resolved
@@ -105,40 +105,26 @@
 }
 
 func (b *TxnLogtailRespBuilder) visitObject(iobj any) {
-<<<<<<< HEAD
-	obj := iobj.(*catalog.ObjectEntry)
+	obj := iobj.(*catalog.ObjectEntry).GetLatestNode()
 	node := obj.GetLastMVCCNode()
 	var batchIdx int8
 	if obj.IsTombstone {
 		batchIdx = tombstoneObjectInfoBatch
 	} else {
 		batchIdx = dataObjectInfoBatch
-=======
-	obj := iobj.(*catalog.ObjectEntry).GetLatestNode()
-	if obj.IsAppendable() && obj.CreatedAt.Equal(&txnif.UncommitTS) {
-		return
->>>>>>> c1751aa2
 	}
 	if !obj.DeletedAt.Equal(&txnif.UncommitTS) {
 		if b.batches[batchIdx] == nil {
 			b.batches[batchIdx] = makeRespBatchFromSchema(ObjectInfoSchema, common.LogtailAllocator)
 		}
-<<<<<<< HEAD
-		visitObject(b.batches[batchIdx], obj, node, true, true, b.txn.GetPrepareTS())
-=======
-		visitObject(b.batches[objectInfoBatch], obj, obj.GetLastMVCCNode(), true, true, b.txn.GetPrepareTS(), true)
->>>>>>> c1751aa2
+		visitObject(b.batches[batchIdx], obj, node, true, true, b.txn.GetPrepareTS(), true)
 		return
 	}
 
 	if b.batches[batchIdx] == nil {
 		b.batches[batchIdx] = makeRespBatchFromSchema(ObjectInfoSchema, common.LogtailAllocator)
 	}
-<<<<<<< HEAD
-	visitObject(b.batches[batchIdx], obj, node, false, true, b.txn.GetPrepareTS())
-=======
-	visitObject(b.batches[objectInfoBatch], obj, obj.GetLastMVCCNode(), false, true, b.txn.GetPrepareTS(), true)
->>>>>>> c1751aa2
+	visitObject(b.batches[batchIdx], obj, node, false, true, b.txn.GetPrepareTS(), true)
 }
 
 func (b *TxnLogtailRespBuilder) visitAppend(ibat any, isTombstone bool) {
