// Copyright 2023 Matrix Origin
//
// Licensed under the Apache License, Version 2.0 (the "License");
// you may not use this file except in compliance with the License.
// You may obtain a copy of the License at
//
//      http://www.apache.org/licenses/LICENSE-2.0
//
// Unless required by applicable law or agreed to in writing, software
// distributed under the License is distributed on an "AS IS" BASIS,
// WITHOUT WARRANTIES OR CONDITIONS OF ANY KIND, either express or implied.
// See the License for the specific language governing permissions and
// limitations under the License.

package merge

import (
	"bytes"
	"context"
	"fmt"
	"math"
	"sync"
	"sync/atomic"

	"github.com/matrixorigin/matrixone/pkg/objectio"
	"github.com/matrixorigin/matrixone/pkg/pb/api"
	v2 "github.com/matrixorigin/matrixone/pkg/util/metric/v2"

	"github.com/KimMachineGun/automemlimit/memlimit"
	"github.com/matrixorigin/matrixone/pkg/logutil"
	"github.com/matrixorigin/matrixone/pkg/vm/engine/tae/catalog"
	"github.com/matrixorigin/matrixone/pkg/vm/engine/tae/common"
	"github.com/matrixorigin/matrixone/pkg/vm/engine/tae/db/dbutils"
	"github.com/matrixorigin/matrixone/pkg/vm/engine/tae/iface/txnif"
	"github.com/matrixorigin/matrixone/pkg/vm/engine/tae/tables/jobs"
	"github.com/matrixorigin/matrixone/pkg/vm/engine/tae/tasks"
	"github.com/shirou/gopsutil/v3/cpu"
	"github.com/shirou/gopsutil/v3/mem"
)

type activeTaskStats map[uint64]struct {
	blk      int
	estBytes int
}

// MergeExecutor consider resources to decide to merge or not.
type MergeExecutor struct {
	tableName           string
	rt                  *dbutils.Runtime
	cnSched             CNMergeScheduler
	memAvail            int
	memSpare            int // 10% of total memory or container memory limit
	cpuPercent          float64
	activeMergeBlkCount int32
	activeEstimateBytes int64
	taskConsume         struct {
		sync.Mutex
		o map[objectio.ObjectId]struct{}
		m activeTaskStats
	}
}

func NewMergeExecutor(rt *dbutils.Runtime, sched CNMergeScheduler) *MergeExecutor {
	return &MergeExecutor{
		rt:      rt,
		cnSched: sched,
	}
}

func (e *MergeExecutor) setSpareMem(total uint64) {
	containerMLimit, err := memlimit.FromCgroup()
	logutil.Infof("[Mergeblocks] constainer memory limit %v, host mem %v, err %v",
		common.HumanReadableBytes(int(containerMLimit)),
		common.HumanReadableBytes(int(total)),
		err)
	tenth := int(float64(total) * 0.1)
	limitdiff := 0
	if containerMLimit > 0 {
		limitdiff = int(total - containerMLimit)
	}
	if limitdiff > tenth {
		e.memSpare = limitdiff
	} else {
		e.memSpare = tenth
	}
}

func (e *MergeExecutor) RefreshMemInfo() {
	if stats, err := mem.VirtualMemory(); err == nil {
		e.memAvail = int(stats.Available)
		if e.memSpare == 0 {
			e.setSpareMem(stats.Total)
		}
	}
	if percents, err := cpu.Percent(0, false); err == nil {
		e.cpuPercent = percents[0]
	}
}

func (e *MergeExecutor) PrintStats() {
	cnt := atomic.LoadInt32(&e.activeMergeBlkCount)
	if cnt == 0 && e.MemAvailBytes() > 512*common.Const1MBytes {
		return
	}

	logutil.Infof(
		"Mergeblocks avail mem: %v(%v reserved), active mergeing size: %v, active merging blk cnt: %d",
		common.HumanReadableBytes(e.memAvail),
		common.HumanReadableBytes(e.memSpare),
		common.HumanReadableBytes(int(atomic.LoadInt64(&e.activeEstimateBytes))), cnt,
	)
}

func (e *MergeExecutor) AddActiveTask(taskId uint64, blkn, esize int) {
	atomic.AddInt64(&e.activeEstimateBytes, int64(esize))
	atomic.AddInt32(&e.activeMergeBlkCount, int32(blkn))
	e.taskConsume.Lock()
	if e.taskConsume.m == nil {
		e.taskConsume.m = make(activeTaskStats)
	}
	e.taskConsume.m[taskId] = struct {
		blk      int
		estBytes int
	}{blkn, esize}
	e.taskConsume.Unlock()
}

func (e *MergeExecutor) OnExecDone(v any) {
	task := v.(tasks.MScopedTask)

	e.taskConsume.Lock()
	stat := e.taskConsume.m[task.ID()]
	delete(e.taskConsume.m, task.ID())
	e.taskConsume.Unlock()

	atomic.AddInt32(&e.activeMergeBlkCount, -int32(stat.blk))
	atomic.AddInt64(&e.activeEstimateBytes, -int64(stat.estBytes))
}

func (e *MergeExecutor) ExecuteFor(entry *catalog.TableEntry, policy Policy) {
	e.tableName = fmt.Sprintf("%v-%v", entry.ID, entry.GetLastestSchema(false).Name)

	mobjs, kind := policy.Revise(e.CPUPercent(), int64(e.MemAvailBytes()))
	if len(mobjs) < 2 {
		return
	}

	if ActiveCNObj.CheckOverlapOnCNActive(mobjs) {
		return
	}

	if kind == TaskHostCN {
		osize, esize, _ := estimateMergeConsume(mobjs)
		blkCnt := 0
		for _, obj := range mobjs {
			blkCnt += obj.BlockCnt()
		}
		stats := make([][]byte, 0, len(mobjs))
		cids := make([]common.ID, 0, len(mobjs))
		for _, obj := range mobjs {
			stat := obj.GetObjectStats()
			stats = append(stats, stat.Clone().Marshal())
			cids = append(cids, *obj.AsCommonID())
		}
		if e.rt.Scheduler.CheckAsyncScopes(cids) != nil {
			return
		}
		schema := entry.GetLastestSchema(false)
		cntask := &api.MergeTaskEntry{
			AccountId:         schema.AcInfo.TenantID,
			UserId:            schema.AcInfo.UserID,
			RoleId:            schema.AcInfo.RoleID,
			TblId:             entry.ID,
			DbId:              entry.GetDB().GetID(),
			TableName:         entry.GetLastestSchema(false).Name,
			DbName:            entry.GetDB().GetName(),
			ToMergeObjs:       stats,
			EstimatedMemUsage: uint64(esize),
		}
		if err := e.cnSched.SendMergeTask(context.TODO(), cntask); err == nil {
			ActiveCNObj.AddActiveCNObj(mobjs)
			logMergeTask(e.tableName, math.MaxUint64, mobjs, blkCnt, osize, esize)
		} else {
			logutil.Warnf("mergeblocks send to cn error: %v", err)
			return
		}
		entry.Stats.AddMerge(osize, len(mobjs), blkCnt)
	} else {
		objScopes := make([]common.ID, 0)
		tombstoneScopes := make([]common.ID, 0)
		objs := make([]*catalog.ObjectEntry, 0)
		tombstones := make([]*catalog.ObjectEntry, 0)
		objectBlkCnt := 0
		tombstoneBlkCnt := 0
		for _, obj := range mobjs {
			if obj.IsTombstone {
				tombstoneBlkCnt += obj.BlockCnt()
				tombstones = append(tombstones, obj)
				tombstoneScopes = append(tombstoneScopes, *obj.AsCommonID())
			} else {
				objectBlkCnt += obj.BlockCnt()
				objs = append(objs, obj)
				objScopes = append(objScopes, *obj.AsCommonID())
			}
		}

<<<<<<< HEAD
		if len(objs) > 1 {
			e.scheduleMergeObjects(objScopes, objs, objectBlkCnt, entry, false)
		}
		if len(tombstones) > 1 {
			e.scheduleMergeObjects(tombstoneScopes, tombstones, tombstoneBlkCnt, entry, true)
		}
=======
		factory := func(ctx *tasks.Context, txn txnif.AsyncTxn) (tasks.Task, error) {
			task, err := jobs.NewMergeObjectsTask(ctx, txn, mobjs, e.rt, common.DefaultMaxOsizeObjMB*common.Const1MBytes)
			return task, err
		}
		task, err := e.rt.Scheduler.ScheduleMultiScopedTxnTaskWithObserver(nil, tasks.DataCompactionTask, scopes, factory, e)
		if err != nil {
			if err != tasks.ErrScheduleScopeConflict {
				logutil.Infof("[Mergeblocks] Schedule error info=%v", err)
			}
			return
		}
		e.AddActiveTask(task.ID(), blkCnt, esize)
		logMergeTask(e.tableName, task.ID(), mobjs, blkCnt, osize, esize)
>>>>>>> 85aa2acb
	}
}
func (e *MergeExecutor) scheduleMergeObjects(scopes []common.ID, mobjs []*catalog.ObjectEntry, blkCnt int, entry *catalog.TableEntry, isTombstone bool) {
	osize, esize, _ := estimateMergeConsume(mobjs)
	factory := func(ctx *tasks.Context, txn txnif.AsyncTxn) (tasks.Task, error) {
		return jobs.NewMergeObjectsTask(ctx, txn, mobjs, e.rt, common.DefaultMaxOsizeObjMB*common.Const1MBytes, isTombstone)
	}
	task, err := e.rt.Scheduler.ScheduleMultiScopedTxnTask(nil, tasks.DataCompactionTask, scopes, factory)
	if err != nil {
		if err != tasks.ErrScheduleScopeConflict {
			logutil.Infof("[Mergeblocks] Schedule error info=%v", err)
		}
		return
	}
	e.AddActiveTask(task.ID(), blkCnt, esize)
	task.AddObserver(e)
	logMergeTask(e.tableName, task.ID(), mobjs, blkCnt, osize, esize)
	entry.Stats.AddMerge(osize, len(mobjs), blkCnt)

}
func (e *MergeExecutor) MemAvailBytes() int {
	merging := int(atomic.LoadInt64(&e.activeEstimateBytes))
	avail := e.memAvail - e.memSpare - merging
	if avail < 0 {
		avail = 0
	}
	return avail
}

func (e *MergeExecutor) CPUPercent() int64 {
	return int64(e.cpuPercent)
}

func logMergeTask(name string, taskId uint64, merges []*catalog.ObjectEntry, blkn, osize, esize int) {
	rows := 0
	infoBuf := &bytes.Buffer{}
	for _, obj := range merges {
		r := obj.GetRemainingRows()
		rows += r
		infoBuf.WriteString(fmt.Sprintf(" %d(%s)", r, common.ShortObjId(obj.ID)))
	}
	platform := fmt.Sprintf("t%d", taskId)
	if taskId == math.MaxUint64 {
		platform = "CN"
		v2.TaskCNMergeScheduledByCounter.Inc()
		v2.TaskCNMergedSizeCounter.Add(float64(osize))
	} else {
		v2.TaskDNMergeScheduledByCounter.Inc()
		v2.TaskDNMergedSizeCounter.Add(float64(osize))
	}
	logutil.Infof(
		"[Mergeblocks] Scheduled %v [%v|on%d,bn%d|%s,%s], merged(%v): %s", name,
		platform, len(merges), blkn,
		common.HumanReadableBytes(osize), common.HumanReadableBytes(esize),
		rows,
		infoBuf.String(),
	)
}<|MERGE_RESOLUTION|>--- conflicted
+++ resolved
@@ -204,28 +204,12 @@
 			}
 		}
 
-<<<<<<< HEAD
 		if len(objs) > 1 {
 			e.scheduleMergeObjects(objScopes, objs, objectBlkCnt, entry, false)
 		}
 		if len(tombstones) > 1 {
 			e.scheduleMergeObjects(tombstoneScopes, tombstones, tombstoneBlkCnt, entry, true)
 		}
-=======
-		factory := func(ctx *tasks.Context, txn txnif.AsyncTxn) (tasks.Task, error) {
-			task, err := jobs.NewMergeObjectsTask(ctx, txn, mobjs, e.rt, common.DefaultMaxOsizeObjMB*common.Const1MBytes)
-			return task, err
-		}
-		task, err := e.rt.Scheduler.ScheduleMultiScopedTxnTaskWithObserver(nil, tasks.DataCompactionTask, scopes, factory, e)
-		if err != nil {
-			if err != tasks.ErrScheduleScopeConflict {
-				logutil.Infof("[Mergeblocks] Schedule error info=%v", err)
-			}
-			return
-		}
-		e.AddActiveTask(task.ID(), blkCnt, esize)
-		logMergeTask(e.tableName, task.ID(), mobjs, blkCnt, osize, esize)
->>>>>>> 85aa2acb
 	}
 }
 func (e *MergeExecutor) scheduleMergeObjects(scopes []common.ID, mobjs []*catalog.ObjectEntry, blkCnt int, entry *catalog.TableEntry, isTombstone bool) {
@@ -233,7 +217,7 @@
 	factory := func(ctx *tasks.Context, txn txnif.AsyncTxn) (tasks.Task, error) {
 		return jobs.NewMergeObjectsTask(ctx, txn, mobjs, e.rt, common.DefaultMaxOsizeObjMB*common.Const1MBytes, isTombstone)
 	}
-	task, err := e.rt.Scheduler.ScheduleMultiScopedTxnTask(nil, tasks.DataCompactionTask, scopes, factory)
+	task, err := e.rt.Scheduler.ScheduleMultiScopedTxnTaskWithObserver(nil, tasks.DataCompactionTask, scopes, factory, e)
 	if err != nil {
 		if err != tasks.ErrScheduleScopeConflict {
 			logutil.Infof("[Mergeblocks] Schedule error info=%v", err)
