// Copyright 2021 Matrix Origin
//
// Licensed under the Apache License, Version 2.0 (the "License");
// you may not use this file except in compliance with the License.
// You may obtain a copy of the License at
//
//      http://www.apache.org/licenses/LICENSE-2.0
//
// Unless required by applicable law or agreed to in writing, software
// distributed under the License is distributed on an "AS IS" BASIS,
// WITHOUT WARRANTIES OR CONDITIONS OF ANY KIND, either express or implied.
// See the License for the specific language governing permissions and
// limitations under the License.

package testutil

import (
	"context"
	"sync"
	"testing"

	"github.com/matrixorigin/matrixone/pkg/container/types"
	"github.com/matrixorigin/matrixone/pkg/logutil"
	"github.com/matrixorigin/matrixone/pkg/objectio"
	"github.com/matrixorigin/matrixone/pkg/vm/engine/tae/blockio"
	"github.com/matrixorigin/matrixone/pkg/vm/engine/tae/catalog"
	"github.com/matrixorigin/matrixone/pkg/vm/engine/tae/common"
	"github.com/matrixorigin/matrixone/pkg/vm/engine/tae/containers"
	"github.com/matrixorigin/matrixone/pkg/vm/engine/tae/db"
	"github.com/matrixorigin/matrixone/pkg/vm/engine/tae/iface/data"
	"github.com/matrixorigin/matrixone/pkg/vm/engine/tae/iface/handle"
	"github.com/matrixorigin/matrixone/pkg/vm/engine/tae/iface/txnif"
	"github.com/matrixorigin/matrixone/pkg/vm/engine/tae/index"
	"github.com/matrixorigin/matrixone/pkg/vm/engine/tae/tables/jobs"
	"github.com/panjf2000/ants/v2"
	"github.com/stretchr/testify/assert"
)

func WithTestAllPKType(t *testing.T, tae *db.DB, test func(*testing.T, *db.DB, *catalog.Schema)) {
	var wg sync.WaitGroup
	pool, _ := ants.NewPool(100)
	defer pool.Release()
	for i := 0; i < 17; i++ {
		schema := catalog.MockSchemaAll(18, i)
		schema.BlockMaxRows = 10
		schema.ObjectMaxBlocks = 2
		wg.Add(1)
		_ = pool.Submit(func() {
			defer wg.Done()
			test(t, tae, schema)
		})
	}
	wg.Wait()
}

func LenOfBats(bats []*containers.Batch) int {
	rows := 0
	for _, bat := range bats {
		rows += bat.Length()
	}
	return rows
}

func PrintCheckpointStats(t *testing.T, tae *db.DB) {
	t.Logf("GetCheckpointedLSN: %d", tae.Wal.GetCheckpointed())
	t.Logf("GetPenddingLSNCnt: %d", tae.Wal.GetPenddingCnt())
	t.Logf("GetCurrSeqNum: %d", tae.Wal.GetCurrSeqNum())
}

func CreateDB(t *testing.T, e *db.DB, dbName string) {
	txn, err := e.StartTxn(nil)
	assert.NoError(t, err)
	_, err = txn.CreateDatabase(dbName, "", "")
	assert.NoError(t, err)
	assert.NoError(t, txn.Commit(context.Background()))
}

func DropDB(t *testing.T, e *db.DB, dbName string) {
	txn, err := e.StartTxn(nil)
	assert.NoError(t, err)
	_, err = txn.DropDatabase(dbName)
	assert.NoError(t, err)
	assert.NoError(t, txn.Commit(context.Background()))
}

func CreateRelation(t *testing.T, e *db.DB, dbName string, schema *catalog.Schema, createDB bool) (db handle.Database, rel handle.Relation) {
	txn, db, rel := CreateRelationNoCommit(t, e, dbName, schema, createDB)
	assert.NoError(t, txn.Commit(context.Background()))
	return
}

func CreateRelationNoCommit(t *testing.T, e *db.DB, dbName string, schema *catalog.Schema, createDB bool) (txn txnif.AsyncTxn, db handle.Database, rel handle.Relation) {
	txn, err := e.StartTxn(nil)
	assert.NoError(t, err)
	if createDB {
		db, err = txn.CreateDatabase(dbName, "", "")
		assert.NoError(t, err)
	} else {
		db, err = txn.GetDatabase(dbName)
		assert.NoError(t, err)
	}
	rel, err = db.CreateRelation(schema)
	assert.NoError(t, err)
	return
}

func CreateRelationAndAppend(
	t *testing.T,
	tenantID uint32,
	e *db.DB,
	dbName string,
	schema *catalog.Schema,
	bat *containers.Batch,
	createDB bool) (db handle.Database, rel handle.Relation) {
	txn, err := e.StartTxn(nil)
	txn.BindAccessInfo(tenantID, 0, 0)
	assert.NoError(t, err)
	if createDB {
		db, err = txn.CreateDatabase(dbName, "", "")
		assert.NoError(t, err)
	} else {
		db, err = txn.GetDatabase(dbName)
		assert.NoError(t, err)
	}
	rel, err = db.CreateRelation(schema)
	assert.NoError(t, err)
	err = rel.Append(context.Background(), bat)
	assert.NoError(t, err)
	assert.Nil(t, txn.Commit(context.Background()))
	return
}

func GetRelation(t *testing.T, tenantID uint32, e *db.DB, dbName, tblName string) (txn txnif.AsyncTxn, rel handle.Relation) {
	txn, err := e.StartTxn(nil)
	txn.BindAccessInfo(tenantID, 0, 0)
	assert.NoError(t, err)
	db, err := txn.GetDatabase(dbName)
	assert.NoError(t, err)
	rel, err = db.GetRelationByName(tblName)
	assert.NoError(t, err)
	return
}

func GetRelationWithTxn(t *testing.T, txn txnif.AsyncTxn, dbName, tblName string) (rel handle.Relation) {
	db, err := txn.GetDatabase(dbName)
	assert.NoError(t, err)
	rel, err = db.GetRelationByName(tblName)
	assert.NoError(t, err)
	return
}

func GetDefaultRelation(t *testing.T, e *db.DB, name string) (txn txnif.AsyncTxn, rel handle.Relation) {
	return GetRelation(t, 0, e, DefaultTestDB, name)
}

func GetOneObject(rel handle.Relation) handle.Object {
	it := rel.MakeObjectIt(false)
	it.Next()
	defer it.Close()
	return it.GetObject()
}

func GetOneBlockMeta(rel handle.Relation) *catalog.ObjectEntry {
	it := rel.MakeObjectIt(false)
	it.Next()
	defer it.Close()
	return it.GetObject().GetMeta().(*catalog.ObjectEntry)
}

func GetOneTombstoneMeta(rel handle.Relation) *catalog.ObjectEntry {
	it := rel.MakeObjectIt(true)
	it.Next()
	it.Close()
	return it.GetObject().GetMeta().(*catalog.ObjectEntry)
}

func GetAllBlockMetas(rel handle.Relation, isTombstone bool) (metas []*catalog.ObjectEntry) {
	it := rel.MakeObjectIt(isTombstone)
	for it.Next() {
		blk := it.GetObject()
		metas = append(metas, blk.GetMeta().(*catalog.ObjectEntry))
	}
	it.Close()
	return
}
func GetAllAppendableMetas(rel handle.Relation, isTombstone bool) (metas []*catalog.ObjectEntry) {
	it := rel.MakeObjectIt(isTombstone)
	for it.Next() {
		blk := it.GetObject()
		meta := blk.GetMeta().(*catalog.ObjectEntry)
		if !meta.IsAppendable() {
			continue
		}
		if meta.HasDropCommitted() {
			continue
		}
		metas = append(metas, meta)
	}
	return
}

func MockObjectStats(t *testing.T, obj handle.Object) {
	objName := objectio.BuildObjectNameWithObjectID(obj.GetID())
	location := objectio.MockLocation(objName)
	stats := objectio.NewObjectStats()
	objectio.SetObjectStatsLocation(stats, location)
	objectio.SetObjectStatsSize(stats, 1)
	err := obj.UpdateStats(*stats)
	assert.Nil(t, err)
}

func CheckAllColRowsByScan(t *testing.T, rel handle.Relation, expectRows int, applyDelete bool) {
	schema := rel.Schema(false).(*catalog.Schema)
	for _, def := range schema.ColDefs {
		rows := GetColumnRowsByScan(t, rel, def.Idx, applyDelete)
		assert.Equal(t, expectRows, rows)
	}
}

func GetColumnRowsByScan(t *testing.T, rel handle.Relation, colIdx int, applyDelete bool) int {
	rows := 0
	ForEachColumnView(t, rel, colIdx, func(view *containers.Batch) (err error) {
		if applyDelete {
			view.Compact()
		}
		rows += view.Length()
		// t.Log(view.String())
		return
	})
	return rows
}

func ForEachColumnView(t *testing.T, rel handle.Relation, colIdx int, fn func(view *containers.Batch) error) {
	ForEachObject(t, rel, func(blk handle.Object) (err error) {
		blkCnt := blk.GetMeta().(*catalog.ObjectEntry).BlockCnt()
		for i := 0; i < blkCnt; i++ {
			var view *containers.Batch
			err := blk.HybridScan(context.Background(), &view, uint16(i), []int{colIdx}, common.DefaultAllocator)
			if view == nil {
				logutil.Warnf("blk %v", blk.String())
				continue
			}
			if err != nil {
				t.Errorf("blk %v, %v", blk.String(), err)
				return err
			}
			defer view.Close()
			err = fn(view)
			if err != nil {
				return err
			}
		}
		return
	})
}

<<<<<<< HEAD
func ForEachObject(rel handle.Relation, fn func(obj handle.Object) error) {
	it := rel.MakeObjectIt(false)
	var err error
	for it.Next() {
		obj := it.GetObject()
		defer obj.Close()
		if err = fn(obj); err != nil {
			if errors.Is(err, handle.ErrIteratorEnd) {
				return
			} else {
				panic(err)
			}
		}
	}
}

func ForEachTombstone(rel handle.Relation, fn func(obj handle.Object) error) {
	it := rel.MakeObjectIt(true)
=======
func ForEachObject(t *testing.T, rel handle.Relation, fn func(obj handle.Object) error) {
	forEachObject(t, rel, fn, false)
}
func ForEachTombstone(t *testing.T, rel handle.Relation, fn func(obj handle.Object) error) {
	forEachObject(t, rel, fn, true)
}

func forEachObject(t *testing.T, rel handle.Relation, fn func(obj handle.Object) error, isTombstone bool) {
	it := rel.MakeObjectIt(isTombstone)
>>>>>>> 5ff6fd0d
	var err error
	for it.Next() {
		obj := it.GetObject()
		defer obj.Close()
		if err = fn(obj); err != nil {
			t.Error(err)
			t.FailNow()
		}
	}
}

func AppendFailClosure(t *testing.T, data *containers.Batch, name string, e *db.DB, wg *sync.WaitGroup) func() {
	return func() {
		if wg != nil {
			defer wg.Done()
		}
		txn, _ := e.StartTxn(nil)
		database, _ := txn.GetDatabase("db")
		rel, _ := database.GetRelationByName(name)
		err := rel.Append(context.Background(), data)
		assert.NotNil(t, err)
		assert.Nil(t, txn.Rollback(context.Background()))
	}
}

func AppendClosure(t *testing.T, data *containers.Batch, name string, e *db.DB, wg *sync.WaitGroup) func() {
	return func() {
		if wg != nil {
			defer wg.Done()
		}
		txn, _ := e.StartTxn(nil)
		database, _ := txn.GetDatabase("db")
		rel, _ := database.GetRelationByName(name)
		err := rel.Append(context.Background(), data)
		assert.Nil(t, err)
		assert.Nil(t, txn.Commit(context.Background()))
	}
}

func CompactBlocks(t *testing.T, tenantID uint32, e *db.DB, dbName string, schema *catalog.Schema, skipConflict bool) {
	txn, rel := GetRelation(t, tenantID, e, dbName, schema.Name)

	metas := GetAllAppendableMetas(rel, false)
	tombstones := GetAllAppendableMetas(rel, true)
	if len(metas) == 0 && len(tombstones) == 0 {
		return
	}
	txn, _ = GetRelation(t, tenantID, e, dbName, schema.Name)
	task, err := jobs.NewFlushTableTailTask(nil, txn, metas, tombstones, e.Runtime, txn.GetStartTS())
	if skipConflict && err != nil {
		_ = txn.Rollback(context.Background())
		return
	}
	assert.NoError(t, err)
	err = task.OnExec(context.Background())
	if skipConflict {
		if err != nil {
			_ = txn.Rollback(context.Background())
		} else {
			_ = txn.Commit(context.Background())
		}
	} else {
		assert.NoError(t, err)
		assert.NoError(t, txn.Commit(context.Background()))
	}
}

func MergeBlocks(t *testing.T, tenantID uint32, e *db.DB, dbName string, schema *catalog.Schema, skipConflict bool) {
	mergeBlocks(t, tenantID, e, dbName, schema, skipConflict, false)
	mergeBlocks(t, tenantID, e, dbName, schema, skipConflict, true)
}
func mergeBlocks(t *testing.T, tenantID uint32, e *db.DB, dbName string, schema *catalog.Schema, skipConflict, isTombstone bool) {
	txn, _ := e.StartTxn(nil)
	txn.BindAccessInfo(tenantID, 0, 0)
	db, _ := txn.GetDatabase(dbName)
	rel, _ := db.GetRelationByName(schema.Name)

	var objs []*catalog.ObjectEntry
	objIt := rel.MakeObjectIt(isTombstone)
	for objIt.Next() {
		obj := objIt.GetObject().GetMeta().(*catalog.ObjectEntry)
		if !obj.IsAppendable() {
			objs = append(objs, obj)
		}
	}
	_ = txn.Commit(context.Background())
	metas := make([]*catalog.ObjectEntry, 0)
	for _, obj := range objs {
		txn, _ = e.StartTxn(nil)
		txn.BindAccessInfo(tenantID, 0, 0)
		db, _ = txn.GetDatabase(dbName)
		rel, _ = db.GetRelationByName(schema.Name)
		objHandle, err := rel.GetObject(obj.ID(), isTombstone)
		if err != nil {
			if skipConflict {
				continue
			} else {
				assert.NoErrorf(t, err, "Txn Ts=%d", txn.GetStartTS())
			}
		}
		metas = append(metas, objHandle.GetMeta().(*catalog.ObjectEntry))
	}
	if len(metas) == 0 {
		t.Logf("no objects to merge, type %v", isTombstone)
		return
	}
	task, err := jobs.NewMergeObjectsTask(nil, txn, metas, e.Runtime, 0, isTombstone)
	if skipConflict && err != nil {
		_ = txn.Rollback(context.Background())
		return
	}
	assert.NoError(t, err)
	err = task.OnExec(context.Background())
	if skipConflict {
		if err != nil {
			_ = txn.Rollback(context.Background())
		} else {
			_ = txn.Commit(context.Background())
		}
	} else {
		assert.NoError(t, err)
		assert.NoError(t, txn.Commit(context.Background()))
	}
}

func GetSingleSortKeyValue(bat *containers.Batch, schema *catalog.Schema, row int) (v any) {
	v = bat.Vecs[schema.GetSingleSortKeyIdx()].Get(row)
	return
}

func MockCNDeleteInS3(
	fs *objectio.ObjectFS,
	obj data.Object,
	blkOffset uint16,
	schema *catalog.Schema,
	txn txnif.AsyncTxn,
	deleteRows []uint32,
) (location objectio.Location, err error) {
	pkDef := schema.GetPrimaryKey()
	var view *containers.Batch
	err = obj.Scan(context.Background(), &view, txn, schema, blkOffset, []int{pkDef.Idx}, common.DefaultAllocator)
	pkVec := containers.MakeVector(pkDef.Type, common.DefaultAllocator)
	rowIDVec := containers.MakeVector(types.T_Rowid.ToType(), common.DefaultAllocator)
	objID := obj.GetMeta().(*catalog.ObjectEntry).ID()
	blkID := objectio.NewBlockidWithObjectID(objID, blkOffset)
	if err != nil {
		return
	}
	for _, row := range deleteRows {
		pkVal := view.Vecs[0].Get(int(row))
		pkVec.Append(pkVal, false)
		rowID := objectio.NewRowid(blkID, row)
		rowIDVec.Append(*rowID, false)
	}
	bat := containers.NewBatch()
	bat.AddVector(catalog.AttrRowID, rowIDVec)
	bat.AddVector("pk", pkVec)
	name := objectio.MockObjectName()
	writer, err := blockio.NewBlockWriterNew(fs.Service, name, 0, nil)
	writer.SetDataType(objectio.SchemaTombstone)
	writer.SetPrimaryKeyWithType(uint16(catalog.TombstonePrimaryKeyIdx), index.HBF,
		index.ObjectPrefixFn,
		index.BlockPrefixFn)
	if err != nil {
		return
	}
	_, err = writer.WriteBatch(containers.ToCNBatch(bat))
	if err != nil {
		return
	}
	blks, _, err := writer.Sync(context.Background())
	location = blockio.EncodeLocation(name, blks[0].GetExtent(), uint32(bat.Length()), blks[0].GetID())
	return
}<|MERGE_RESOLUTION|>--- conflicted
+++ resolved
@@ -254,26 +254,6 @@
 	})
 }
 
-<<<<<<< HEAD
-func ForEachObject(rel handle.Relation, fn func(obj handle.Object) error) {
-	it := rel.MakeObjectIt(false)
-	var err error
-	for it.Next() {
-		obj := it.GetObject()
-		defer obj.Close()
-		if err = fn(obj); err != nil {
-			if errors.Is(err, handle.ErrIteratorEnd) {
-				return
-			} else {
-				panic(err)
-			}
-		}
-	}
-}
-
-func ForEachTombstone(rel handle.Relation, fn func(obj handle.Object) error) {
-	it := rel.MakeObjectIt(true)
-=======
 func ForEachObject(t *testing.T, rel handle.Relation, fn func(obj handle.Object) error) {
 	forEachObject(t, rel, fn, false)
 }
@@ -283,7 +263,6 @@
 
 func forEachObject(t *testing.T, rel handle.Relation, fn func(obj handle.Object) error, isTombstone bool) {
 	it := rel.MakeObjectIt(isTombstone)
->>>>>>> 5ff6fd0d
 	var err error
 	for it.Next() {
 		obj := it.GetObject()
