// Copyright 2021 Matrix Origin
//
// Licensed under the Apache License, Version 2.0 (the "License");
// you may not use this file except in compliance with the License.
// You may obtain a copy of the License at
//
//      http://www.apache.org/licenses/LICENSE-2.0
//
// Unless required by applicable law or agreed to in writing, software
// distributed under the License is distributed on an "AS IS" BASIS,
// WITHOUT WARRANTIES OR CONDITIONS OF ANY KIND, either express or implied.
// See the License for the specific language governing permissions and
// limitations under the License.

package testutil

import (
	"context"
	"fmt"
	"github.com/matrixorigin/matrixone/pkg/vm/engine/tae/db/gc"
	"strconv"
	"strings"
	"testing"
	"time"

	pkgcatalog "github.com/matrixorigin/matrixone/pkg/catalog"
	"github.com/matrixorigin/matrixone/pkg/container/batch"
	"github.com/matrixorigin/matrixone/pkg/container/types"
	"github.com/matrixorigin/matrixone/pkg/fileservice"
	"github.com/matrixorigin/matrixone/pkg/objectio"
	"github.com/matrixorigin/matrixone/pkg/pb/api"
	"github.com/matrixorigin/matrixone/pkg/vm/engine/tae/blockio"
	"github.com/matrixorigin/matrixone/pkg/vm/engine/tae/catalog"
	"github.com/matrixorigin/matrixone/pkg/vm/engine/tae/common"
	"github.com/matrixorigin/matrixone/pkg/vm/engine/tae/containers"
	"github.com/matrixorigin/matrixone/pkg/vm/engine/tae/db"
	"github.com/matrixorigin/matrixone/pkg/vm/engine/tae/db/checkpoint"
	"github.com/matrixorigin/matrixone/pkg/vm/engine/tae/iface/handle"
	"github.com/matrixorigin/matrixone/pkg/vm/engine/tae/iface/txnif"
	"github.com/matrixorigin/matrixone/pkg/vm/engine/tae/logtail"
	"github.com/matrixorigin/matrixone/pkg/vm/engine/tae/options"
	"github.com/matrixorigin/matrixone/pkg/vm/engine/tae/testutils"
	"github.com/stretchr/testify/assert"
	"github.com/stretchr/testify/require"
)

const (
	DefaultTestDB = "db"
)

type CtxOldVersion struct{}

type TestEngine struct {
	*db.DB
	t        *testing.T
	schema   *catalog.Schema
	tenantID uint32 // for almost tests, userID and roleID is not important
}

func NewTestEngineWithDir(
	ctx context.Context,
	dir string,
	t *testing.T,
	opts *options.Options,
) *TestEngine {
	blockio.Start()
	db := InitTestDBWithDir(ctx, dir, t, opts)
	return &TestEngine{
		DB: db,
		t:  t,
	}
}

func NewTestEngine(
	ctx context.Context,
	moduleName string,
	t *testing.T,
	opts *options.Options,
) *TestEngine {
	blockio.Start()
	db := InitTestDB(ctx, moduleName, t, opts)
	return &TestEngine{
		DB: db,
		t:  t,
	}
}

func (e *TestEngine) BindSchema(schema *catalog.Schema) { e.schema = schema }

func (e *TestEngine) BindTenantID(tenantID uint32) { e.tenantID = tenantID }

func (e *TestEngine) Restart(ctx context.Context) {
	_ = e.DB.Close()
	var err error
	e.DB, err = db.Open(ctx, e.Dir, e.Opts)
	// only ut executes this checker
	e.DB.DiskCleaner.GetCleaner().AddChecker(
		func(item any) bool {
			min := e.DB.TxnMgr.MinTSForTest()
			ckp := item.(*checkpoint.CheckpointEntry)
			//logutil.Infof("min: %v, checkpoint: %v", min.ToString(), checkpoint.GetStart().ToString())
			end := ckp.GetEnd()
			return !end.GreaterEq(&min)
		}, gc.CheckerKeyMinTS)
	assert.NoError(e.t, err)
}
func (e *TestEngine) RestartDisableGC(ctx context.Context) {
	_ = e.DB.Close()
	var err error
	e.Opts.GCCfg.GCTTL = 100 * time.Second
	e.DB, err = db.Open(ctx, e.Dir, e.Opts)
	// only ut executes this checker
	e.DB.DiskCleaner.GetCleaner().AddChecker(
		func(item any) bool {
			min := e.DB.TxnMgr.MinTSForTest()
			ckp := item.(*checkpoint.CheckpointEntry)
			//logutil.Infof("min: %v, checkpoint: %v", min.ToString(), checkpoint.GetStart().ToString())
			end := ckp.GetEnd()
			return !end.GreaterEq(&min)
		}, gc.CheckerKeyMinTS)
	assert.NoError(e.t, err)
}

func (e *TestEngine) Close() error {
	err := e.DB.Close()
	blockio.Stop()
	blockio.ResetPipeline()
	return err
}

func (e *TestEngine) CreateRelAndAppend(bat *containers.Batch, createDB bool) (handle.Database, handle.Relation) {
	clonedSchema := e.schema.Clone()
	return CreateRelationAndAppend(e.t, e.tenantID, e.DB, DefaultTestDB, clonedSchema, bat, createDB)
}

func (e *TestEngine) CheckRowsByScan(exp int, applyDelete bool) {
	txn, rel := e.GetRelation()
	CheckAllColRowsByScan(e.t, rel, exp, applyDelete)
	assert.NoError(e.t, txn.Commit(context.Background()))
}
func (e *TestEngine) ForceCheckpoint() {
	err := e.BGCheckpointRunner.ForceFlushWithInterval(e.TxnMgr.Now(), context.Background(), time.Second*2, time.Millisecond*10)
	assert.NoError(e.t, err)
	err = e.BGCheckpointRunner.ForceIncrementalCheckpoint(e.TxnMgr.Now(), false)
	assert.NoError(e.t, err)
}

func (e *TestEngine) ForceLongCheckpoint() {
	err := e.BGCheckpointRunner.ForceFlush(e.TxnMgr.Now(), context.Background(), 20*time.Second)
	assert.NoError(e.t, err)
	err = e.BGCheckpointRunner.ForceIncrementalCheckpoint(e.TxnMgr.Now(), false)
	assert.NoError(e.t, err)
}

func (e *TestEngine) DropRelation(t *testing.T) {
	txn, err := e.StartTxn(nil)
	assert.NoError(t, err)
	db, err := txn.GetDatabase(DefaultTestDB)
	assert.NoError(t, err)
	_, err = db.DropRelationByName(e.schema.Name)
	assert.NoError(t, err)
	assert.NoError(t, txn.Commit(context.Background()))
}
func (e *TestEngine) GetRelation() (txn txnif.AsyncTxn, rel handle.Relation) {
	return GetRelation(e.t, e.tenantID, e.DB, DefaultTestDB, e.schema.Name)
}
func (e *TestEngine) GetRelationWithTxn(txn txnif.AsyncTxn) (rel handle.Relation) {
	return GetRelationWithTxn(e.t, txn, DefaultTestDB, e.schema.Name)
}

func (e *TestEngine) CompactBlocks(skipConflict bool) {
	CompactBlocks(e.t, e.tenantID, e.DB, DefaultTestDB, e.schema, skipConflict)
}

func (e *TestEngine) MergeBlocks(skipConflict bool) {
	MergeBlocks(e.t, e.tenantID, e.DB, DefaultTestDB, e.schema, skipConflict)
}

func (e *TestEngine) GetDB(name string) (txn txnif.AsyncTxn, db handle.Database) {
	txn, err := e.DB.StartTxn(nil)
	txn.BindAccessInfo(e.tenantID, 0, 0)
	assert.NoError(e.t, err)
	db, err = txn.GetDatabase(name)
	assert.NoError(e.t, err)
	return
}

func (e *TestEngine) GetTestDB() (txn txnif.AsyncTxn, db handle.Database) {
	return e.GetDB(DefaultTestDB)
}

func (e *TestEngine) DoAppend(bat *containers.Batch) {
	txn, rel := e.GetRelation()
	err := rel.Append(context.Background(), bat)
	assert.NoError(e.t, err)
	assert.NoError(e.t, txn.Commit(context.Background()))
}

func (e *TestEngine) DoAppendWithTxn(bat *containers.Batch, txn txnif.AsyncTxn, skipConflict bool) (err error) {
	rel := e.GetRelationWithTxn(txn)
	err = rel.Append(context.Background(), bat)
	if !skipConflict {
		assert.NoError(e.t, err)
	}
	return
}

func (e *TestEngine) TryAppend(bat *containers.Batch) {
	txn, err := e.DB.StartTxn(nil)
	txn.BindAccessInfo(e.tenantID, 0, 0)
	assert.NoError(e.t, err)
	db, err := txn.GetDatabase(DefaultTestDB)
	assert.NoError(e.t, err)
	rel, err := db.GetRelationByName(e.schema.Name)
	if err != nil {
		_ = txn.Rollback(context.Background())
		return
	}

	err = rel.Append(context.Background(), bat)
	if err != nil {
		_ = txn.Rollback(context.Background())
		return
	}
	_ = txn.Commit(context.Background())
}
func (e *TestEngine) DeleteAll(skipConflict bool) error {
	txn, rel := e.GetRelation()
<<<<<<< HEAD
	schema := rel.GetMeta().(*catalog.TableEntry).GetLastestSchemaLocked(false)
	pkIdx := schema.GetPrimaryKey().Idx
	rowIDIdx := schema.GetColIdx(catalog.PhyAddrColumnName)
	it := rel.MakeObjectIt(false, true)
	for it.Valid() {
=======
	schema := rel.GetMeta().(*catalog.TableEntry).GetLastestSchemaLocked()
	pkName := schema.GetPrimaryKey().Name
	it := rel.MakeObjectIt()
	defer it.Close()
	for it.Next() {
>>>>>>> 5f4a341d
		blk := it.GetObject()
		defer blk.Close()
		blkCnt := uint16(blk.BlkCnt())
		for i := uint16(0); i < blkCnt; i++ {
			var view *containers.Batch
			err := blk.HybridScan(context.Background(), &view, i, []int{rowIDIdx, pkIdx}, common.DefaultAllocator)
			assert.NoError(e.t, err)
			defer view.Close()
			view.Compact()
			err = rel.DeleteByPhyAddrKeys(view.Vecs[0], view.Vecs[1])
			assert.NoError(e.t, err)
		}
	}
	// CheckAllColRowsByScan(e.t, rel, 0, true)
	err := txn.Commit(context.Background())
	if !skipConflict {
		CheckAllColRowsByScan(e.t, rel, 0, true)
		assert.NoError(e.t, err)
	}
	return err
}

func (e *TestEngine) Truncate() {
	txn, db := e.GetTestDB()
	_, err := db.TruncateByName(e.schema.Name)
	assert.NoError(e.t, err)
	assert.NoError(e.t, txn.Commit(context.Background()))
}
func (e *TestEngine) GlobalCheckpoint(
	endTs types.TS,
	versionInterval time.Duration,
	enableAndCleanBGCheckpoint bool,
) error {
	if enableAndCleanBGCheckpoint {
		e.DB.BGCheckpointRunner.DisableCheckpoint()
		defer e.DB.BGCheckpointRunner.EnableCheckpoint()
		e.DB.BGCheckpointRunner.CleanPenddingCheckpoint()
	}
	if e.DB.BGCheckpointRunner.GetPenddingIncrementalCount() == 0 {
		testutils.WaitExpect(4000, func() bool {
			flushed := e.DB.BGCheckpointRunner.IsAllChangesFlushed(types.TS{}, endTs, false)
			return flushed
		})
		flushed := e.DB.BGCheckpointRunner.IsAllChangesFlushed(types.TS{}, endTs, true)
		assert.True(e.t, flushed)
	}
	err := e.DB.BGCheckpointRunner.ForceGlobalCheckpoint(endTs, versionInterval)
	assert.NoError(e.t, err)
	return nil
}

func (e *TestEngine) IncrementalCheckpoint(
	end types.TS,
	enableAndCleanBGCheckpoint bool,
	waitFlush bool,
	truncate bool,
) error {
	if enableAndCleanBGCheckpoint {
		e.DB.BGCheckpointRunner.DisableCheckpoint()
		defer e.DB.BGCheckpointRunner.EnableCheckpoint()
		e.DB.BGCheckpointRunner.CleanPenddingCheckpoint()
	}
	if waitFlush {
		testutils.WaitExpect(4000, func() bool {
			flushed := e.DB.BGCheckpointRunner.IsAllChangesFlushed(types.TS{}, end, false)
			return flushed
		})
		flushed := e.DB.BGCheckpointRunner.IsAllChangesFlushed(types.TS{}, end, true)
		assert.True(e.t, flushed)
	}
	err := e.DB.BGCheckpointRunner.ForceIncrementalCheckpoint(end, false)
	assert.NoError(e.t, err)
	if truncate {
		lsn := e.DB.BGCheckpointRunner.MaxLSNInRange(end)
		entry, err := e.DB.Wal.RangeCheckpoint(1, lsn)
		assert.NoError(e.t, err)
		assert.NoError(e.t, entry.WaitDone())
		testutils.WaitExpect(1000, func() bool {
			return e.Runtime.Scheduler.GetPenddingLSNCnt() == 0
		})
	}
	return nil
}

func (e *TestEngine) TryDeleteByDeltaloc(vals []any) (ok bool, err error) {
	txn, err := e.StartTxn(nil)
	assert.NoError(e.t, err)
	ok, err = e.TryDeleteByDeltalocWithTxn(vals, txn)
	if ok {
		assert.NoError(e.t, txn.Commit(context.Background()))
	} else {
		assert.NoError(e.t, txn.Rollback(context.Background()))
	}
	return
}

func (e *TestEngine) TryDeleteByDeltalocWithTxn(vals []any, txn txnif.AsyncTxn) (ok bool, err error) {
	rel := e.GetRelationWithTxn(txn)

	idOffsetsMap := make(map[common.ID][]uint32)
	for _, val := range vals {
		filter := handle.NewEQFilter(val)
		id, offset, err := rel.GetByFilter(context.Background(), filter)
		assert.NoError(e.t, err)
		offsets, ok := idOffsetsMap[*id]
		if !ok {
			offsets = make([]uint32, 0)
		}
		offsets = append(offsets, offset)
		idOffsetsMap[*id] = offsets
	}

	for id, offsets := range idOffsetsMap {
		obj, err := rel.GetMeta().(*catalog.TableEntry).GetObjectByID(id.ObjectID(), false)
		assert.NoError(e.t, err)
		_, blkOffset := id.BlockID.Offsets()
		deltaLoc, err := MockCNDeleteInS3(e.Runtime.Fs, obj.GetObjectData(), blkOffset, e.schema, txn, offsets)
		assert.NoError(e.t, err)
		ok, err = rel.TryDeleteByDeltaloc(&id, deltaLoc)
		assert.NoError(e.t, err)
		if !ok {
			return ok, err
		}
	}
	ok = true
	return
}

func InitTestDBWithDir(
	ctx context.Context,
	dir string,
	t *testing.T,
	opts *options.Options,
) *db.DB {
	db, _ := db.Open(ctx, dir, opts)
	// only ut executes this checker
	db.DiskCleaner.GetCleaner().AddChecker(
		func(item any) bool {
			min := db.TxnMgr.MinTSForTest()
			ckp := item.(*checkpoint.CheckpointEntry)
			//logutil.Infof("min: %v, checkpoint: %v", min.ToString(), checkpoint.GetStart().ToString())
			end := ckp.GetEnd()
			return !end.GreaterEq(&min)
		}, gc.CheckerKeyMinTS)
	return db
}

func InitTestDB(
	ctx context.Context,
	moduleName string,
	t *testing.T,
	opts *options.Options,
) *db.DB {
	dir := testutils.InitTestEnv(moduleName, t)
	db, _ := db.Open(ctx, dir, opts)
	// only ut executes this checker
	db.DiskCleaner.GetCleaner().AddChecker(
		func(item any) bool {
			min := db.TxnMgr.MinTSForTest()
			ckp := item.(*checkpoint.CheckpointEntry)
			//logutil.Infof("min: %v, checkpoint: %v", min.ToString(), checkpoint.GetStart().ToString())
			end := ckp.GetEnd()
			return !end.GreaterEq(&min)
		}, gc.CheckerKeyMinTS)
	return db
}

func writeIncrementalCheckpoint(
	t *testing.T,
	start, end types.TS,
	c *catalog.Catalog,
	checkpointBlockRows int,
	checkpointSize int,
	fs fileservice.FileService,
) (objectio.Location, objectio.Location) {
	factory := logtail.IncrementalCheckpointDataFactory(start, end, false)
	data, err := factory(c)
	assert.NoError(t, err)
	defer data.Close()
	cnLocation, tnLocation, _, err := data.WriteTo(fs, checkpointBlockRows, checkpointSize)
	assert.NoError(t, err)
	return cnLocation, tnLocation
}

func tnReadCheckpoint(t *testing.T, location objectio.Location, fs fileservice.FileService) *logtail.CheckpointData {
	reader, err := blockio.NewObjectReader(fs, location)
	assert.NoError(t, err)
	data := logtail.NewCheckpointData(common.CheckpointAllocator)
	err = data.ReadFrom(
		context.Background(),
		logtail.CheckpointCurrentVersion,
		location,
		reader,
		fs,
	)
	assert.NoError(t, err)
	return data
}
func cnReadCheckpoint(t *testing.T, tid uint64, location objectio.Location, fs fileservice.FileService) (ins, del, cnIns, segDel *api.Batch, cb []func()) {
	ins, del, cnIns, segDel, cb = cnReadCheckpointWithVersion(t, tid, location, fs, logtail.CheckpointCurrentVersion)
	return
}

func ReadSnapshotCheckpoint(t *testing.T, tid uint64, location objectio.Location, fs fileservice.FileService) (ins, del, cnIns, segDel *api.Batch, cb []func()) {
	ins, del, cnIns, segDel, cb = cnReadCheckpointWithVersion(t, tid, location, fs, logtail.CheckpointCurrentVersion)
	return
}

func cnReadCheckpointWithVersion(t *testing.T, tid uint64, location objectio.Location, fs fileservice.FileService, ver uint32) (ins, del, dataObj, tombstoneObj *api.Batch, cb []func()) {
	locs := make([]string, 0)
	locs = append(locs, location.String())
	locs = append(locs, strconv.Itoa(int(ver)))
	locations := strings.Join(locs, ";")
	entries, cb, err := logtail.LoadCheckpointEntries(
		context.Background(),
		locations,
		tid,
		"tbl",
		0,
		"db",
		common.CheckpointAllocator,
		fs,
	)
	assert.NoError(t, err)
	for i := len(entries) - 1; i >= 0; i-- {
		e := entries[i]
		if e.TableName == fmt.Sprintf("_%d_data_meta", tid) {
			dataObj = e.Bat
		} else if e.TableName == fmt.Sprintf("_%d_tombstone_meta", tid) {
			tombstoneObj = e.Bat
		} else if e.EntryType == api.Entry_Insert {
			ins = e.Bat
		} else {
			del = e.Bat
		}
	}
	for _, c := range cb {
		if c != nil {
			c()
		}
	}
	return
}

func checkTNCheckpointData(ctx context.Context, t *testing.T, data *logtail.CheckpointData,
	start, end types.TS, c *catalog.Catalog) {
	factory := logtail.IncrementalCheckpointDataFactory(start, end, false)
	data2, err := factory(c)
	assert.NoError(t, err)
	defer data2.Close()

	bats1 := data.GetBatches()
	bats2 := data2.GetBatches()
	assert.Equal(t, len(bats1), len(bats2))
	for i, bat := range bats1 {
		// skip metabatch
		if i == 0 {
			continue
		}
		bat2 := bats2[i]
		// t.Logf("check bat %d", i)
		isBatchEqual(ctx, t, bat, bat2)
	}
}

func getBatchLength(bat *containers.Batch) int {
	length := 0
	for _, vec := range bat.Vecs {
		if vec.Length() > length {
			length = vec.Length()
		}
	}
	return length
}

func isBatchEqual(ctx context.Context, t *testing.T, bat1, bat2 *containers.Batch) {
	require.Equal(t, getBatchLength(bat1), getBatchLength(bat2))
	require.Equal(t, len(bat1.Vecs), len(bat2.Vecs))
	for i := 0; i < getBatchLength(bat1); i++ {
		for j, vec1 := range bat1.Vecs {
			vec2 := bat2.Vecs[j]
			if vec1.Length() == 0 || vec2.Length() == 0 {
				// for commitTS and rowid in checkpoint
				// logutil.Warnf("empty vec attr %v", bat1.Attrs[j])
				continue
			}
			// t.Logf("attr %v, row %d", bat1.Attrs[j], i)
			require.Equal(t, vec1.Get(i), vec2.Get(i), "name is \"%v\"", bat1.Attrs[j])
		}
	}
}

func isProtoTNBatchEqual(ctx context.Context, t *testing.T, bat1 *api.Batch, bat2 *containers.Batch) {
	if bat1 == nil {
		if bat2 == nil {
			return
		}
		assert.Equal(t, 0, getBatchLength(bat2))
	} else {
		moIns, err := batch.ProtoBatchToBatch(bat1)
		assert.NoError(t, err)
		tnIns := containers.ToTNBatch(moIns, common.DefaultAllocator)
		isBatchEqual(ctx, t, tnIns, bat2)
	}
}

func checkCNCheckpointData(ctx context.Context, t *testing.T, tid uint64, ins, del, cnIns, segDel *api.Batch, start, end types.TS, c *catalog.Catalog) {
	if tid == pkgcatalog.MO_DATABASE_ID {
		checkMODatabase(ctx, t, ins, del, cnIns, segDel, start, end, c)
	} else if tid == pkgcatalog.MO_TABLES_ID {
		checkMOTables(ctx, t, ins, del, cnIns, segDel, start, end, c)
	} else if tid == pkgcatalog.MO_COLUMNS_ID {
		checkMOColumns(ctx, t, ins, del, cnIns, segDel, start, end, c)
	} else {
		checkUserTables(ctx, t, tid, ins, del, cnIns, segDel, start, end, c)
	}
}

func checkMODatabase(ctx context.Context, t *testing.T, ins, del, cnIns, segDel *api.Batch, start, end types.TS, c *catalog.Catalog) {
	collector := logtail.NewIncrementalCollector(start, end)
	p := &catalog.LoopProcessor{}
	p.DatabaseFn = collector.VisitDB
	err := c.RecurLoop(p)
	assert.NoError(t, err)
	data2 := collector.OrphanData()
	defer data2.Close()
	ins2, _, del2, _ := data2.GetDBBatchs()

	isProtoTNBatchEqual(ctx, t, ins, ins2)
	isProtoTNBatchEqual(ctx, t, del, del2)
	assert.Nil(t, cnIns)
	assert.Nil(t, segDel)
}

func checkMOTables(ctx context.Context, t *testing.T, ins, del, cnIns, segDel *api.Batch, start, end types.TS, c *catalog.Catalog) {
	collector := logtail.NewIncrementalCollector(start, end)
	p := &catalog.LoopProcessor{}
	p.TableFn = collector.VisitTable
	err := c.RecurLoop(p)
	assert.NoError(t, err)
	data2 := collector.OrphanData()
	defer data2.Close()
	ins2, _, _, del2, _ := data2.GetTblBatchs()

	isProtoTNBatchEqual(ctx, t, ins, ins2)
	isProtoTNBatchEqual(ctx, t, del, del2)
	assert.Nil(t, cnIns)
	assert.Nil(t, segDel)
}

func checkMOColumns(ctx context.Context, t *testing.T, ins, del, cnIns, segDel *api.Batch, start, end types.TS, c *catalog.Catalog) {
	collector := logtail.NewIncrementalCollector(start, end)
	p := &catalog.LoopProcessor{}
	p.TableFn = collector.VisitTable
	err := c.RecurLoop(p)
	assert.NoError(t, err)
	data2 := collector.OrphanData()
	bats := data2.GetBatches()
	ins2 := bats[logtail.TBLColInsertIDX]
	del2 := bats[logtail.TBLColDeleteIDX]

	isProtoTNBatchEqual(ctx, t, ins, ins2)
	isProtoTNBatchEqual(ctx, t, del, del2)
	assert.Nil(t, cnIns)
	assert.Nil(t, segDel)
}

func checkUserTables(ctx context.Context, t *testing.T, tid uint64, ins, del, dataObject, tombstoneObject *api.Batch, start, end types.TS, c *catalog.Catalog) {
	collector := logtail.NewIncrementalCollector(start, end)
	p := &catalog.LoopProcessor{}
	p.TombstoneFn = func(be *catalog.ObjectEntry) error {
		if be.GetTable().ID != tid {
			return nil
		}
		return collector.VisitObj(be)
	}
	p.ObjectFn = func(se *catalog.ObjectEntry) error {
		if se.GetTable().ID != tid {
			return nil
		}
		return collector.VisitObj(se)
	}
	err := c.RecurLoop(p)
	assert.NoError(t, err)
	data2 := collector.OrphanData()
	bats := data2.GetBatches()
	seg2 := bats[logtail.ObjectInfoIDX]
	tombstone2 := bats[logtail.TombstoneObjectInfoIDX]

	isProtoTNBatchEqual(ctx, t, dataObject, seg2)
	isProtoTNBatchEqual(ctx, t, tombstoneObject, tombstone2)
}

func GetUserTablesInsBatch(t *testing.T, tid uint64, start, end types.TS, c *catalog.Catalog) (dataObject, tombstoneObject *containers.Batch) {
	collector := logtail.NewIncrementalCollector(start, end)
	p := &catalog.LoopProcessor{}
	p.TombstoneFn = func(be *catalog.ObjectEntry) error {
		if be.GetTable().ID != tid {
			return nil
		}
		return collector.VisitObj(be)
	}
	p.ObjectFn = func(se *catalog.ObjectEntry) error {
		if se.GetTable().ID != tid {
			return nil
		}
		return collector.VisitObj(se)
	}
	err := c.RecurLoop(p)
	assert.NoError(t, err)
	data := collector.OrphanData()
	bats := data.GetBatches()
	return bats[logtail.ObjectInfoIDX], bats[logtail.TombstoneObjectInfoIDX]
}

func CheckCheckpointReadWrite(
	t *testing.T,
	start, end types.TS,
	c *catalog.Catalog,
	checkpointBlockRows int,
	checkpointSize int,
	fs fileservice.FileService,
) {
	location, _ := writeIncrementalCheckpoint(t, start, end, c, checkpointBlockRows, checkpointSize, fs)
	tnData := tnReadCheckpoint(t, location, fs)

	checkTNCheckpointData(context.Background(), t, tnData, start, end, c)
	p := &catalog.LoopProcessor{}

	ins, del, cnIns, seg, cbs := cnReadCheckpoint(t, pkgcatalog.MO_DATABASE_ID, location, fs)
	checkCNCheckpointData(context.Background(), t, pkgcatalog.MO_DATABASE_ID, ins, del, cnIns, seg, start, end, c)
	for _, cb := range cbs {
		if cb != nil {
			cb()
		}
	}
	ins, del, cnIns, seg, cbs = cnReadCheckpoint(t, pkgcatalog.MO_TABLES_ID, location, fs)
	checkCNCheckpointData(context.Background(), t, pkgcatalog.MO_TABLES_ID, ins, del, cnIns, seg, start, end, c)
	for _, cb := range cbs {
		if cb != nil {
			cb()
		}
	}
	ins, del, cnIns, seg, cbs = cnReadCheckpoint(t, pkgcatalog.MO_COLUMNS_ID, location, fs)
	checkCNCheckpointData(context.Background(), t, pkgcatalog.MO_COLUMNS_ID, ins, del, cnIns, seg, start, end, c)
	for _, cb := range cbs {
		if cb != nil {
			cb()
		}
	}

	p.TableFn = func(te *catalog.TableEntry) error {
		ins, del, cnIns, seg, cbs := cnReadCheckpoint(t, te.ID, location, fs)
		checkCNCheckpointData(context.Background(), t, te.ID, ins, del, cnIns, seg, start, end, c)
		for _, cb := range cbs {
			if cb != nil {
				cb()
			}
		}
		return nil
	}
}

func (e *TestEngine) CheckReadCNCheckpoint() {
	tids := []uint64{1, 2, 3}
	p := &catalog.LoopProcessor{}
	p.TableFn = func(te *catalog.TableEntry) error {
		tids = append(tids, te.ID)
		return nil
	}
	err := e.Catalog.RecurLoop(p)
	assert.NoError(e.t, err)
	ckps := e.BGCheckpointRunner.GetAllIncrementalCheckpoints()
	for _, ckp := range ckps {
		for _, tid := range tids {
			ins, del, cnIns, seg, cbs := cnReadCheckpointWithVersion(e.t, tid, ckp.GetLocation(), e.Opts.Fs, ckp.GetVersion())
			ctx := context.Background()
			ctx = context.WithValue(ctx, CtxOldVersion{}, int(ckp.GetVersion()))
			checkCNCheckpointData(ctx, e.t, tid, ins, del, cnIns, seg, ckp.GetStart(), ckp.GetEnd(), e.Catalog)
			for _, cb := range cbs {
				if cb != nil {
					cb()
				}
			}
		}
	}
}

func (e *TestEngine) CheckCollectTombstoneInRange() {
	txn, rel := e.GetRelation()
	ForEachTombstone(rel, func(obj handle.Object) error {
		meta := obj.GetMeta().(*catalog.ObjectEntry)
		blkCnt := obj.BlkCnt()
		for i := 0; i < blkCnt; i++ {
			var deleteBatch *containers.Batch
			err := meta.GetObjectData().Scan(
				context.Background(), &deleteBatch, txn, e.schema, uint16(i), []int{0, 1}, common.DefaultAllocator,
			)
			assert.NoError(e.t, err)
			pkDef := e.schema.GetPrimaryKey()
			deleteRowIDs := deleteBatch.Vecs[0]
			deletePKs := deleteBatch.Vecs[1]
			for i := 0; i < deleteRowIDs.Length(); i++ {
				rowID := deleteRowIDs.Get(i).(types.Rowid)
				offset := rowID.GetRowOffset()
				id := obj.Fingerprint()
				id.BlockID = *rowID.BorrowBlockID()
				val, _, err := rel.GetValue(id, offset, uint16(pkDef.Idx), true)
				assert.NoError(e.t, err)
				e.t.Logf("delete rowID %v pk %v, append rowID %v pk %v", rowID.String(), deletePKs.Get(i), rowID.String(), val)
				assert.Equal(e.t, val, deletePKs.Get(i))
			}
		}
		return nil
	})
	err := txn.Commit(context.Background())
	assert.NoError(e.t, err)
}<|MERGE_RESOLUTION|>--- conflicted
+++ resolved
@@ -226,19 +226,11 @@
 }
 func (e *TestEngine) DeleteAll(skipConflict bool) error {
 	txn, rel := e.GetRelation()
-<<<<<<< HEAD
 	schema := rel.GetMeta().(*catalog.TableEntry).GetLastestSchemaLocked(false)
 	pkIdx := schema.GetPrimaryKey().Idx
 	rowIDIdx := schema.GetColIdx(catalog.PhyAddrColumnName)
 	it := rel.MakeObjectIt(false, true)
-	for it.Valid() {
-=======
-	schema := rel.GetMeta().(*catalog.TableEntry).GetLastestSchemaLocked()
-	pkName := schema.GetPrimaryKey().Name
-	it := rel.MakeObjectIt()
-	defer it.Close()
 	for it.Next() {
->>>>>>> 5f4a341d
 		blk := it.GetObject()
 		defer blk.Close()
 		blkCnt := uint16(blk.BlkCnt())
