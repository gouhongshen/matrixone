--- conflicted
+++ resolved
@@ -720,11 +720,7 @@
 
 func (e *TestEngine) CheckCollectTombstoneInRange() {
 	txn, rel := e.GetRelation()
-<<<<<<< HEAD
-	ForEachTombstone(rel, func(obj handle.Object) error {
-=======
 	ForEachTombstone(e.T, rel, func(obj handle.Object) error {
->>>>>>> 5ff6fd0d
 		meta := obj.GetMeta().(*catalog.ObjectEntry)
 		blkCnt := obj.BlkCnt()
 		for i := 0; i < blkCnt; i++ {
