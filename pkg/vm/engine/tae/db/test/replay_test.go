// Copyright 2022 Matrix Origin
//
// Licensed under the Apache License, Version 2.0 (the "License");
// you may not use this file except in compliance with the License.
// You may obtain a copy of the License at
//
// http://www.apache.org/licenses/LICENSE-2.0
//
// Unless required by applicable law or agreed to in writing, software
// distributed under the License is distributed on an "AS IS" BASIS,
// WITHOUT WARRANTIES OR CONDITIONS OF ANY KIND, either express or implied.
// See the License for the specific language governing permissions and
// limitations under the License.

package test

import (
	"context"
	"math/rand"
	"sync"
	"testing"
	"time"

	"github.com/matrixorigin/matrixone/pkg/common/moerr"
	"github.com/matrixorigin/matrixone/pkg/container/types"
	"github.com/matrixorigin/matrixone/pkg/logutil"
	"github.com/matrixorigin/matrixone/pkg/objectio"
	"github.com/matrixorigin/matrixone/pkg/pb/plan"
	"github.com/matrixorigin/matrixone/pkg/vm/engine/tae/catalog"
	"github.com/matrixorigin/matrixone/pkg/vm/engine/tae/common"
	"github.com/matrixorigin/matrixone/pkg/vm/engine/tae/db"
	"github.com/matrixorigin/matrixone/pkg/vm/engine/tae/db/testutil"
	"github.com/matrixorigin/matrixone/pkg/vm/engine/tae/iface/handle"
	"github.com/matrixorigin/matrixone/pkg/vm/engine/tae/testutils"
	"github.com/matrixorigin/matrixone/pkg/vm/engine/tae/testutils/config"
	"github.com/panjf2000/ants/v2"
	"github.com/stretchr/testify/assert"
)

func TestReplayCatalog1(t *testing.T) {
	defer testutils.AfterTest(t)()
	ctx := context.Background()

	testutils.EnsureNoLeak(t)
	tae := testutil.InitTestDB(ctx, ModuleName, t, nil)
	schemas := make([]*catalog.Schema, 4)
	for i := range schemas {
		schemas[i] = catalog.MockSchema(2, 0)
	}

	txn, _ := tae.StartTxn(nil)
	_, err := txn.CreateDatabase("db", "", "")
	assert.Nil(t, err)
	assert.Nil(t, txn.Commit(context.Background()))
	createTable := func(schema *catalog.Schema, wg *sync.WaitGroup, forceCkp bool) func() {
		return func() {
			defer wg.Done()
			txn, _ := tae.StartTxn(nil)
			db, err := txn.GetDatabase("db")
			assert.Nil(t, err)
			_, err = db.CreateRelation(schema)
			assert.Nil(t, err)
			assert.Nil(t, txn.Commit(context.Background()))
			txn, _ = tae.StartTxn(nil)
			db, err = txn.GetDatabase("db")
			assert.Nil(t, err)
			rel, err := db.GetRelationByName(schema.Name)
			assert.Nil(t, err)
			objCnt := rand.Intn(5) + 1
			for i := 0; i < objCnt; i++ {
				obj, err := rel.CreateNonAppendableObject(false, nil)
				assert.Nil(t, err)
				objMeta := obj.GetMeta().(*catalog.ObjectEntry)
				baseNode := objMeta.GetLatestNode().ObjectMVCCNode
				err = objectio.SetObjectStatsSize(&baseNode.ObjectStats, 1)
				assert.Nil(t, err)
				err = objectio.SetObjectStatsRowCnt(&baseNode.ObjectStats, 1)
				assert.Nil(t, err)
				assert.False(t, baseNode.IsEmpty())
				assert.Nil(t, err)
			}
			assert.Nil(t, txn.Commit(context.Background()))
			if forceCkp || rand.Intn(100) > 80 {
				err := tae.BGCheckpointRunner.ForceIncrementalCheckpoint(tae.TxnMgr.Now(), false)
				assert.NoError(t, err)
			}
		}
	}

	var wg sync.WaitGroup
	pool, err := ants.NewPool(1)
	assert.Nil(t, err)
	defer pool.Release()
	for i, schema := range schemas {
		wg.Add(1)
		ckp := false
		if i == len(schemas)/2 {
			ckp = true
		}
		err := pool.Submit(createTable(schema, &wg, ckp))
		assert.Nil(t, err)
	}
	wg.Wait()
	logutil.Info(tae.Catalog.SimplePPString(common.PPL1))
	t.Logf("GetPenddingLSNCnt: %d", tae.Runtime.Scheduler.GetPenddingLSNCnt())
	t.Logf("GetCheckpointed: %d", tae.Runtime.Scheduler.GetCheckpointedLSN())
	tae.Close()

	tae2, err := db.Open(ctx, tae.Dir, nil)
	assert.Nil(t, err)
	defer tae2.Close()

	c := tae2.Catalog
	defer c.Close()

	// logutil.Info(c.SimplePPString(common.PPL1))
	// t.Logf("GetCatalogCheckpointed: %v", tae.Catalog.GetCheckpointed())
	// t.Logf("GetCatalogCheckpointed2: %v", c.GetCheckpointed())
	// assert.Equal(t, tae.Catalog.GetCheckpointed(), c.GetCheckpointed())
}

func TestReplayCatalog2(t *testing.T) {
	defer testutils.AfterTest(t)()
	testutils.EnsureNoLeak(t)
	ctx := context.Background()

	tae := testutil.InitTestDB(ctx, ModuleName, t, nil)
	schema := catalog.MockSchema(2, 0)
	schema2 := catalog.MockSchema(2, 0)
	txn, _ := tae.StartTxn(nil)
	_, err := txn.CreateDatabase("db2", "", "")
	assert.Nil(t, err)
	assert.Nil(t, txn.Commit(context.Background()))

	txn, _ = tae.StartTxn(nil)
	e, err := txn.CreateDatabase("db", "", "")
	assert.Nil(t, err)
	rel, err := e.CreateRelation(schema)
	assert.Nil(t, err)
	obj, err := rel.CreateNonAppendableObject(false, nil)
	assert.Nil(t, err)
	objMeta := obj.GetMeta().(*catalog.ObjectEntry)
	baseNode := objMeta.GetLatestNode().ObjectMVCCNode
	err = objectio.SetObjectStatsSize(&baseNode.ObjectStats, 1)
	assert.Nil(t, err)
	err = objectio.SetObjectStatsRowCnt(&baseNode.ObjectStats, 1)
	assert.Nil(t, err)
	assert.False(t, baseNode.IsEmpty())
	assert.Nil(t, err)
	_, err = e.CreateRelation(schema2)
	assert.Nil(t, err)
	assert.Nil(t, txn.Commit(context.Background()))

	txn, _ = tae.StartTxn(nil)
	_, err = txn.DropDatabase("db2")
	assert.Nil(t, err)
	assert.Nil(t, txn.Commit(context.Background()))

	txn, _ = tae.StartTxn(nil)
	e, err = txn.GetDatabase("db")
	assert.Nil(t, err)
	_, err = e.DropRelationByName(schema2.Name)
	assert.Nil(t, err)
	assert.Nil(t, txn.Commit(context.Background()))

	txn, _ = tae.StartTxn(nil)
	e, err = txn.GetDatabase("db")
	assert.Nil(t, err)
	_, err = e.GetRelationByName(schema.Name)
	assert.Nil(t, err)
	assert.Nil(t, txn.Commit(context.Background()))

	txn, _ = tae.StartTxn(nil)
	e, err = txn.GetDatabase("db")
	assert.Nil(t, err)
	rel, err = e.GetRelationByName(schema.Name)
	assert.Nil(t, err)
	_, err = rel.CreateObject(false)
	assert.Nil(t, err)
	assert.Nil(t, txn.Commit(context.Background()))
	t.Log(tae.Catalog.SimplePPString(common.PPL1))
	err = tae.BGCheckpointRunner.ForceIncrementalCheckpoint(tae.TxnMgr.Now(), false)
	assert.NoError(t, err)
	tae.Close()

	tae2, err := db.Open(ctx, tae.Dir, nil)
	assert.Nil(t, err)
	defer tae2.Close()

	c := tae2.Catalog
	defer c.Close()

	// t.Log(c.SimplePPString(common.PPL1))
	// t.Logf("GetCatalogCheckpointed: %v", tae.Catalog.GetCheckpointed())
	// t.Logf("GetCatalogCheckpointed2: %v", c.GetCheckpointed())
	// assert.Equal(t, tae.Catalog.GetCheckpointed(), c.GetCheckpointed())
}

func TestReplayCatalog3(t *testing.T) {
	defer testutils.AfterTest(t)()
	testutils.EnsureNoLeak(t)
	ctx := context.Background()

	tae := testutil.InitTestDB(ctx, ModuleName, t, nil)
	schema := catalog.MockSchema(2, 0)
	schema2 := catalog.MockSchema(2, 0)
	txn, _ := tae.StartTxn(nil)
	_, err := txn.CreateDatabase("db2", "", "")
	assert.Nil(t, err)
	assert.Nil(t, txn.Commit(context.Background()))

	txn, _ = tae.StartTxn(nil)
	e, err := txn.CreateDatabase("db", "", "")
	assert.Nil(t, err)
	rel, err := e.CreateRelation(schema)
	assert.Nil(t, err)
	_, err = rel.CreateNonAppendableObject(false, nil)
	assert.Nil(t, err)
	_, err = e.CreateRelation(schema2)
	assert.Nil(t, err)
	assert.Nil(t, txn.Commit(context.Background()))

	txn, _ = tae.StartTxn(nil)
	_, err = txn.DropDatabase("db2")
	assert.Nil(t, err)
	assert.Nil(t, txn.Commit(context.Background()))

	txn, _ = tae.StartTxn(nil)
	e, err = txn.GetDatabase("db")
	assert.Nil(t, err)
	_, err = e.DropRelationByName(schema2.Name)
	assert.Nil(t, err)
	assert.Nil(t, txn.Commit(context.Background()))

	txn, _ = tae.StartTxn(nil)
	e, err = txn.GetDatabase("db")
	assert.Nil(t, err)
	_, err = e.GetRelationByName(schema.Name)
	assert.Nil(t, err)
	assert.Nil(t, txn.Commit(context.Background()))

	txn, _ = tae.StartTxn(nil)
	e, err = txn.GetDatabase("db")
	assert.Nil(t, err)
	rel, err = e.GetRelationByName(schema.Name)
	assert.Nil(t, err)
	obj, err := rel.CreateObject(false)
	assert.Nil(t, err)
	assert.Nil(t, txn.Commit(context.Background()))

	txn, _ = tae.StartTxn(nil)
	e, err = txn.GetDatabase("db")
	assert.Nil(t, err)
	rel, err = e.GetRelationByName(schema.Name)
	assert.Nil(t, err)
	err = rel.SoftDeleteObject(obj.GetID(), false)
	assert.Nil(t, err)
	assert.Nil(t, txn.Commit(context.Background()))

	t.Log(tae.Catalog.SimplePPString(common.PPL1))
	tae.Close()

	tae2, err := db.Open(ctx, tae.Dir, nil)
	assert.Nil(t, err)
	defer tae2.Close()

	c := tae2.Catalog
	defer c.Close()

	// t.Log(c.SimplePPString(common.PPL1))
	// t.Logf("GetCatalogCheckpointed: %v", tae.Catalog.GetCheckpointed())
	// t.Logf("GetCatalogCheckpointed2: %v", c.GetCheckpointed())
	// assert.Equal(t, tae.Catalog.GetCheckpointed(), c.GetCheckpointed())
}

// catalog and data not checkpoint
// catalog not softdelete
func TestReplay1(t *testing.T) {
	defer testutils.AfterTest(t)()
	testutils.EnsureNoLeak(t)
	ctx := context.Background()

	tae := testutil.InitTestDB(ctx, ModuleName, t, nil)
	schema := catalog.MockSchema(2, 1)
	schema.BlockMaxRows = 1000
	schema.ObjectMaxBlocks = 2
	txn, _ := tae.StartTxn(nil)
	assert.Nil(t, txn.Commit(context.Background()))

	txn, _ = tae.StartTxn(nil)
	e, err := txn.CreateDatabase("db", "", "")
	assert.Nil(t, err)
	rel, err := e.CreateRelation(schema)
	assert.Nil(t, err)
	_, err = rel.CreateObject(false)
	assert.Nil(t, err)
	assert.Nil(t, txn.Commit(context.Background()))
	logutil.Infof("%d,%d", txn.GetStartTS(), txn.GetCommitTS())

	t.Log(tae.Catalog.SimplePPString(common.PPL1))
	tae.Close()

	tae2, err := db.Open(ctx, tae.Dir, nil)
	assert.Nil(t, err)
	c := tae2.Catalog
	t.Log(c.SimplePPString(common.PPL1))

	bat := catalog.MockBatch(schema, 10000)
	defer bat.Close()
	txn, _ = tae2.StartTxn(nil)
	e, err = txn.GetDatabase("db")
	assert.Nil(t, err)
	rel, err = e.GetRelationByName(schema.Name)
	assert.Nil(t, err)
	err = rel.Append(context.Background(), bat)
	assert.Nil(t, err)
	assert.Nil(t, txn.Commit(context.Background()))

	txn, _ = tae2.StartTxn(nil)
	e, err = txn.GetDatabase("db")
	assert.Nil(t, err)
	rel, err = e.GetRelationByName(schema.Name)
	assert.Nil(t, err)
	assert.Equal(t, uint64(10000), rel.GetMeta().(*catalog.TableEntry).GetRows())
	filter := handle.NewEQFilter(int32(5))
	err = rel.UpdateByFilter(context.Background(), filter, uint16(0), int32(33), false)
	assert.Nil(t, err)
	assert.Nil(t, txn.Commit(context.Background()))

	txn, _ = tae2.StartTxn(nil)
	e, err = txn.GetDatabase("db")
	assert.Nil(t, err)
	rel, err = e.GetRelationByName(schema.Name)
	assert.Nil(t, err)
	assert.Equal(t, uint64(10000), rel.GetMeta().(*catalog.TableEntry).GetRows())
	filter.Val = int32(6)
	err = rel.DeleteByFilter(context.Background(), filter)
	assert.Nil(t, err)
	assert.Nil(t, txn.Commit(context.Background()))

	t.Log(c.SimplePPString(common.PPL1))
	c.Close()
	tae2.Close()

	tae3, err := db.Open(ctx, tae.Dir, nil)
	assert.Nil(t, err)
	c3 := tae3.Catalog
	t.Log(c3.SimplePPString(common.PPL1))

	txn, _ = tae3.StartTxn(nil)
	e, err = txn.GetDatabase("db")
	assert.Nil(t, err)
	rel, err = e.GetRelationByName(schema.Name)
	assert.Nil(t, err)
	assert.Equal(t, uint64(9999), rel.GetMeta().(*catalog.TableEntry).GetRows())
	filter.Val = int32(5)
	val, _, err := rel.GetValueByFilter(context.Background(), filter, 0)
	assert.Nil(t, err)
	assert.Equal(t, int32(33), val)

	filter.Val = int32(6)
	_, _, err = rel.GetValueByFilter(context.Background(), filter, 0)
	assert.NotNil(t, err)
	assert.Nil(t, txn.Commit(context.Background()))

	c3.Close()
	tae3.Close()
}

// 1. Create db and tbl, append data   [1]
// 2. Update and delete.               [2]
// 3. Delete first blk                 [3]
// replay (catalog and data not ckp, catalog softdelete)
// check 1. blk not exist, 2. id and row of data
// 1. Checkpoint catalog               [ckp 3, partial 1]
// 2. Append                           [4]
// replay (catalog ckp, data not ckp)
// check id and row of data
// 1. Checkpoint data and catalog      [ckp all]
// replay
// TODO check id and row of data
func TestReplay2(t *testing.T) {
	defer testutils.AfterTest(t)()
	testutils.EnsureNoLeak(t)
	ctx := context.Background()

	tae := testutil.InitTestDB(ctx, ModuleName, t, nil)
	schema := catalog.MockSchema(2, 1)
	schema.BlockMaxRows = 1000
	schema.ObjectMaxBlocks = 2
	bat := catalog.MockBatch(schema, 10000)
	defer bat.Close()
	bats := bat.Split(2)

	txn, err := tae.StartTxn(nil)
	assert.Nil(t, err)
	e, err := txn.CreateDatabase("db", "", "")
	assert.Nil(t, err)
	rel, err := e.CreateRelation(schema)
	assert.Nil(t, err)
	err = rel.Append(context.Background(), bats[0])
	assert.Nil(t, err)
	assert.Nil(t, txn.Commit(context.Background()))

	txn, err = tae.StartTxn(nil)
	assert.Nil(t, err)
	e, err = txn.GetDatabase("db")
	assert.Nil(t, err)
	rel, err = e.GetRelationByName(schema.Name)
	assert.Nil(t, err)

	filter := handle.NewEQFilter(int32(1500))
	id, row, err := rel.GetByFilter(context.Background(), filter)
	assert.Nil(t, err)
	err = rel.UpdateByFilter(context.Background(), filter, uint16(0), int32(33), false)
	assert.Nil(t, err)

	err = rel.RangeDelete(id, row+1, row+100, handle.DT_Normal)
	assert.Nil(t, err)
	assert.Nil(t, txn.Commit(context.Background()))

	txn, err = tae.StartTxn(nil)
	assert.Nil(t, err)
	e, err = txn.GetDatabase("db")
	assert.Nil(t, err)
	rel, err = e.GetRelationByName(schema.Name)
	assert.Nil(t, err)
<<<<<<< HEAD
	blkIterator := rel.MakeObjectIt(false, true)
	blk := blkIterator.GetObject().GetMeta().(*catalog.ObjectEntry)
	obj, err := rel.GetObject(&blk.ID, false)
=======
	blk := testutil.GetOneBlockMeta(rel)
	obj, err := rel.GetObject(blk.ID())
>>>>>>> 5f4a341d
	assert.Nil(t, err)
	err = rel.SoftDeleteObject(obj.GetID(), false)
	assert.Nil(t, err)
	objMeta := obj.GetMeta().(*catalog.ObjectEntry)
	baseNode := objMeta.GetLatestNode().ObjectMVCCNode
	err = objectio.SetObjectStatsSize(&baseNode.ObjectStats, 1)
	assert.Nil(t, err)
	err = objectio.SetObjectStatsRowCnt(&baseNode.ObjectStats, 1)
	assert.Nil(t, err)
	assert.False(t, baseNode.IsEmpty())
	assert.Nil(t, txn.Commit(context.Background()))

	t.Log(tae.Catalog.SimplePPString(common.PPL1))
	tae.Close()
	//prevTs := tae.TxnMgr.TsAlloc.Get()

	tae2, err := db.Open(ctx, tae.Dir, nil)
	assert.Nil(t, err)
	t.Log(tae2.Catalog.SimplePPString(common.PPL1))

	//currTs := tae2.TxnMgr.TsAlloc.Get()
	//assert.True(t, currTs.GreaterEq(prevTs))

	txn, err = tae2.StartTxn(nil)
	assert.Nil(t, err)
	e, err = txn.GetDatabase("db")
	assert.Nil(t, err)
	rel, err = e.GetRelationByName(schema.Name)
	assert.Nil(t, err)
	objEntry, err := rel.GetMeta().(*catalog.TableEntry).GetObjectByID(obj.GetID(), false)
	assert.Nil(t, err)
	assert.True(t, objEntry.HasDropCommitted())

	val, _, err := rel.GetValueByFilter(context.Background(), filter, 0)
	assert.Nil(t, err)
	assert.Equal(t, int32(33), val)
	_, _, err = rel.GetValue(id, row, 0, false)
	assert.NotNil(t, err)
	assert.Nil(t, txn.Commit(context.Background()))

	err = tae2.BGCheckpointRunner.ForceFlush(tae2.TxnMgr.Now(), context.Background(), time.Second*10)
	assert.NoError(t, err)
	err = tae2.BGCheckpointRunner.ForceIncrementalCheckpoint(tae2.TxnMgr.Now(), false)
	assert.NoError(t, err)

	txn, err = tae2.StartTxn(nil)
	assert.Nil(t, err)
	e, err = txn.GetDatabase("db")
	assert.Nil(t, err)
	rel, err = e.GetRelationByName(schema.Name)
	assert.Nil(t, err)
	err = rel.Append(context.Background(), bats[1])
	assert.Nil(t, err)
	assert.Nil(t, txn.Commit(context.Background()))

	t.Log(tae2.Catalog.SimplePPString(common.PPL1))
	tae2.Close()

	tae3, err := db.Open(ctx, tae.Dir, nil)
	assert.Nil(t, err)
	t.Log(tae3.Catalog.SimplePPString(common.PPL1))

	txn, err = tae3.StartTxn(nil)
	assert.Nil(t, err)
	e, err = txn.GetDatabase("db")
	assert.Nil(t, err)
	rel, err = e.GetRelationByName(schema.Name)
	assert.Nil(t, err)
	_, err = rel.GetMeta().(*catalog.TableEntry).GetObjectByID(obj.GetID(), false)
	assert.Nil(t, err)
	val, _, err = rel.GetValueByFilter(context.Background(), filter, 0)
	assert.Nil(t, err)
	assert.Equal(t, int32(33), val)
	_, _, err = rel.GetValue(id, row, 0, false)
	assert.NotNil(t, err)
	assert.Nil(t, txn.Commit(context.Background()))

	tae3.Close()

	tae4, err := db.Open(ctx, tae.Dir, nil)
	assert.NoError(t, err)
	tae4.Close()
}

// update, delete and append in one txn
// 1. Create db and tbl and {Append, Update, Delete} for 100 times in a same txn.
// 2. Append, Update, Delete each in one txn
// replay
// check rows
// 1. Ckp
// TODO check rows
func TestReplay3(t *testing.T) {
	defer testutils.AfterTest(t)()
	testutils.EnsureNoLeak(t)
	ctx := context.Background()

	tae := testutil.NewTestEngine(ctx, ModuleName, t, nil)
	defer tae.Close()
	schema := catalog.MockSchema(2, 1)
	schema.BlockMaxRows = 1000
	schema.ObjectMaxBlocks = 2
	tae.BindSchema(schema)
	bat := catalog.MockBatch(schema, 1)
	defer bat.Close()
	v := bat.Vecs[schema.GetSingleSortKeyIdx()].Get(0)
	filter := handle.NewEQFilter(v)

	txn, err := tae.StartTxn(nil)
	assert.Nil(t, err)
	db, err := txn.CreateDatabase("db", "", "")
	assert.Nil(t, err)
	tbl, err := db.CreateRelation(schema)
	assert.Nil(t, err)
	err = tbl.Append(context.Background(), bat)
	assert.Nil(t, err)
	for i := 0; i < 100; i++ {
		err = tbl.UpdateByFilter(context.Background(), filter, 0, int32(33), false)
		assert.NoError(t, err)
		err = tbl.Append(context.Background(), bat)
		assert.Error(t, err)
		err = tbl.DeleteByFilter(context.Background(), filter)
		assert.NoError(t, err)
		err = tbl.Append(context.Background(), bat)
		assert.NoError(t, err)
	}
	assert.NoError(t, txn.Commit(context.Background()))

	for i := 0; i < 10; i++ {
		txn, rel := tae.GetRelation()
		err = rel.UpdateByFilter(context.Background(), filter, 0, int32(33), false)
		assert.NoError(t, err)
		assert.NoError(t, txn.Commit(context.Background()))

		txn, rel = tae.GetRelation()
		blkID, row, err := rel.GetByFilter(context.Background(), filter)
		assert.NoError(t, err)
		err = rel.RangeDelete(blkID, row, row, handle.DT_Normal)
		assert.NoError(t, err)
		assert.NoError(t, txn.Commit(context.Background()))

		txn, rel = tae.GetRelation()
		err = rel.Append(context.Background(), bat)
		assert.Nil(t, err)
		assert.Nil(t, txn.Commit(context.Background()))
	}

	tae.Restart(ctx)

	txn, rel := tae.GetRelation()
	assert.Equal(t, uint64(1), rel.GetMeta().(*catalog.TableEntry).GetRows())
	assert.NoError(t, txn.Commit(context.Background()))

	txn, _ = tae.GetRelation()
	err = tae.BGCheckpointRunner.ForceIncrementalCheckpoint(tae.TxnMgr.Now(), false)
	assert.NoError(t, err)
	assert.NoError(t, txn.Commit(context.Background()))
}

// append, delete, compact, mergeblocks, ckp
// 1. Create db and tbl and Append and Delete
// 2. Append and Delete
// replay
// check rows
/* TODO
   1. Ckp
   replay and check rows
   1. compact
   replay and check rows */
func TestReplayTableRows(t *testing.T) {
	defer testutils.AfterTest(t)()
	testutils.EnsureNoLeak(t)
	ctx := context.Background()

	tae := testutil.InitTestDB(ctx, ModuleName, t, nil)
	schema := catalog.MockSchema(2, 1)
	schema.BlockMaxRows = 1000
	schema.ObjectMaxBlocks = 2
	bat := catalog.MockBatch(schema, 4800)
	defer bat.Close()
	bats := bat.Split(3)
	rows := uint64(0)

	txn, err := tae.StartTxn(nil)
	assert.Nil(t, err)
	e, err := txn.CreateDatabase("db", "", "")
	assert.Nil(t, err)
	tbl, err := e.CreateRelation(schema)
	assert.Nil(t, err)
	err = tbl.Append(context.Background(), bats[0])
	assert.Nil(t, err)
	rows += 1600
<<<<<<< HEAD
	blkIterator := tbl.MakeObjectIt(false, true)
	blkID := blkIterator.GetObject().Fingerprint()
=======
	blkID := testutil.GetOneObject(tbl).Fingerprint()
>>>>>>> 5f4a341d
	err = tbl.RangeDelete(blkID, 0, 99, handle.DT_Normal)
	assert.Nil(t, err)
	rows -= 100
	assert.Nil(t, txn.Commit(context.Background()))

	txn, err = tae.StartTxn(nil)
	assert.Nil(t, err)
	e, err = txn.GetDatabase("db")
	assert.Nil(t, err)
	tbl, err = e.GetRelationByName(schema.Name)
	assert.Nil(t, err)
	err = tbl.Append(context.Background(), bats[1])
	assert.Nil(t, err)
	rows += 1600
<<<<<<< HEAD
	blkIterator = tbl.MakeObjectIt(false, true)
	blkID = blkIterator.GetObject().Fingerprint()
=======
	blkID = testutil.GetOneObject(tbl).Fingerprint()
>>>>>>> 5f4a341d
	err = tbl.RangeDelete(blkID, 0, 99, handle.DT_Normal)
	assert.Nil(t, err)
	rows -= 100
	assert.Nil(t, txn.Commit(context.Background()))

	tae.Close()

	tae2, err := db.Open(ctx, tae.Dir, nil)
	assert.Nil(t, err)

	txn, err = tae2.StartTxn(nil)
	assert.Nil(t, err)
	e, err = txn.GetDatabase("db")
	assert.Nil(t, err)
	tbl, err = e.GetRelationByName(schema.Name)
	assert.Nil(t, err)
	assert.Equal(t, rows, tbl.GetMeta().(*catalog.TableEntry).GetRows())
	assert.Nil(t, txn.Commit(context.Background()))

	err = tae2.Close()
	assert.Nil(t, err)

	tae3, err := db.Open(ctx, tae.Dir, nil)
	assert.Nil(t, err)

	txn, err = tae3.StartTxn(nil)
	assert.Nil(t, err)
	assert.Nil(t, err)
	e, err = txn.GetDatabase("db")
	assert.Nil(t, err)
	tbl, err = e.GetRelationByName(schema.Name)
	assert.Nil(t, err)
	assert.Equal(t, rows, tbl.GetMeta().(*catalog.TableEntry).GetRows())
	assert.Nil(t, txn.Commit(context.Background()))

	// worker := ops.NewOpWorker("xx")
	// worker.Start()
	// txn, err = tae3.StartTxn(nil)
	// assert.Nil(t, err)
	// db, err = txn.GetDatabase("db")
	// assert.Nil(t, err)
	// tbl, err = db.GetRelationByName(schema.Name)
	// assert.Nil(t, err)
	// blkIterator := tbl.MakeBlockIt()
	// blks := make([]*catalog.BlockEntry, 0)
	// for blkIterator.Valid() {
	// 	blk := blkIterator.GetBlock().GetMeta().(*catalog.BlockEntry)
	// 	blks = append(blks, blk)
	// 	blkIterator.Next()
	// }
	// for _, blk := range blks {
	// 	ctx := &tasks.Context{Waitable: true}
	// 	task, err := jobs.NewCompactBlockTask(ctx, txn, blk, tae3.Scheduler)
	// 	assert.Nil(t, err)
	// 	worker.SendOp(task)
	// 	err = task.WaitDone()
	// 	assert.Nil(t, err)
	// }
	// assert.Nil(t, txn.Commit(context.Background()))
	// worker.Stop()

	err = tae3.Close()
	assert.Nil(t, err)

	// tae4, err := Open(tae.Dir, nil)
	// assert.Nil(t, err)

	// txn, err = tae4.StartTxn(nil)
	// assert.Nil(t, err)
	// assert.Nil(t, err)
	// db, err = txn.GetDatabase("db")
	// assert.Nil(t, err)
	// tbl, err = db.GetRelationByName(schema.Name)
	// assert.Nil(t, err)
	// assert.Equal(t, rows, tbl.GetMeta().(*catalog.TableEntry).GetRows())
	// assert.Nil(t, txn.Commit(context.Background()))

	// err = tae4.Close()
	// assert.Nil(t, err)
}

// Testing Steps
func TestReplay4(t *testing.T) {
	defer testutils.AfterTest(t)()
	testutils.EnsureNoLeak(t)
	ctx := context.Background()

	opts := config.WithLongScanAndCKPOpts(nil)
	tae := testutil.InitTestDB(ctx, ModuleName, t, opts)

	schema := catalog.MockSchemaAll(18, 16)
	schema.BlockMaxRows = 10
	schema.ObjectMaxBlocks = 2
	bat := catalog.MockBatch(schema, int(schema.BlockMaxRows*uint32(schema.ObjectMaxBlocks+1)+1))
	defer bat.Close()
	bats := bat.Split(4)

	testutil.CreateRelationAndAppend(t, 0, tae, testutil.DefaultTestDB, schema, bats[0], true)
	txn, rel := testutil.GetDefaultRelation(t, tae, schema.Name)
	testutil.CheckAllColRowsByScan(t, rel, bats[0].Length(), false)
	assert.NoError(t, txn.Commit(context.Background()))

	_ = tae.Close()

	tae2, err := db.Open(ctx, tae.Dir, nil)
	assert.NoError(t, err)

	txn, rel = testutil.GetDefaultRelation(t, tae2, schema.Name)
	testutil.CheckAllColRowsByScan(t, rel, bats[0].Length(), false)
	err = rel.Append(context.Background(), bats[1])
	assert.NoError(t, err)
	testutil.CheckAllColRowsByScan(t, rel, bats[0].Length()+bats[1].Length(), false)
	assert.NoError(t, txn.Commit(context.Background()))

	testutil.CompactBlocks(t, 0, tae2, testutil.DefaultTestDB, schema, false)
	txn, rel = testutil.GetDefaultRelation(t, tae2, schema.Name)
	testutil.CheckAllColRowsByScan(t, rel, bats[0].Length()+bats[1].Length(), false)
	err = rel.Append(context.Background(), bats[2])
	assert.NoError(t, err)
	testutil.CheckAllColRowsByScan(t, rel,
		bats[0].Length()+bats[1].Length()+bats[2].Length(), false)
	assert.NoError(t, txn.Commit(context.Background()))

	testutil.CompactBlocks(t, 0, tae2, testutil.DefaultTestDB, schema, false)

	txn, rel = testutil.GetDefaultRelation(t, tae2, schema.Name)
	testutil.CheckAllColRowsByScan(t, rel, testutil.LenOfBats(bats[0:3]), false)
	assert.NoError(t, txn.Commit(context.Background()))

	testutil.MergeBlocks(t, 0, tae2, testutil.DefaultTestDB, schema, false)

	txn, rel = testutil.GetDefaultRelation(t, tae2, schema.Name)
	testutil.CheckAllColRowsByScan(t, rel, testutil.LenOfBats(bats[0:3]), false)
	err = rel.Append(context.Background(), bats[3])
	assert.NoError(t, err)
	testutil.CheckAllColRowsByScan(t, rel, bat.Length(), false)
	assert.NoError(t, txn.Commit(context.Background()))
	t.Log(tae2.Catalog.SimplePPString(common.PPL1))

	tae2.Close()

	tae3, err := db.Open(ctx, tae.Dir, nil)
	assert.NoError(t, err)
	defer tae3.Close()
}

// Testing Steps
func TestReplay5(t *testing.T) {
	defer testutils.AfterTest(t)()
	testutils.EnsureNoLeak(t)
	ctx := context.Background()

	opts := config.WithLongScanAndCKPOpts(nil)
	tae := testutil.InitTestDB(ctx, ModuleName, t, opts)

	schema := catalog.MockSchemaAll(18, 16)
	schema.BlockMaxRows = 10
	schema.ObjectMaxBlocks = 2
	bat := catalog.MockBatch(schema, int(schema.BlockMaxRows*uint32(schema.ObjectMaxBlocks+1)+1))
	defer bat.Close()
	bats := bat.Split(8)

	testutil.CreateRelationAndAppend(t, 0, tae, testutil.DefaultTestDB, schema, bats[0], true)
	txn, rel := testutil.GetDefaultRelation(t, tae, schema.Name)
	testutil.CheckAllColRowsByScan(t, rel, bats[0].Length(), false)
	assert.NoError(t, txn.Commit(context.Background()))

	_ = tae.Close()
	tae, err := db.Open(ctx, tae.Dir, nil)
	assert.NoError(t, err)

	txn, rel = testutil.GetDefaultRelation(t, tae, schema.Name)
	testutil.CheckAllColRowsByScan(t, rel, bats[0].Length(), false)
	err = rel.Append(context.Background(), bats[0])
	assert.True(t, moerr.IsMoErrCode(err, moerr.ErrDuplicateEntry))
	err = rel.Append(context.Background(), bats[1])
	assert.NoError(t, err)
	testutil.CheckAllColRowsByScan(t, rel, testutil.LenOfBats(bats[0:2]), false)
	assert.NoError(t, txn.Commit(context.Background()))
	t.Logf("LSN=%d", txn.GetLSN())

	_ = tae.Close()
	tae, err = db.Open(ctx, tae.Dir, nil)
	assert.NoError(t, err)

	txn, rel = testutil.GetDefaultRelation(t, tae, schema.Name)
	testutil.CheckAllColRowsByScan(t, rel, testutil.LenOfBats(bats[0:2]), false)
	err = rel.Append(context.Background(), bats[0])
	assert.True(t, moerr.IsMoErrCode(err, moerr.ErrDuplicateEntry))
	err = rel.Append(context.Background(), bats[1])
	assert.True(t, moerr.IsMoErrCode(err, moerr.ErrDuplicateEntry))
	err = rel.Append(context.Background(), bats[2])
	assert.NoError(t, err)
	err = rel.Append(context.Background(), bats[3])
	assert.NoError(t, err)
	assert.NoError(t, txn.Commit(context.Background()))

	testutil.CompactBlocks(t, 0, tae, testutil.DefaultTestDB, schema, false)
	err = tae.BGCheckpointRunner.ForceFlushWithInterval(tae.TxnMgr.Now(), context.Background(), time.Second*2, time.Millisecond*10)
	assert.NoError(t, err)
	err = tae.BGCheckpointRunner.ForceIncrementalCheckpoint(tae.TxnMgr.Now(), false)
	assert.NoError(t, err)
	lsn := tae.BGCheckpointRunner.MaxLSNInRange(tae.TxnMgr.Now())
	entry, err := tae.Wal.RangeCheckpoint(1, lsn)
	assert.NoError(t, err)
	err = entry.WaitDone()
	assert.NoError(t, err)
	txn, rel = testutil.GetDefaultRelation(t, tae, schema.Name)
	testutil.CheckAllColRowsByScan(t, rel, testutil.LenOfBats(bats[:4]), false)
	assert.NoError(t, txn.Commit(context.Background()))

	_ = tae.Close()
	tae, err = db.Open(ctx, tae.Dir, nil)
	assert.NoError(t, err)

	txn, rel = testutil.GetDefaultRelation(t, tae, schema.Name)
	testutil.CheckAllColRowsByScan(t, rel, testutil.LenOfBats(bats[:4]), false)
	err = rel.Append(context.Background(), bats[3])
	assert.True(t, moerr.IsMoErrCode(err, moerr.ErrDuplicateEntry))
	for _, b := range bats[4:8] {
		err = rel.Append(context.Background(), b)
		assert.NoError(t, err)
	}
	assert.NoError(t, txn.Commit(context.Background()))
	testutil.CompactBlocks(t, 0, tae, testutil.DefaultTestDB, schema, false)
	err = tae.BGCheckpointRunner.ForceFlushWithInterval(tae.TxnMgr.Now(), context.Background(), time.Second*2, time.Millisecond*10)
	assert.NoError(t, err)
	err = tae.BGCheckpointRunner.ForceIncrementalCheckpoint(tae.TxnMgr.Now(), false)
	assert.NoError(t, err)
	lsn = tae.BGCheckpointRunner.MaxLSNInRange(tae.TxnMgr.Now())
	entry, err = tae.Wal.RangeCheckpoint(1, lsn)
	assert.NoError(t, err)
	assert.NoError(t, entry.WaitDone())

	t.Log(tae.Catalog.SimplePPString(common.PPL1))
	testutil.PrintCheckpointStats(t, tae)
	_ = tae.Close()
	tae, err = db.Open(ctx, tae.Dir, nil)
	assert.NoError(t, err)

	txn, rel = testutil.GetDefaultRelation(t, tae, schema.Name)
	testutil.CheckAllColRowsByScan(t, rel, testutil.LenOfBats(bats[:8]), false)
	err = rel.Append(context.Background(), bats[0])
	assert.True(t, moerr.IsMoErrCode(err, moerr.ErrDuplicateEntry))
	assert.NoError(t, txn.Commit(context.Background()))
	// testutils.WaitExpect(3000, func() bool {
	// 	return tae.Wal.GetCheckpointed() == tae.Wal.GetCurrSeqNum()/2
	// })
	// testutil.PrintCheckpointStats(t, tae)
	// assert.Equal(t, tae.Wal.GetCurrSeqNum()/2, tae.Wal.GetCheckpointed())
	testutil.MergeBlocks(t, 0, tae, testutil.DefaultTestDB, schema, false)

	_ = tae.Close()
	tae, err = db.Open(ctx, tae.Dir, nil)
	assert.NoError(t, err)
	defer tae.Close()
	txn, rel = testutil.GetDefaultRelation(t, tae, schema.Name)
	testutil.CheckAllColRowsByScan(t, rel, testutil.LenOfBats(bats[:8]), false)
	err = rel.Append(context.Background(), bats[0])
	assert.True(t, moerr.IsMoErrCode(err, moerr.ErrDuplicateEntry))
	assert.NoError(t, txn.Commit(context.Background()))

	err = tae.BGCheckpointRunner.ForceFlushWithInterval(tae.TxnMgr.Now(), context.Background(), time.Second*2, time.Millisecond*10)
	assert.NoError(t, err)
	err = tae.BGCheckpointRunner.ForceIncrementalCheckpoint(tae.TxnMgr.Now(), false)
	assert.NoError(t, err)
	lsn = tae.BGCheckpointRunner.MaxLSNInRange(tae.TxnMgr.Now())
	entry, err = tae.Wal.RangeCheckpoint(1, lsn)
	assert.NoError(t, err)
	assert.NoError(t, entry.WaitDone())
	testutils.WaitExpect(1000, func() bool {
		return tae.Runtime.Scheduler.GetPenddingLSNCnt() == 0
	})
	testutil.PrintCheckpointStats(t, tae)
	assert.Equal(t, tae.Wal.GetCurrSeqNum(), tae.Wal.GetCheckpointed())
	t.Log(tae.Catalog.SimplePPString(common.PPL1))
}

func TestReplay6(t *testing.T) {
	defer testutils.AfterTest(t)()
	testutils.EnsureNoLeak(t)
	ctx := context.Background()

	opts := config.WithLongScanAndCKPOpts(nil)
	tae := testutil.InitTestDB(ctx, ModuleName, t, opts)
	schema := catalog.MockSchemaAll(18, 15)
	schema.BlockMaxRows = 10
	schema.ObjectMaxBlocks = 2
	bat := catalog.MockBatch(schema, int(schema.BlockMaxRows*10-1))
	defer bat.Close()
	bats := bat.Split(4)

	testutil.CreateRelationAndAppend(t, 0, tae, testutil.DefaultTestDB, schema, bats[0], true)

	_ = tae.Close()
	tae, err := db.Open(ctx, tae.Dir, opts)
	assert.NoError(t, err)

	txn, rel := testutil.GetDefaultRelation(t, tae, schema.Name)
	testutil.CheckAllColRowsByScan(t, rel, testutil.LenOfBats(bats[0:1]), false)
	err = rel.Append(context.Background(), bats[0])
	assert.True(t, moerr.IsMoErrCode(err, moerr.ErrDuplicateEntry))
	err = rel.Append(context.Background(), bats[1])
	assert.NoError(t, err)
	assert.NoError(t, txn.Commit(context.Background()))

	testutil.CompactBlocks(t, 0, tae, testutil.DefaultTestDB, schema, false)

	_ = tae.Close()
	tae, err = db.Open(ctx, tae.Dir, opts)
	assert.NoError(t, err)

	txn, rel = testutil.GetDefaultRelation(t, tae, schema.Name)
	testutil.CheckAllColRowsByScan(t, rel, testutil.LenOfBats(bats[0:2]), false)
	err = rel.Append(context.Background(), bats[0])
	assert.True(t, moerr.IsMoErrCode(err, moerr.ErrDuplicateEntry))
	err = rel.Append(context.Background(), bats[2])
	assert.NoError(t, err)
	err = rel.Append(context.Background(), bats[3])
	assert.NoError(t, err)
	assert.NoError(t, txn.Commit(context.Background()))
	testutil.CompactBlocks(t, 0, tae, testutil.DefaultTestDB, schema, false)
	testutil.MergeBlocks(t, 0, tae, testutil.DefaultTestDB, schema, false)
	err = tae.BGCheckpointRunner.ForceFlushWithInterval(tae.TxnMgr.Now(), context.Background(), time.Second*2, time.Millisecond*10)
	assert.NoError(t, err)
	err = tae.BGCheckpointRunner.ForceIncrementalCheckpoint(tae.TxnMgr.Now(), false)
	assert.NoError(t, err)

	_ = tae.Close()
	tae, err = db.Open(ctx, tae.Dir, opts)
	assert.NoError(t, err)

	txn, rel = testutil.GetDefaultRelation(t, tae, schema.Name)
	testutil.CheckAllColRowsByScan(t, rel, testutil.LenOfBats(bats[0:4]), false)
	assert.NoError(t, txn.Commit(context.Background()))
	testutil.PrintCheckpointStats(t, tae)
	_ = tae.Close()
}

func TestReplay7(t *testing.T) {
	defer testutils.AfterTest(t)()
	t.Skip(any("This case crashes occasionally, is being fixed, skip it for now"))
	testutils.EnsureNoLeak(t)
	ctx := context.Background()

	opts := config.WithQuickScanAndCKPOpts(nil)
	tae := testutil.InitTestDB(ctx, ModuleName, t, opts)
	schema := catalog.MockSchemaAll(18, 14)
	schema.BlockMaxRows = 10
	schema.ObjectMaxBlocks = 5

	bat := catalog.MockBatch(schema, int(schema.BlockMaxRows*15+1))
	defer bat.Close()
	testutil.CreateRelationAndAppend(t, 0, tae, testutil.DefaultTestDB, schema, bat, true)
	testutil.CompactBlocks(t, 0, tae, testutil.DefaultTestDB, schema, true)
	testutil.MergeBlocks(t, 0, tae, testutil.DefaultTestDB, schema, true)
	time.Sleep(time.Millisecond * 100)

	_ = tae.Close()
	tae, err := db.Open(ctx, tae.Dir, opts)
	assert.NoError(t, err)
	defer tae.Close()
	// t.Log(tae.Catalog.SimplePPString(common.PPL1))
	txn, rel := testutil.GetDefaultRelation(t, tae, schema.Name)
	testutil.CheckAllColRowsByScan(t, rel, bat.Length(), false)
	assert.NoError(t, txn.Commit(context.Background()))
}

func TestReplay8(t *testing.T) {
	defer testutils.AfterTest(t)()
	testutils.EnsureNoLeak(t)
	ctx := context.Background()

	opts := config.WithLongScanAndCKPOpts(nil)
	tae := testutil.NewTestEngine(ctx, ModuleName, t, opts)
	defer tae.Close()
	schema := catalog.MockSchemaAll(18, 13)
	schema.BlockMaxRows = 10
	schema.ObjectMaxBlocks = 2
	tae.BindSchema(schema)

	bat := catalog.MockBatch(schema, int(schema.BlockMaxRows*3+1))
	defer bat.Close()
	bats := bat.Split(4)

	tae.CreateRelAndAppend(bats[0], true)
	txn, rel := tae.GetRelation()
	v := testutil.GetSingleSortKeyValue(bats[0], schema, 2)
	filter := handle.NewEQFilter(v)
	err := rel.DeleteByFilter(context.Background(), filter)
	assert.NoError(t, err)
	assert.NoError(t, txn.Commit(context.Background()))

	txn, rel = tae.GetRelation()
	window := bat.CloneWindow(2, 1)
	defer window.Close()
	err = rel.Append(context.Background(), window)
	assert.NoError(t, err)
	_ = txn.Rollback(context.Background())

	tae.Restart(ctx)

	// Check the total rows by scan
	txn, rel = tae.GetRelation()
	testutil.CheckAllColRowsByScan(t, rel, bats[0].Length()-1, true)
	err = rel.Append(context.Background(), bats[0])
	assert.True(t, moerr.IsMoErrCode(err, moerr.ErrDuplicateEntry))
	assert.NoError(t, txn.Commit(context.Background()))

	// Try to append the delete row and then rollback
	txn, rel = tae.GetRelation()
	err = rel.Append(context.Background(), window)
	assert.NoError(t, err)
	_ = txn.Rollback(context.Background())

	txn, rel = testutil.GetDefaultRelation(t, tae.DB, schema.Name)
	testutil.CheckAllColRowsByScan(t, rel, bats[0].Length()-1, true)
	assert.NoError(t, txn.Commit(context.Background()))

	txn, rel = testutil.GetDefaultRelation(t, tae.DB, schema.Name)
	err = rel.Append(context.Background(), window)
	assert.NoError(t, err)
	_ = txn.Rollback(context.Background())

	tae.Restart(ctx)

	txn, rel = testutil.GetDefaultRelation(t, tae.DB, schema.Name)
	testutil.CheckAllColRowsByScan(t, rel, bats[0].Length()-1, true)
	assert.NoError(t, txn.Commit(context.Background()))

	txn, rel = testutil.GetDefaultRelation(t, tae.DB, schema.Name)
	err = rel.Append(context.Background(), window)
	assert.NoError(t, err)
	tuple3 := bat.Window(3, 1)
	err = rel.Append(context.Background(), tuple3)
	assert.True(t, moerr.IsMoErrCode(err, moerr.ErrDuplicateEntry))
	assert.NoError(t, txn.Commit(context.Background()))

	txn, rel = testutil.GetDefaultRelation(t, tae.DB, schema.Name)
	testutil.CheckAllColRowsByScan(t, rel, bats[0].Length(), true)
	assert.NoError(t, txn.Commit(context.Background()))

	tae.Restart(ctx)

	txn, rel = testutil.GetDefaultRelation(t, tae.DB, schema.Name)
	testutil.CheckAllColRowsByScan(t, rel, bats[0].Length(), true)
	err = rel.Append(context.Background(), window)
	assert.True(t, moerr.IsMoErrCode(err, moerr.ErrDuplicateEntry))
	err = rel.Append(context.Background(), bats[1])
	assert.NoError(t, err)
	err = rel.Append(context.Background(), bats[2])
	assert.NoError(t, err)
	err = rel.Append(context.Background(), bats[3])
	assert.NoError(t, err)
	assert.NoError(t, txn.Commit(context.Background()))

	tae.CompactBlocks(false)
	tae.Restart(ctx)

	txn, rel = tae.GetRelation()
	testutil.CheckAllColRowsByScan(t, rel, bat.Length(), true)
	err = rel.Append(context.Background(), window)
	assert.True(t, moerr.IsMoErrCode(err, moerr.ErrDuplicateEntry))

	v0_5 := testutil.GetSingleSortKeyValue(bats[0], schema, 5)
	filter = handle.NewEQFilter(v0_5)
	err = rel.DeleteByFilter(context.Background(), filter)
	assert.NoError(t, err)
	v1_5 := testutil.GetSingleSortKeyValue(bats[1], schema, 5)
	filter = handle.NewEQFilter(v1_5)
	err = rel.DeleteByFilter(context.Background(), filter)
	assert.NoError(t, err)
	v2_5 := testutil.GetSingleSortKeyValue(bats[2], schema, 5)
	filter = handle.NewEQFilter(v2_5)
	err = rel.DeleteByFilter(context.Background(), filter)
	assert.NoError(t, err)
	v3_2 := testutil.GetSingleSortKeyValue(bats[3], schema, 2)
	filter = handle.NewEQFilter(v3_2)
	err = rel.DeleteByFilter(context.Background(), filter)
	assert.NoError(t, err)
	assert.NoError(t, txn.Commit(context.Background()))
	// t.Log(tae.Catalog.SimplePPString(common.PPL1))
	err = tae.BGCheckpointRunner.ForceFlushWithInterval(tae.TxnMgr.Now(), context.Background(), time.Second*2, time.Millisecond*10)
	assert.NoError(t, err)

	tae.Restart(ctx)

	txn, rel = tae.GetRelation()
	testutil.CheckAllColRowsByScan(t, rel, bat.Length()-4, true)
	tuple0_5 := bat.Window(5, 1)
	err = rel.Append(context.Background(), tuple0_5)
	assert.NoError(t, err)
	tuple1_5 := bats[1].Window(5, 1)
	err = rel.Append(context.Background(), tuple1_5)
	assert.NoError(t, err)
	tuple2_5 := bats[2].Window(5, 1)
	err = rel.Append(context.Background(), tuple2_5)
	assert.NoError(t, err)
	tuple3_2 := bats[3].Window(2, 1)
	err = rel.Append(context.Background(), tuple3_2)
	assert.NoError(t, err)
	testutil.CheckAllColRowsByScan(t, rel, bat.Length(), true)
	_ = txn.Rollback(context.Background())

	tae.CompactBlocks(false)
	err = tae.BGCheckpointRunner.ForceIncrementalCheckpoint(tae.TxnMgr.Now(), false)
	assert.NoError(t, err)
	tae.Restart(ctx)

	txn, rel = tae.GetRelation()
	testutil.CheckAllColRowsByScan(t, rel, bat.Length()-4, true)
	err = rel.Append(context.Background(), tuple0_5)
	assert.NoError(t, err)
	err = rel.Append(context.Background(), tuple1_5)
	assert.NoError(t, err)
	err = rel.Append(context.Background(), tuple2_5)
	assert.NoError(t, err)
	err = rel.Append(context.Background(), tuple3_2)
	assert.NoError(t, err)
	testutil.CheckAllColRowsByScan(t, rel, bat.Length(), true)
	_ = txn.Rollback(context.Background())
}

func TestReplay9(t *testing.T) {
	defer testutils.AfterTest(t)()
	testutils.EnsureNoLeak(t)
	ctx := context.Background()

	opts := config.WithLongScanAndCKPOpts(nil)
	tae := testutil.NewTestEngine(ctx, ModuleName, t, opts)
	defer tae.Close()
	schema := catalog.MockSchemaAll(18, 3)
	schema.BlockMaxRows = 10
	schema.ObjectMaxBlocks = 2
	tae.BindSchema(schema)
	bat := catalog.MockBatch(schema, int(schema.BlockMaxRows*3+2))
	defer bat.Close()
	bats := bat.Split(4)

	tae.CreateRelAndAppend(bats[0], true)
	txn, rel := tae.GetRelation()
	testutil.CheckAllColRowsByScan(t, rel, bats[0].Length(), false)
	v := testutil.GetSingleSortKeyValue(bats[0], schema, 2)
	filter := handle.NewEQFilter(v)
	err := rel.UpdateByFilter(context.Background(), filter, 2, int32(999), false)
	assert.NoError(t, err)
	assert.NoError(t, txn.Commit(context.Background()))

	tae.Restart(ctx)
	txn, rel = tae.GetRelation()
	actv, _, err := rel.GetValueByFilter(context.Background(), filter, 2)
	assert.NoError(t, err)
	assert.Equal(t, int32(999), actv)
	testutil.CheckAllColRowsByScan(t, rel, bats[0].Length(), true)
	assert.NoError(t, txn.Commit(context.Background()))

	tae.CompactBlocks(false)

	tae.Restart(ctx)
	txn, rel = tae.GetRelation()
	_, _, err = rel.GetByFilter(context.Background(), filter)
	assert.NoError(t, err)
	actv, _, err = rel.GetValueByFilter(context.Background(), filter, 2)
	assert.NoError(t, err)
	assert.Equal(t, int32(999), actv)
	testutil.CheckAllColRowsByScan(t, rel, bats[0].Length(), true)
	err = rel.Append(context.Background(), bats[1])
	assert.NoError(t, err)
	assert.NoError(t, txn.Commit(context.Background()))
	tae.CompactBlocks(false)

	txn, rel = tae.GetRelation()
	v2 := testutil.GetSingleSortKeyValue(bats[0], schema, 4)
	filter2 := handle.NewEQFilter(v2)
	err = rel.UpdateByFilter(context.Background(), filter2, 1, int16(199), false)
	assert.NoError(t, err)
	actv, _, err = rel.GetValueByFilter(context.Background(), filter2, 1)
	assert.NoError(t, err)
	assert.Equal(t, int16(199), actv)
	assert.NoError(t, txn.Commit(context.Background()))

	tae.Restart(ctx)

	txn, rel = tae.GetRelation()
	actv, _, err = rel.GetValueByFilter(context.Background(), filter2, 1)
	assert.NoError(t, err)
	assert.Equal(t, int16(199), actv)
	err = rel.Append(context.Background(), bats[2])
	assert.NoError(t, err)
	err = rel.Append(context.Background(), bats[3])
	assert.NoError(t, err)
	assert.NoError(t, txn.Commit(context.Background()))

	tae.CompactBlocks(false)
	tae.MergeBlocks(false)

	txn, rel = tae.GetRelation()
	v3 := testutil.GetSingleSortKeyValue(bats[1], schema, 3)
	filter3 := handle.NewEQFilter(v3)
	err = rel.UpdateByFilter(context.Background(), filter3, 5, uint16(88), false)
	assert.NoError(t, err)
	actv, _, err = rel.GetValueByFilter(context.Background(), filter3, 5)
	assert.NoError(t, err)
	assert.Equal(t, uint16(88), actv)
	assert.NoError(t, txn.Commit(context.Background()))

	tae.Restart(ctx)

	txn, rel = tae.GetRelation()
	actv, _, err = rel.GetValueByFilter(context.Background(), filter, 2)
	assert.NoError(t, err)
	assert.Equal(t, int32(999), actv)
	actv, _, err = rel.GetValueByFilter(context.Background(), filter2, 1)
	assert.NoError(t, err)
	assert.Equal(t, int16(199), actv)
	actv, _, err = rel.GetValueByFilter(context.Background(), filter3, 5)
	assert.NoError(t, err)
	assert.Equal(t, uint16(88), actv)
	assert.NoError(t, txn.Commit(context.Background()))
}

func TestReplay10(t *testing.T) {
	defer testutils.AfterTest(t)()
	testutils.EnsureNoLeak(t)
	ctx := context.Background()

	opts := config.WithQuickScanAndCKPOpts(nil)
	tae := testutil.InitTestDB(ctx, ModuleName, t, opts)
	schema := catalog.MockSchemaAll(3, 2)
	schema.BlockMaxRows = 10
	schema.ObjectMaxBlocks = 5
	expr := &plan.Expr{}
	exprbuf, err := expr.Marshal()
	assert.NoError(t, err)

	schema.ColDefs[1].Default, _ = types.Encode(&plan.Default{
		NullAbility: false,
		Expr:        &plan.Expr{},
	})
	schema.ColDefs[1].OnUpdate, _ = types.Encode(&plan.OnUpdate{
		Expr: &plan.Expr{},
	})
	schema.ColDefs[2].Default, _ = types.Encode(&plan.Default{
		NullAbility: true,
		Expr:        nil,
	})
	schema.ColDefs[2].OnUpdate, _ = types.Encode(&plan.OnUpdate{
		Expr: nil,
	})

	bat := catalog.MockBatch(schema, int(schema.BlockMaxRows))
	defer bat.Close()
	testutil.CreateRelationAndAppend(t, 0, tae, testutil.DefaultTestDB, schema, bat, true)
	time.Sleep(time.Millisecond * 100)

	_ = tae.Close()
	tae, err = db.Open(ctx, tae.Dir, opts)
	assert.NoError(t, err)
	defer tae.Close()
	// t.Log(tae.Catalog.SimplePPString(common.PPL1))
	txn, rel := testutil.GetDefaultRelation(t, tae, schema.Name)
	testutil.CheckAllColRowsByScan(t, rel, bat.Length(), false)
	assert.NoError(t, txn.Commit(context.Background()))
	schema1 := rel.Schema(false).(*catalog.Schema)

	d1 := &plan.Default{}
	assert.NoError(t, types.Decode(schema1.ColDefs[1].Default, d1))
	buf, _ := d1.Expr.Marshal()
	assert.Equal(t, exprbuf, buf)
	u1 := &plan.OnUpdate{}
	assert.NoError(t, types.Decode(schema1.ColDefs[1].OnUpdate, u1))
	buf, _ = u1.Expr.Marshal()
	assert.Equal(t, exprbuf, buf)

	d2 := &plan.Default{}
	assert.NoError(t, types.Decode(schema1.ColDefs[2].Default, d2))
	assert.Nil(t, d2.Expr)
	u2 := &plan.OnUpdate{}
	assert.NoError(t, types.Decode(schema1.ColDefs[2].OnUpdate, u2))
	assert.Nil(t, u2.Expr)
	assert.True(t, d2.NullAbility)
}

// create db,tbl,obj,blk
// checkpoint
// softdelete obj
// checkpoint
// Restart
func TestReplaySnapshots(t *testing.T) {
	defer testutils.AfterTest(t)()
	ctx := context.Background()

	opts := config.WithLongScanAndCKPOpts(nil)
	tae := testutil.NewTestEngine(ctx, ModuleName, t, opts)
	schema := catalog.MockSchemaAll(1, -1)

	txn, err := tae.StartTxn(nil)
	assert.NoError(t, err)
	db, err := txn.CreateDatabase("db", "", "")
	assert.NoError(t, err)
	rel, err := db.CreateRelation(schema)
	assert.NoError(t, err)
	obj, err := rel.CreateObject(false)
	assert.NoError(t, err)
	assert.NoError(t, txn.Commit(context.Background()))

	err = tae.BGCheckpointRunner.ForceIncrementalCheckpoint(tae.TxnMgr.Now(), false)
	assert.NoError(t, err)

	txn, err = tae.StartTxn(nil)
	assert.NoError(t, err)
	db, err = txn.GetDatabase("db")
	assert.NoError(t, err)
	rel, err = db.GetRelationByName(schema.Name)
	assert.NoError(t, err)
	err = rel.SoftDeleteObject(obj.GetID(), false)
	assert.NoError(t, err)
	objMeta := obj.GetMeta().(*catalog.ObjectEntry)
	baseNode := objMeta.GetLatestNode().ObjectMVCCNode
	err = objectio.SetObjectStatsSize(&baseNode.ObjectStats, 1)
	assert.Nil(t, err)
	err = objectio.SetObjectStatsRowCnt(&baseNode.ObjectStats, 1)
	assert.Nil(t, err)
	assert.False(t, baseNode.IsEmpty())
	assert.NoError(t, txn.Commit(context.Background()))

	err = tae.BGCheckpointRunner.ForceIncrementalCheckpoint(tae.TxnMgr.Now(), false)
	assert.NoError(t, err)
	t.Log(tae.Catalog.SimplePPString(3))

	tae.Restart(ctx)
	t.Log(tae.Catalog.SimplePPString(3))

	tae.Close()
}

func TestReplayDatabaseEntry(t *testing.T) {
	defer testutils.AfterTest(t)()
	ctx := context.Background()

	opts := config.WithLongScanAndCKPOpts(nil)
	tae := testutil.NewTestEngine(ctx, ModuleName, t, opts)
	defer tae.Close()

	datypStr := "datyp"
	createSqlStr := "createSql"

	txn, err := tae.StartTxn(nil)
	assert.NoError(t, err)
	db, err := txn.CreateDatabase("db", createSqlStr, datypStr)
	assert.NoError(t, err)
	dbID := db.GetID()
	assert.NoError(t, txn.Commit(context.Background()))

	tae.Restart(ctx)
	t.Log(tae.Catalog.SimplePPString(3))
	dbEntry, err := tae.Catalog.GetDatabaseByID(dbID)
	assert.NoError(t, err)
	assert.Equal(t, datypStr, dbEntry.GetDatType())
	assert.Equal(t, createSqlStr, dbEntry.GetCreateSql())

	err = tae.BGCheckpointRunner.ForceIncrementalCheckpoint(tae.TxnMgr.Now(), false)
	assert.NoError(t, err)

	tae.Restart(ctx)
	dbEntry, err = tae.Catalog.GetDatabaseByID(dbID)
	assert.NoError(t, err)
	assert.Equal(t, datypStr, dbEntry.GetDatType())
	assert.Equal(t, createSqlStr, dbEntry.GetCreateSql())
}<|MERGE_RESOLUTION|>--- conflicted
+++ resolved
@@ -425,14 +425,8 @@
 	assert.Nil(t, err)
 	rel, err = e.GetRelationByName(schema.Name)
 	assert.Nil(t, err)
-<<<<<<< HEAD
-	blkIterator := rel.MakeObjectIt(false, true)
-	blk := blkIterator.GetObject().GetMeta().(*catalog.ObjectEntry)
-	obj, err := rel.GetObject(&blk.ID, false)
-=======
 	blk := testutil.GetOneBlockMeta(rel)
-	obj, err := rel.GetObject(blk.ID())
->>>>>>> 5f4a341d
+	obj, err := rel.GetObject(blk.ID(), false)
 	assert.Nil(t, err)
 	err = rel.SoftDeleteObject(obj.GetID(), false)
 	assert.Nil(t, err)
@@ -624,12 +618,7 @@
 	err = tbl.Append(context.Background(), bats[0])
 	assert.Nil(t, err)
 	rows += 1600
-<<<<<<< HEAD
-	blkIterator := tbl.MakeObjectIt(false, true)
-	blkID := blkIterator.GetObject().Fingerprint()
-=======
 	blkID := testutil.GetOneObject(tbl).Fingerprint()
->>>>>>> 5f4a341d
 	err = tbl.RangeDelete(blkID, 0, 99, handle.DT_Normal)
 	assert.Nil(t, err)
 	rows -= 100
@@ -644,12 +633,7 @@
 	err = tbl.Append(context.Background(), bats[1])
 	assert.Nil(t, err)
 	rows += 1600
-<<<<<<< HEAD
-	blkIterator = tbl.MakeObjectIt(false, true)
-	blkID = blkIterator.GetObject().Fingerprint()
-=======
 	blkID = testutil.GetOneObject(tbl).Fingerprint()
->>>>>>> 5f4a341d
 	err = tbl.RangeDelete(blkID, 0, 99, handle.DT_Normal)
 	assert.Nil(t, err)
 	rows -= 100
