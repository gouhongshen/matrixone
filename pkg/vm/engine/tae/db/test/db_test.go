// Copyright 2021 Matrix Origin
//
// Licensed under the Apache License, Version 2.0 (the "License");
// you may not use this file except in compliance with the License.
// You may obtain a copy of the License at
//
//      http://www.apache.org/licenses/LICENSE-2.0
//
// Unless required by applicable law or agreed to in writing, software
// distributed under the License is distributed on an "AS IS" BASIS,
// WITHOUT WARRANTIES OR CONDITIONS OF ANY KIND, either express or implied.
// See the License for the specific language governing permissions and
// limitations under the License.

package test

import (
	"bytes"
	"context"
	"errors"
	"fmt"
	"math/rand"
	"reflect"
	"strings"
	"sync"
	"sync/atomic"
	"testing"
	"time"

	pkgcatalog "github.com/matrixorigin/matrixone/pkg/catalog"
	"github.com/matrixorigin/matrixone/pkg/common/moerr"
	"github.com/matrixorigin/matrixone/pkg/common/mpool"
	"github.com/matrixorigin/matrixone/pkg/container/batch"
	"github.com/matrixorigin/matrixone/pkg/container/nulls"
	"github.com/matrixorigin/matrixone/pkg/container/types"
	"github.com/matrixorigin/matrixone/pkg/container/vector"
	"github.com/matrixorigin/matrixone/pkg/fileservice"
	"github.com/matrixorigin/matrixone/pkg/logutil"
	"github.com/matrixorigin/matrixone/pkg/objectio"
	"github.com/matrixorigin/matrixone/pkg/pb/api"
	"github.com/matrixorigin/matrixone/pkg/pb/timestamp"
	"github.com/matrixorigin/matrixone/pkg/util/fault"
	"github.com/matrixorigin/matrixone/pkg/vm/engine/tae/blockio"
	"github.com/matrixorigin/matrixone/pkg/vm/engine/tae/catalog"
	"github.com/matrixorigin/matrixone/pkg/vm/engine/tae/common"
	"github.com/matrixorigin/matrixone/pkg/vm/engine/tae/containers"
	"github.com/matrixorigin/matrixone/pkg/vm/engine/tae/db"
	"github.com/matrixorigin/matrixone/pkg/vm/engine/tae/db/checkpoint"
	"github.com/matrixorigin/matrixone/pkg/vm/engine/tae/db/dbutils"
	gc "github.com/matrixorigin/matrixone/pkg/vm/engine/tae/db/gc/v2"
	"github.com/matrixorigin/matrixone/pkg/vm/engine/tae/db/testutil"
	"github.com/matrixorigin/matrixone/pkg/vm/engine/tae/iface/handle"
	"github.com/matrixorigin/matrixone/pkg/vm/engine/tae/iface/txnif"
	"github.com/matrixorigin/matrixone/pkg/vm/engine/tae/logtail"
	"github.com/matrixorigin/matrixone/pkg/vm/engine/tae/model"
	"github.com/matrixorigin/matrixone/pkg/vm/engine/tae/options"
	"github.com/matrixorigin/matrixone/pkg/vm/engine/tae/tables"
	"github.com/matrixorigin/matrixone/pkg/vm/engine/tae/tables/jobs"
	"github.com/matrixorigin/matrixone/pkg/vm/engine/tae/tasks"
	ops "github.com/matrixorigin/matrixone/pkg/vm/engine/tae/tasks/worker"
	"github.com/matrixorigin/matrixone/pkg/vm/engine/tae/testutils"
	"github.com/matrixorigin/matrixone/pkg/vm/engine/tae/testutils/config"
	"github.com/matrixorigin/matrixone/pkg/vm/engine/tae/txn/txnbase"
	"github.com/panjf2000/ants/v2"
	"github.com/stretchr/testify/assert"
	"github.com/stretchr/testify/require"
<<<<<<< HEAD
	"sort"
=======
>>>>>>> 5ff6fd0d

	"net/http"
	_ "net/http/pprof"
)

func init() {
	go http.ListenAndServe("0.0.0.0:6060", nil)
}

const (
	ModuleName               = "TAEDB"
	smallCheckpointBlockRows = 10
	smallCheckpointSize      = 1024
)

func TestAppend1(t *testing.T) {
	defer testutils.AfterTest(t)()
	testutils.EnsureNoLeak(t)
	ctx := context.Background()

	tae := testutil.NewTestEngine(ctx, ModuleName, t, nil)
	defer tae.Close()
	schema := catalog.MockSchemaAll(14, 3)
	schema.BlockMaxRows = options.DefaultBlockMaxRows
	schema.ObjectMaxBlocks = options.DefaultBlocksPerObject
	tae.BindSchema(schema)
	data := catalog.MockBatch(schema, int(schema.BlockMaxRows*2))
	defer data.Close()
	bats := data.Split(4)
	now := time.Now()
	tae.CreateRelAndAppend(bats[0], true)
	t.Log(time.Since(now))
	tae.CheckRowsByScan(bats[0].Length(), false)

	txn, rel := tae.GetRelation()
	err := rel.Append(context.Background(), bats[1])
	assert.NoError(t, err)
	// FIXME
	// testutil.CheckAllColRowsByScan(t, rel, bats[0].Length()+bats[1].Length(), false)
	err = rel.Append(context.Background(), bats[2])
	assert.NoError(t, err)
	assert.NoError(t, txn.Commit(context.Background()))
	tae.CheckRowsByScan(bats[0].Length()+bats[1].Length()+bats[2].Length(), false)
	t.Log(tae.Catalog.SimplePPString(common.PPL1))
}

func TestAppend2(t *testing.T) {
	defer testutils.AfterTest(t)()
	testutils.EnsureNoLeak(t)
	ctx := context.Background()

	opts := config.WithQuickScanAndCKPOpts(nil)
	db := testutil.InitTestDB(ctx, ModuleName, t, opts)
	defer db.Close()

	// this task won't affect logic of TestAppend2, it just prints logs about dirty count
	// forest := logtail.NewDirtyCollector(db.LogtailMgr, opts.Clock, db.Catalog, new(catalog.LoopProcessor))
	// hb := ops.NewHeartBeaterWithFunc(5*time.Millisecond, func() {
	// 	forest.Run()
	// 	t.Log(forest.String())
	// }, nil)
	// hb.Start()
	// defer hb.Stop()

	schema := catalog.MockSchemaAll(13, 3)
	schema.BlockMaxRows = 10
	schema.ObjectMaxBlocks = 10
	testutil.CreateRelation(t, db, "db", schema, true)

	totalRows := uint64(schema.BlockMaxRows * 30)
	bat := catalog.MockBatch(schema, int(totalRows))
	defer bat.Close()
	bats := bat.Split(100)

	var wg sync.WaitGroup
	pool, _ := ants.NewPool(80)
	defer pool.Release()

	start := time.Now()
	for _, data := range bats {
		wg.Add(1)
		err := pool.Submit(testutil.AppendClosure(t, data, schema.Name, db, &wg))
		assert.Nil(t, err)
	}
	wg.Wait()
	t.Logf("Append %d rows takes: %s", totalRows, time.Since(start))
	{
		txn, rel := testutil.GetDefaultRelation(t, db, schema.Name)
		testutil.CheckAllColRowsByScan(t, rel, int(totalRows), false)
		assert.NoError(t, txn.Commit(context.Background()))
	}
	t.Log(db.Catalog.SimplePPString(common.PPL1))

	now := time.Now()
	testutils.WaitExpect(20000, func() bool {
		return db.Runtime.Scheduler.GetPenddingLSNCnt() == 0
	})
	t.Log(time.Since(now))
	t.Logf("Checkpointed: %d", db.Runtime.Scheduler.GetCheckpointedLSN())
	t.Logf("GetPenddingLSNCnt: %d", db.Runtime.Scheduler.GetPenddingLSNCnt())
	assert.Equal(t, uint64(0), db.Runtime.Scheduler.GetPenddingLSNCnt())
	t.Log(db.Catalog.SimplePPString(common.PPL1))
	wg.Add(1)
	testutil.AppendFailClosure(t, bats[0], schema.Name, db, &wg)()
	wg.Wait()
}

func TestAppend3(t *testing.T) {
	defer testutils.AfterTest(t)()
	testutils.EnsureNoLeak(t)
	ctx := context.Background()

	opts := config.WithQuickScanAndCKPOpts(nil)
	tae := testutil.InitTestDB(ctx, ModuleName, t, opts)
	defer tae.Close()
	schema := catalog.MockSchema(2, 0)
	schema.BlockMaxRows = 10
	schema.ObjectMaxBlocks = 2
	testutil.CreateRelation(t, tae, "db", schema, true)
	bat := catalog.MockBatch(schema, int(schema.BlockMaxRows))
	defer bat.Close()
	var wg sync.WaitGroup
	wg.Add(1)
	testutil.AppendClosure(t, bat, schema.Name, tae, &wg)()
	wg.Wait()
	testutils.WaitExpect(2000, func() bool {
		return tae.Runtime.Scheduler.GetPenddingLSNCnt() == 0
	})
	// t.Log(tae.Catalog.SimplePPString(common.PPL3))
	wg.Add(1)
	testutil.AppendFailClosure(t, bat, schema.Name, tae, &wg)()
	wg.Wait()
}

func TestAppend4(t *testing.T) {
	defer testutils.AfterTest(t)()
	testutils.EnsureNoLeak(t)
	ctx := context.Background()

	opts := config.WithLongScanAndCKPOpts(nil)
	tae := testutil.InitTestDB(ctx, ModuleName, t, opts)
	defer tae.Close()
	schema1 := catalog.MockSchemaAll(18, 14)
	schema2 := catalog.MockSchemaAll(18, 15)
	schema3 := catalog.MockSchemaAll(18, 16)
	schema4 := catalog.MockSchemaAll(18, 11)
	schema1.BlockMaxRows = 10
	schema2.BlockMaxRows = 10
	schema3.BlockMaxRows = 10
	schema4.BlockMaxRows = 10
	schema1.ObjectMaxBlocks = 2
	schema2.ObjectMaxBlocks = 2
	schema3.ObjectMaxBlocks = 2
	schema4.ObjectMaxBlocks = 2
	schemas := []*catalog.Schema{schema1, schema2, schema3, schema4}
	testutil.CreateDB(t, tae, testutil.DefaultTestDB)
	for _, schema := range schemas {
		bat := catalog.MockBatch(schema, int(schema.BlockMaxRows*3-1))
		defer bat.Close()
		bats := bat.Split(1)
		testutil.CreateRelation(t, tae, testutil.DefaultTestDB, schema, false)
		for i := range bats {
			txn, rel := testutil.GetDefaultRelation(t, tae, schema.Name)
			err := rel.Append(context.Background(), bats[i])
			assert.NoError(t, err)
			err = txn.Commit(context.Background())
			assert.NoError(t, err)
		}
		txn, rel := testutil.GetDefaultRelation(t, tae, schema.Name)
		testutil.CheckAllColRowsByScan(t, rel, bat.Length(), false)

		v := bat.Vecs[schema.GetSingleSortKeyIdx()].Get(3)
		filter := handle.NewEQFilter(v)
		err := rel.DeleteByFilter(context.Background(), filter)
		assert.NoError(t, err)
		err = txn.Commit(context.Background())
		assert.NoError(t, err)

		txn, rel = testutil.GetDefaultRelation(t, tae, schema.Name)
		testutil.CheckAllColRowsByScan(t, rel, bat.Length()-1, true)
		err = txn.Commit(context.Background())
		assert.NoError(t, err)
		testutil.CompactBlocks(t, 0, tae, testutil.DefaultTestDB, schema, false)
		txn, rel = testutil.GetDefaultRelation(t, tae, schema.Name)
		testutil.CheckAllColRowsByScan(t, rel, bat.Length()-1, false)
		err = txn.Commit(context.Background())
		assert.NoError(t, err)
	}
}

func testCRUD(t *testing.T, tae *db.DB, schema *catalog.Schema) {
	bat := catalog.MockBatch(schema, int(schema.BlockMaxRows*(uint32(schema.ObjectMaxBlocks)+1)-1))
	defer bat.Close()
	bats := bat.Split(4)

	var updateColIdx int
	if schema.GetSingleSortKeyIdx() >= 17 {
		updateColIdx = 0
	} else {
		updateColIdx = schema.GetSingleSortKeyIdx() + 1
	}

	testutil.CreateRelationAndAppend(t, 0, tae, testutil.DefaultTestDB, schema, bats[0], false)

	txn, rel := testutil.GetDefaultRelation(t, tae, schema.Name)
	err := rel.Append(context.Background(), bats[0])
	assert.True(t, moerr.IsMoErrCode(err, moerr.ErrDuplicateEntry))
	testutil.CheckAllColRowsByScan(t, rel, bats[0].Length(), false)
	v := bats[0].Vecs[schema.GetSingleSortKeyIdx()].Get(2)
	filter := handle.NewEQFilter(v)
	err = rel.DeleteByFilter(context.Background(), filter)
	assert.NoError(t, err)

	oldv := bats[0].Vecs[updateColIdx].Get(5)
	oldvIsNull := bats[0].Vecs[updateColIdx].IsNull(5)

	v = bats[0].Vecs[schema.GetSingleSortKeyIdx()].Get(5)
	ufilter := handle.NewEQFilter(v)
	{
		ot := reflect.ValueOf(&oldv).Elem()
		nv := reflect.ValueOf(int8(99))
		if nv.CanConvert(reflect.TypeOf(oldv)) {
			ot.Set(nv.Convert(reflect.TypeOf(oldv)))
		}
	}
	err = rel.UpdateByFilter(context.Background(), ufilter, uint16(updateColIdx), oldv, oldvIsNull)
	assert.NoError(t, err)

	testutil.CheckAllColRowsByScan(t, rel, bats[0].Length()-1, true)
	assert.NoError(t, txn.Commit(context.Background()))

	txn, rel = testutil.GetDefaultRelation(t, tae, schema.Name)
	testutil.CheckAllColRowsByScan(t, rel, bats[0].Length()-1, true)
	for _, b := range bats[1:] {
		err = rel.Append(context.Background(), b)
		assert.NoError(t, err)
	}
	testutil.CheckAllColRowsByScan(t, rel, bat.Length()-1, true)
	assert.NoError(t, txn.Commit(context.Background()))

	testutil.CompactBlocks(t, 0, tae, testutil.DefaultTestDB, schema, false)

	txn, rel = testutil.GetDefaultRelation(t, tae, schema.Name)
	testutil.CheckAllColRowsByScan(t, rel, bat.Length()-1, false)
	v = bats[0].Vecs[schema.GetSingleSortKeyIdx()].Get(3)
	filter = handle.NewEQFilter(v)
	err = rel.DeleteByFilter(context.Background(), filter)
	assert.NoError(t, err)
	testutil.CheckAllColRowsByScan(t, rel, bat.Length()-2, true)
	assert.NoError(t, txn.Commit(context.Background()))

	// After merging blocks, the logic of read data is modified
	//compactObjs(t, tae, schema)

	txn, rel = testutil.GetDefaultRelation(t, tae, schema.Name)
	//testutil.CheckAllColRowsByScan(t, rel, bat.Length()-2, false)
	testutil.CheckAllColRowsByScan(t, rel, bat.Length()-1, false)
	assert.NoError(t, txn.Commit(context.Background()))

	// t.Log(rel.GetMeta().(*catalog.TableEntry).PPString(common.PPL1, 0, ""))
	txn, err = tae.StartTxn(nil)
	assert.NoError(t, err)
	db, err := txn.GetDatabase(testutil.DefaultTestDB)
	assert.NoError(t, err)
	_, err = db.DropRelationByName(schema.Name)
	assert.NoError(t, err)
	assert.NoError(t, txn.Commit(context.Background()))
}

func TestCRUD(t *testing.T) {
	defer testutils.AfterTest(t)()
	testutils.EnsureNoLeak(t)
	ctx := context.Background()

	opts := config.WithLongScanAndCKPOpts(nil)
	tae := testutil.InitTestDB(ctx, ModuleName, t, opts)
	defer tae.Close()
	testutil.CreateDB(t, tae, testutil.DefaultTestDB)
	testutil.WithTestAllPKType(t, tae, testCRUD)
}

func TestTableHandle(t *testing.T) {
	defer testutils.AfterTest(t)()
	testutils.EnsureNoLeak(t)
	ctx := context.Background()

	db := testutil.InitTestDB(ctx, ModuleName, t, nil)
	defer db.Close()

	schema := catalog.MockSchema(2, 0)
	schema.BlockMaxRows = 1000
	schema.ObjectMaxBlocks = 2

	txn, _ := db.StartTxn(nil)
	database, _ := txn.CreateDatabase("db", "", "")
	rel, _ := database.CreateRelation(schema)

	tableMeta := rel.GetMeta().(*catalog.TableEntry)
	t.Log(tableMeta.String())
	table := tableMeta.GetTableData()

	handle := table.GetHandle(false)
	appender, err := handle.GetAppender()
	assert.Nil(t, appender)
	assert.True(t, moerr.IsMoErrCode(err, moerr.ErrAppendableObjectNotFound))
}

func TestCreateBlock(t *testing.T) {
	defer testutils.AfterTest(t)()
	testutils.EnsureNoLeak(t)
	ctx := context.Background()

	db := testutil.InitTestDB(ctx, ModuleName, t, nil)
	defer db.Close()

	txn, _ := db.StartTxn(nil)
	database, _ := txn.CreateDatabase("db", "", "")
	schema := catalog.MockSchemaAll(13, 12)
	rel, err := database.CreateRelation(schema)
	assert.Nil(t, err)
	_, err = rel.CreateObject(false)
	assert.Nil(t, err)

	t.Log(db.Catalog.SimplePPString(common.PPL1))
	assert.Nil(t, txn.Commit(context.Background()))
	t.Log(db.Catalog.SimplePPString(common.PPL1))
}

func TestNonAppendableBlock(t *testing.T) {
	defer testutils.AfterTest(t)()
	testutils.EnsureNoLeak(t)
	ctx := context.Background()

	db := testutil.InitTestDB(ctx, ModuleName, t, nil)
	defer db.Close()
	schema := catalog.MockSchemaAll(13, 1)
	schema.BlockMaxRows = 10
	schema.ObjectMaxBlocks = 2

	bat := catalog.MockBatch(schema, 8)
	defer bat.Close()

	testutil.CreateRelation(t, db, "db", schema, true)

	{
		txn, _ := db.StartTxn(nil)
		database, err := txn.GetDatabase("db")
		assert.Nil(t, err)
		rel, err := database.GetRelationByName(schema.Name)
		readSchema := rel.Schema(false)
		assert.Nil(t, err)
		obj, err := rel.CreateNonAppendableObject(false, nil)
		assert.Nil(t, err)
		dataBlk := obj.GetMeta().(*catalog.ObjectEntry).GetObjectData()
		name := objectio.BuildObjectNameWithObjectID(obj.GetID())
		writer, err := blockio.NewBlockWriterNew(dataBlk.GetFs().Service, name, 0, nil)
		assert.Nil(t, err)
		_, err = writer.WriteBatch(containers.ToCNBatch(bat))
		assert.Nil(t, err)
		_, _, err = writer.Sync(context.Background())
		assert.Nil(t, err)
		obj.UpdateStats(writer.Stats())
		v, _, err := dataBlk.GetValue(context.Background(), txn, readSchema, 0, 4, 2, false, common.DefaultAllocator)
		assert.Nil(t, err)
		expectVal := bat.Vecs[2].Get(4)
		assert.Equal(t, expectVal, v)

		var view *containers.Batch
		tbl := rel.GetMeta().(*catalog.TableEntry)
		blkID := objectio.NewBlockidWithObjectID(obj.GetID(), 0)
		err = tables.HybridScanByBlock(context.Background(), tbl, txn, &view, schema, []int{2}, blkID, common.DefaultAllocator)
		assert.Nil(t, err)
		assert.Nil(t, view.Deletes)
		assert.Equal(t, bat.Vecs[2].Length(), view.Length())
		view.Close()
		view = nil

		pkDef := schema.GetPrimaryKey()
		pkVec := containers.MakeVector(pkDef.Type, common.DefaultAllocator)
		val1, _, err := dataBlk.GetValue(ctx, txn, schema, 0, 1, pkDef.Idx, false, common.DefaultAllocator)
		assert.NoError(t, err)
		pkVec.Append(val1, false)
		val2, _, err := dataBlk.GetValue(ctx, txn, schema, 0, 2, pkDef.Idx, false, common.DefaultAllocator)
		assert.NoError(t, err)
		pkVec.Append(val2, false)
		err = rel.RangeDelete(obj.Fingerprint(), 1, 2, handle.DT_Normal)
		assert.Nil(t, err)

		err = tables.HybridScanByBlock(ctx, tbl, txn, &view, schema, []int{2}, blkID, common.DefaultAllocator)
		assert.Nil(t, err)
		assert.True(t, view.Deletes.Contains(1))
		assert.True(t, view.Deletes.Contains(2))
		assert.Equal(t, bat.Vecs[2].Length(), view.Length())
		view.Close()
		view = nil

		// _, err = dataBlk.Update(txn, 3, 2, int32(999))
		// assert.Nil(t, err)

		err = tables.HybridScanByBlock(ctx, tbl, txn, &view, schema, []int{2}, blkID, common.DefaultAllocator)
		assert.Nil(t, err)
		assert.True(t, view.Deletes.Contains(1))
		assert.True(t, view.Deletes.Contains(2))
		assert.Equal(t, bat.Vecs[2].Length(), view.Length())
		// v = view.Vecs[0].Get(3)
		// assert.Equal(t, int32(999), v)
		view.Close()

		assert.Nil(t, txn.Commit(context.Background()))
	}
}

func TestCreateObject(t *testing.T) {
	defer testutils.AfterTest(t)()
	testutils.EnsureNoLeak(t)
	ctx := context.Background()

	tae := testutil.InitTestDB(ctx, ModuleName, t, nil)
	defer tae.Close()
	schema := catalog.MockSchemaAll(1, 0)
	txn, _ := tae.StartTxn(nil)
	db, err := txn.CreateDatabase("db", "", "")
	assert.Nil(t, err)
	_, err = db.CreateRelation(schema)
	assert.Nil(t, err)
	assert.Nil(t, txn.Commit(context.Background()))

	bat := catalog.MockBatch(schema, 5)
	defer bat.Close()
	testutil.AppendClosure(t, bat, schema.Name, tae, nil)()

	txn, _ = tae.StartTxn(nil)
	db, _ = txn.GetDatabase("db")
	rel, _ := db.GetRelationByName(schema.Name)
	obj, err := rel.CreateNonAppendableObject(false, nil)
	assert.Nil(t, err)
	testutil.MockObjectStats(t, obj)
	assert.Nil(t, txn.Commit(context.Background()))

	objCnt := 0
	processor := new(catalog.LoopProcessor)
	processor.ObjectFn = func(Object *catalog.ObjectEntry) error {
		objCnt++
		return nil
	}
	err = tae.Catalog.RecurLoop(processor)
	assert.Nil(t, err)
	assert.Equal(t, 2, objCnt)
	t.Log(tae.Catalog.SimplePPString(common.PPL1))
}

func TestAddObjsWithMetaLoc(t *testing.T) {
	defer testutils.AfterTest(t)()
	testutils.EnsureNoLeak(t)
	ctx := context.Background()

	opts := config.WithLongScanAndCKPOpts(nil)
	db := testutil.InitTestDB(ctx, ModuleName, t, opts)
	defer db.Close()

	worker := ops.NewOpWorker(context.Background(), "xx")
	worker.Start()
	defer worker.Stop()
	schema := catalog.MockSchemaAll(13, 2)
	schema.Name = "tb-0"
	schema.BlockMaxRows = 20
	schema.ObjectMaxBlocks = 2
	bat := catalog.MockBatch(schema, int(schema.BlockMaxRows*4))
	defer bat.Close()
	bats := bat.Split(4)
	{
		txn, _, rel := testutil.CreateRelationNoCommit(t, db, "db", schema, true)
		err := rel.Append(context.Background(), bats[0])
		assert.NoError(t, err)
		err = rel.Append(context.Background(), bats[1])
		assert.NoError(t, err)
		assert.Nil(t, txn.Commit(context.Background()))
	}
	//compact blocks
	var newBlockFp1 *common.ID
	var stats1 objectio.ObjectStats
	var newBlockFp2 *common.ID
	var stats2 objectio.ObjectStats
	var metaLoc1 objectio.Location
	{
		txn, rel := testutil.GetRelation(t, 0, db, "db", schema.Name)
		it := rel.MakeObjectIt(false)
		it.Next()
		blkMeta1 := it.GetObject().GetMeta().(*catalog.ObjectEntry)
		it.Next()
		blkMeta2 := it.GetObject().GetMeta().(*catalog.ObjectEntry)
		it.Close()

		task1, err := jobs.NewFlushTableTailTask(tasks.WaitableCtx, txn, []*catalog.ObjectEntry{blkMeta1, blkMeta2}, nil, db.Runtime, txn.GetStartTS())
		assert.NoError(t, err)
		worker.SendOp(task1)
		err = task1.WaitDone(context.Background())
		assert.NoError(t, err)
		newBlockFp1 = task1.GetCreatedObjects().Fingerprint()
		stats1 = task1.GetCreatedObjects().GetMeta().(*catalog.ObjectEntry).GetLatestNode().GetObjectStats()
		metaLoc1 = task1.GetCreatedObjects().GetMeta().(*catalog.ObjectEntry).GetLocation()
		metaLoc1.SetID(0)
		metaLoc1.SetRows(schema.BlockMaxRows)
		newBlockFp2 = task1.GetCreatedObjects().Fingerprint()
		newBlockFp2.SetBlockOffset(1)
		stats2 = task1.GetCreatedObjects().GetMeta().(*catalog.ObjectEntry).GetLatestNode().GetObjectStats()
		assert.Nil(t, txn.Commit(context.Background()))
	}
	//read new non-appendable block data and check
	{
		txn, rel := testutil.GetRelation(t, 0, db, "db", schema.Name)
		assert.True(t, newBlockFp2.ObjectID().Eq(*newBlockFp1.ObjectID()))
		obj, err := rel.GetObject(newBlockFp1.ObjectID(), false)
		assert.Nil(t, err)
		var view *containers.Batch
		err = obj.Scan(ctx, &view, 0, []int{2}, common.DefaultAllocator)
		assert.NoError(t, err)
		assert.True(t, view.Vecs[0].Equals(bats[0].Vecs[2]))
		view.Close()
		view = nil

		err = obj.Scan(ctx, &view, 1, []int{2}, common.DefaultAllocator)
		assert.NoError(t, err)
		assert.True(t, view.Vecs[0].Equals(bats[1].Vecs[2]))
		view.Close()
		assert.Nil(t, txn.Commit(context.Background()))
	}

	{

		schema = catalog.MockSchemaAll(13, 2)
		schema.Name = "tb-1"
		schema.BlockMaxRows = 20
		schema.ObjectMaxBlocks = 2
		txn, _, rel := testutil.CreateRelationNoCommit(t, db, "db", schema, false)
		txn.SetDedupType(txnif.FullSkipWorkSpaceDedup)
		vec1 := containers.MakeVector(types.T_varchar.ToType(), common.DefaultAllocator)
		vec1.Append(stats1[:], false)
		defer vec1.Close()
		err := rel.AddObjsWithMetaLoc(context.Background(), vec1)
		assert.Nil(t, err)
		err = rel.Append(context.Background(), bats[0])
		assert.Nil(t, err)

		vec2 := containers.MakeVector(types.T_varchar.ToType(), common.DefaultAllocator)
		vec2.Append(stats2[:], false)
		defer vec1.Close()
		err = rel.AddObjsWithMetaLoc(context.Background(), vec2)
		assert.Nil(t, err)
		err = rel.Append(context.Background(), bats[1])
		assert.Nil(t, err)
		//err = rel.RangeDeleteLocal(start, end)
		//assert.Nil(t, err)
		//assert.True(t, rel.IsLocalDeleted(start, end))
		err = txn.Commit(context.Background())
		assert.Nil(t, err)

		//"tb-1" table now has one committed non-appendable Object which contains
		//two non-appendable block, and one committed appendable Object which contains two appendable block.

		//do deduplication check against sanpshot data.
		txn, rel = testutil.GetRelation(t, 0, db, "db", schema.Name)
		txn.SetDedupType(txnif.FullSkipWorkSpaceDedup)
		err = rel.Append(context.Background(), bats[0])
		assert.NotNil(t, err)
		err = rel.Append(context.Background(), bats[1])
		assert.NotNil(t, err)

		vec3 := containers.MakeVector(types.T_varchar.ToType(), common.DefaultAllocator)
		vec3.Append(stats1[:], false)
		vec3.Append(stats2[:], false)
		defer vec1.Close()
		err = rel.AddObjsWithMetaLoc(context.Background(), vec3)
		assert.NotNil(t, err)

		//check blk count.
		t.Log(db.Catalog.SimplePPString(3))
		cntOfAblk := 0
		cntOfblk := 0
<<<<<<< HEAD
		testutil.ForEachObject(rel, func(blk handle.Object) (err error) {
=======
		testutil.ForEachObject(t, rel, func(blk handle.Object) (err error) {
>>>>>>> 5ff6fd0d
			var view *containers.Batch
			if blk.IsAppendable() {
				err := blk.Scan(ctx, &view, 0, []int{3}, common.DefaultAllocator)
				assert.NoError(t, err)
				view.Close()
				cntOfAblk += blk.BlkCnt()
				return nil
			}
			metaLoc := blk.GetMeta().(*catalog.ObjectEntry).GetLocation()
			metaLoc.SetID(0)
			metaLoc.SetRows(schema.BlockMaxRows)
			assert.True(t, !metaLoc.IsEmpty())
			if bytes.Equal(metaLoc, metaLoc1) {
				err := blk.Scan(ctx, &view, 0, []int{2}, common.DefaultAllocator)
				assert.NoError(t, err)
				assert.True(t, view.Vecs[0].Equals(bats[0].Vecs[2]))
				view.Close()
			} else {
				err := blk.Scan(ctx, &view, 1, []int{3}, common.DefaultAllocator)
				assert.NoError(t, err)
				assert.True(t, view.Vecs[0].Equals(bats[1].Vecs[3]))
				view.Close()

			}
			cntOfblk += blk.BlkCnt()
			return
		})
		assert.Equal(t, 2, cntOfblk)
		assert.Equal(t, 2, cntOfAblk)
		assert.Nil(t, txn.Commit(context.Background()))

		//check count of committed Objects.
		cntOfAobj := 0
		cntOfobj := 0
		txn, rel = testutil.GetRelation(t, 0, db, "db", schema.Name)
		testutil.ForEachObject(t, rel, func(obj handle.Object) (err error) {
			if obj.IsAppendable() {
				cntOfAobj++
				return
			}
			cntOfobj++
			return
		})
		assert.True(t, cntOfobj == 1)
		assert.True(t, cntOfAobj == 2)
		assert.Nil(t, txn.Commit(context.Background()))
	}
}

func TestCompactMemAlter(t *testing.T) {
	defer testutils.AfterTest(t)()
	testutils.EnsureNoLeak(t)
	ctx := context.Background()

	opts := config.WithLongScanAndCKPOpts(nil)
	db := testutil.InitTestDB(ctx, ModuleName, t, opts)
	defer db.Close()

	worker := ops.NewOpWorker(context.Background(), "xx")
	worker.Start()
	defer worker.Stop()
	schema := catalog.MockSchemaAll(5, 2)
	schema.BlockMaxRows = 20
	schema.ObjectMaxBlocks = 2
	bat := catalog.MockBatch(schema, int(schema.BlockMaxRows))
	defer bat.Close()
	testutil.CreateRelationAndAppend(t, 0, db, "db", schema, bat, true)

	// Alter: add a column to the last
	{
		txn, rel := testutil.GetDefaultRelation(t, db, schema.Name)
		err := rel.AlterTable(context.TODO(), api.NewAddColumnReq(0, 0, "xyz", types.NewProtoType(types.T_char), 5))
		require.NoError(t, err)
		require.Nil(t, txn.Commit(context.Background()))
	}
	var newBlockFp *common.ID
	{
		txn, rel := testutil.GetDefaultRelation(t, db, schema.Name)
		blkMeta := testutil.GetOneBlockMeta(rel)
		// ablk-0 & nablk-1
		task, err := jobs.NewFlushTableTailTask(tasks.WaitableCtx, txn, []*catalog.ObjectEntry{blkMeta}, nil, db.Runtime, txn.GetStartTS())
		assert.NoError(t, err)
		worker.SendOp(task)
		err = task.WaitDone(ctx)
		assert.NoError(t, err)
		assert.NoError(t, txn.Commit(context.Background()))
		newBlockFp = task.GetCreatedObjects().Fingerprint()
	}
	{
		txn, rel := testutil.GetDefaultRelation(t, db, schema.Name)
		obj, err := rel.GetObject(newBlockFp.ObjectID(), false)
		assert.Nil(t, err)
		for i := 0; i <= 5; i++ {
			var view *containers.Batch
			err := obj.Scan(ctx, &view, 0, []int{i}, common.DefaultAllocator)
			assert.NoError(t, err)
			if i < 5 {
				require.Equal(t, bat.Vecs[i].GetType().Oid, view.Vecs[0].GetType().Oid)
			} else {
				require.Equal(t, types.T_char.ToType().Oid, view.Vecs[0].GetType().Oid)
			}
			if i == 3 {
				assert.True(t, view.Vecs[0].Equals(bat.Vecs[3]))
			}
			view.Close()
		}
		require.NoError(t, txn.Commit(context.Background()))
	}
}

func TestFlushTableMergeOrder(t *testing.T) {
	defer testutils.AfterTest(t)()
	testutils.EnsureNoLeak(t)
	ctx := context.Background()

	opts := config.WithLongScanAndCKPOpts(nil)
	tae := testutil.NewTestEngine(ctx, ModuleName, t, opts)
	defer tae.Close()

	worker := ops.NewOpWorker(context.Background(), "xx")
	worker.Start()
	defer worker.Stop()

	schema := catalog.NewEmptySchema("test")
	schema.AppendCol("aa", types.T_int64.ToType())
	schema.AppendCol("bb", types.T_int32.ToType())
	schema.AppendFakePKCol()
	schema.BlockMaxRows = 78
	schema.ObjectMaxBlocks = 256
	require.NoError(t, schema.Finalize(false))
	tae.BindSchema(schema)

	// new bacth for aa and bb vector, and fill aa and bb with some random values
	bat := containers.NewBatch()
	bat.AddVector("aa", containers.NewVector(types.T_int64.ToType()))
	bat.AddVector("bb", containers.NewVector(types.T_int32.ToType()))

	dedup := make(map[int32]bool)

	rows := 500

	for i := 0; i < rows; i++ {
		bb := int32(rand.Intn(100000))
		if _, ok := dedup[bb]; ok {
			continue
		} else {
			dedup[bb] = true
		}
		aa := int64(20000000 + bb)
		bat.Vecs[0].Append(aa, false)
		bat.Vecs[1].Append(bb, false)
	}

	defer bat.Close()
	testutil.CreateRelationAndAppend(t, 0, tae.DB, "db", schema, bat, true)

	{
		txn, rel := testutil.GetDefaultRelation(t, tae.DB, schema.Name)
		it := rel.MakeObjectIt(false)
		for it.Next() {
			blk := it.GetObject()
			id := blk.Fingerprint()
			for i := 0; i < blk.BlkCnt(); i++ {
				id.SetBlockOffset(uint16(i))
				rel.RangeDelete(id, 0, 0, handle.DT_Normal)
				rel.RangeDelete(id, 3, 3, handle.DT_Normal)

			}
		}
		it.Close()
		require.NoError(t, txn.Commit(context.Background()))
	}

	txn, rel := testutil.GetDefaultRelation(t, tae.DB, schema.Name)
	blkMetas := testutil.GetAllBlockMetas(rel, false)
	tombstoneMetas := testutil.GetAllBlockMetas(rel, true)
	task, err := jobs.NewFlushTableTailTask(tasks.WaitableCtx, txn, blkMetas, tombstoneMetas, tae.DB.Runtime, types.MaxTs())
	require.NoError(t, err)
	worker.SendOp(task)
	err = task.WaitDone(ctx)
	require.NoError(t, err)
	require.NoError(t, txn.Commit(context.Background()))
}

func TestFlushTableMergeOrderPK(t *testing.T) {
	defer testutils.AfterTest(t)()
	testutils.EnsureNoLeak(t)
	ctx := context.Background()

	opts := config.WithLongScanAndCKPOpts(nil)
	tae := testutil.NewTestEngine(ctx, ModuleName, t, opts)
	defer tae.Close()

	worker := ops.NewOpWorker(context.Background(), "xx")
	worker.Start()
	defer worker.Stop()

	schema := catalog.NewEmptySchema("test")
	schema.AppendPKCol("aa", types.T_int64.ToType(), 0)
	schema.AppendCol("bb", types.T_int32.ToType())
	schema.BlockMaxRows = 78
	schema.ObjectMaxBlocks = 256
	require.NoError(t, schema.Finalize(false))
	tae.BindSchema(schema)

	// new bacth for aa and bb vector, and fill aa and bb with some random values
	bat := containers.NewBatch()
	bat.AddVector("aa", containers.NewVector(types.T_int64.ToType()))
	bat.AddVector("bb", containers.NewVector(types.T_int32.ToType()))

	dedup := make(map[int32]bool)

	target := 500
	rows := 0

	for i := 0; i < target; i++ {
		bb := int32(rand.Intn(100000))
		if _, ok := dedup[bb]; ok {
			continue
		} else {
			dedup[bb] = true
		}
		rows++
		aa := int64(20000000 + bb)
		bat.Vecs[0].Append(aa, false)
		bat.Vecs[1].Append(bb, false)
	}

	defer bat.Close()
	testutil.CreateRelationAndAppend(t, 0, tae.DB, "db", schema, bat, true)

	deleted := 0
	{
		txn, rel := testutil.GetDefaultRelation(t, tae.DB, schema.Name)
		for x := range dedup {
			err := rel.DeleteByFilter(context.Background(), handle.NewEQFilter(int64(x+20000000)))
			require.NoError(t, err)
			deleted++
			if deleted > rows/2 {
				break
			}
		}
		require.NoError(t, txn.Commit(context.Background()))
	}

	txn, rel := testutil.GetDefaultRelation(t, tae.DB, schema.Name)
	blkMetas := testutil.GetAllBlockMetas(rel, false)
	tombstoneMetas := testutil.GetAllBlockMetas(rel, true)
	task, err := jobs.NewFlushTableTailTask(tasks.WaitableCtx, txn, blkMetas, tombstoneMetas, tae.DB.Runtime, types.MaxTs())
	require.NoError(t, err)
	worker.SendOp(task)
	err = task.WaitDone(ctx)
	require.NoError(t, err)
	require.NoError(t, txn.Commit(context.Background()))

	tae.Restart(ctx)
	tae.CheckRowsByScan(rows-deleted, true)
}

func TestFlushTableNoPk(t *testing.T) {
	defer testutils.AfterTest(t)()
	testutils.EnsureNoLeak(t)
	ctx := context.Background()

	opts := config.WithLongScanAndCKPOpts(nil)
	// db := initDB(ctx, t, opts)
	tae := testutil.NewTestEngine(ctx, ModuleName, t, opts)
	defer tae.Close()

	worker := ops.NewOpWorker(context.Background(), "xx")
	worker.Start()
	defer worker.Stop()
	schema := catalog.MockSchemaAll(13, -1)
	schema.Name = "table"
	schema.BlockMaxRows = 20
	schema.ObjectMaxBlocks = 10
	tae.BindSchema(schema)
	bat := catalog.MockBatch(schema, 2*(int(schema.BlockMaxRows)*2+int(schema.BlockMaxRows/2)))
	defer bat.Close()
	testutil.CreateRelationAndAppend(t, 0, tae.DB, "db", schema, bat, true)

	txn, rel := testutil.GetDefaultRelation(t, tae.DB, schema.Name)
	blkMetas := testutil.GetAllBlockMetas(rel, false)
	tombstoneMetas := testutil.GetAllBlockMetas(rel, true)
	task, err := jobs.NewFlushTableTailTask(tasks.WaitableCtx, txn, blkMetas, tombstoneMetas, tae.DB.Runtime, types.MaxTs())
	require.NoError(t, err)
	worker.SendOp(task)
	err = task.WaitDone(ctx)
	require.NoError(t, err)
	require.NoError(t, txn.Commit(context.Background()))

	tae.Restart(ctx)
	tae.CheckRowsByScan(100, true)
}

func TestFlushTableErrorHandle(t *testing.T) {
	ctx := context.WithValue(context.Background(), jobs.TestFlushBailoutPos1{}, "bail")

	opts := config.WithLongScanAndCKPOpts(nil)
	opts.Ctx = ctx

	tae := testutil.NewTestEngine(context.Background(), ModuleName, t, opts)
	defer tae.Close()

	worker := ops.NewOpWorker(ctx, "xx")
	worker.Start()
	defer worker.Stop()
	schema := catalog.MockSchemaAll(13, 2)
	schema.Name = "table"
	schema.BlockMaxRows = 20
	schema.ObjectMaxBlocks = 10
	bat := catalog.MockBatch(schema, (int(schema.BlockMaxRows)*2 + int(schema.BlockMaxRows/2)))

	txn, _ := tae.StartTxn(nil)
	txn.CreateDatabase("db", "", "")
	txn.Commit(ctx)

	createAndInsert := func() {
		testutil.CreateRelationAndAppend(t, 0, tae.DB, "db", schema, bat, false)
	}

	droptable := func() {
		txn, _ := tae.StartTxn(nil)
		d, _ := txn.GetDatabase("db")
		d.DropRelationByName(schema.Name)
		txn.Commit(ctx)
	}

	flushTable := func() {
		txn, rel := testutil.GetDefaultRelation(t, tae.DB, schema.Name)
		blkMetas := testutil.GetAllBlockMetas(rel, false)
		tombstoneMetas := testutil.GetAllBlockMetas(rel, true)
		task, err := jobs.NewFlushTableTailTask(tasks.WaitableCtx, txn, blkMetas, tombstoneMetas, tae.Runtime, types.MaxTs())
		require.NoError(t, err)
		worker.SendOp(task)
		err = task.WaitDone(ctx)
		require.Error(t, err)
		require.NoError(t, txn.Rollback(context.Background()))
	}
	for i := 0; i < 20; i++ {
		createAndInsert()
		flushTable()
		droptable()
	}
}

func TestFlushTableErrorHandle2(t *testing.T) {
	ctx := context.WithValue(context.Background(), jobs.TestFlushBailoutPos2{}, "bail")

	opts := config.WithLongScanAndCKPOpts(nil)
	opts.Ctx = ctx

	tae := testutil.NewTestEngine(context.Background(), ModuleName, t, opts)
	defer tae.Close()

	worker := ops.NewOpWorker(ctx, "xx")
	worker.Start()
	defer worker.Stop()
	goodworker := ops.NewOpWorker(context.Background(), "goodworker")
	goodworker.Start()
	defer goodworker.Stop()
	schema := catalog.MockSchemaAll(13, 2)
	schema.Name = "table"
	schema.BlockMaxRows = 20
	bats := catalog.MockBatch(schema, (int(schema.BlockMaxRows)*2 + int(schema.BlockMaxRows/2))).Split(2)
	bat1, bat2 := bats[0], bats[1]
	defer bat1.Close()
	defer bat2.Close()
	flushTable := func(worker *ops.OpWorker) {
		txn, rel := testutil.GetDefaultRelation(t, tae.DB, schema.Name)
		blkMetas := testutil.GetAllAppendableMetas(rel, false)
		tombstoneMetas := testutil.GetAllAppendableMetas(rel, true)
		task, err := jobs.NewFlushTableTailTask(tasks.WaitableCtx, txn, blkMetas, tombstoneMetas, tae.Runtime, types.MaxTs())
		require.NoError(t, err)
		worker.SendOp(task)
		err = task.WaitDone(ctx)
		if err != nil {
			t.Logf("flush task outter wait %v", err)
		}
		require.NoError(t, txn.Commit(context.Background()))
	}
	testutil.CreateRelationAndAppend(t, 0, tae.DB, "db", schema, bat1, true)
	flushTable(goodworker)

	{
		txn, rel := testutil.GetDefaultRelation(t, tae.DB, schema.Name)
		require.NoError(t, rel.DeleteByFilter(context.Background(), handle.NewEQFilter(bat1.Vecs[2].Get(1))))
		require.NoError(t, rel.Append(ctx, bat2))
		require.NoError(t, txn.Commit(context.Background()))
	}

	flushTable(worker)
	t.Log(tae.Catalog.SimplePPString(common.PPL0))
}

func TestFlushTabletail(t *testing.T) {
	// TODO
	defer testutils.AfterTest(t)()
	testutils.EnsureNoLeak(t)
	ctx := context.Background()

	opts := config.WithLongScanAndCKPOpts(nil)
	// db := initDB(ctx, t, opts)
	tae := testutil.NewTestEngine(ctx, ModuleName, t, opts)
	defer tae.Close()

	worker := ops.NewOpWorker(context.Background(), "xx")
	worker.Start()
	defer worker.Stop()
	schema := catalog.MockSchemaAll(13, 2)
	schema.Name = "table"
	schema.BlockMaxRows = 20
	schema.ObjectMaxBlocks = 10
	bats := catalog.MockBatch(schema, 2*(int(schema.BlockMaxRows)*2+int(schema.BlockMaxRows/2))).Split(2)
	bat := bats[0]  // 50 rows
	bat2 := bats[1] // 50 rows

	defer bat.Close()
	defer bat2.Close()
	testutil.CreateRelationAndAppend(t, 0, tae.DB, "db", schema, bat, true)

	{
		txn, rel := testutil.GetDefaultRelation(t, tae.DB, schema.Name)
		require.NoError(t, rel.DeleteByFilter(context.Background(), handle.NewEQFilter(bat.Vecs[2].Get(1))))
		require.NoError(t, rel.DeleteByFilter(context.Background(), handle.NewEQFilter(bat.Vecs[2].Get(19)))) // ab0 has 2
		require.NoError(t, rel.DeleteByFilter(context.Background(), handle.NewEQFilter(bat.Vecs[2].Get(21)))) // ab1 has 1
		require.NoError(t, rel.DeleteByFilter(context.Background(), handle.NewEQFilter(bat.Vecs[2].Get(45)))) // ab2 has 1

		require.NoError(t, txn.Commit(context.Background()))
	}

	var commitDeleteAfterFlush txnif.AsyncTxn
	{
		var rel handle.Relation
		commitDeleteAfterFlush, rel = testutil.GetDefaultRelation(t, tae.DB, schema.Name)
		require.NoError(t, rel.DeleteByFilter(context.Background(), handle.NewEQFilter(bat.Vecs[2].Get(42)))) // expect to transfer to nablk1
	}

	flushTable := func() {
		txn, rel := testutil.GetDefaultRelation(t, tae.DB, schema.Name)
		blkMetas := testutil.GetAllAppendableMetas(rel, false)
		tombstoneMetas := testutil.GetAllAppendableMetas(rel, true)
		task, err := jobs.NewFlushTableTailTask(tasks.WaitableCtx, txn, blkMetas, tombstoneMetas, tae.Runtime, types.MaxTs())
		require.NoError(t, err)
		worker.SendOp(task)
		err = task.WaitDone(ctx)
		require.NoError(t, err)
		require.NoError(t, txn.Commit(context.Background()))
	}

	flushTable()

	{
		require.NoError(t, commitDeleteAfterFlush.Commit(context.Background()))
		txn, rel := testutil.GetDefaultRelation(t, tae.DB, schema.Name)
		_, _, err := rel.GetByFilter(context.Background(), handle.NewEQFilter(bat.Vecs[2].Get(42)))
		require.True(t, moerr.IsMoErrCode(err, moerr.ErrNotFound))

		require.NoError(t, rel.Append(context.Background(), bat2))
		require.NoError(t, txn.Commit(context.Background()))
	}
	{
		txn, rel := testutil.GetDefaultRelation(t, tae.DB, schema.Name)
		require.NoError(t, rel.DeleteByFilter(context.Background(), handle.NewEQFilter(bat.Vecs[2].Get(15))))
		require.NoError(t, rel.DeleteByFilter(context.Background(), handle.NewEQFilter(bat.Vecs[2].Get(20)))) // nab0 has 2
		require.NoError(t, rel.DeleteByFilter(context.Background(), handle.NewEQFilter(bat.Vecs[2].Get(27)))) // nab1 has 2
		require.NoError(t, rel.DeleteByFilter(context.Background(), handle.NewEQFilter(bat2.Vecs[2].Get(11))))
		require.NoError(t, rel.DeleteByFilter(context.Background(), handle.NewEQFilter(bat2.Vecs[2].Get(15)))) // ab3 has 2, ab4 and ab5 has 0
		require.NoError(t, txn.Commit(context.Background()))
	}

	flushTable()

	{
		txn, rel := testutil.GetDefaultRelation(t, tae.DB, schema.Name)
		require.NoError(t, rel.DeleteByFilter(context.Background(), handle.NewEQFilter(bat.Vecs[2].Get(10)))) // nab0 has 2+1, nab1 has 2
		require.NoError(t, rel.DeleteByFilter(context.Background(), handle.NewEQFilter(bat2.Vecs[2].Get(44))))
		require.NoError(t, rel.DeleteByFilter(context.Background(), handle.NewEQFilter(bat2.Vecs[2].Get(45)))) // nab5 has 2
		require.NoError(t, txn.Commit(context.Background()))
	}

	flushTable()

	{
		txn, rel := testutil.GetDefaultRelation(t, tae.DB, schema.Name)
		it := rel.MakeObjectIt(false)
		// 6 nablks has 87 rows
		dels := []int{3, 2, 0, 0, 0, 2}
		total := 0
		i := 0
		for it.Next() {
			obj := it.GetObject()
			for j := uint16(0); j < uint16(obj.BlkCnt()); j++ {
				var view *containers.Batch
				err := obj.HybridScan(ctx, &view, j, []int{2}, common.DefaultAllocator)
				require.NoError(t, err)
				defer view.Close()
				viewDel := 0
				if view.Deletes != nil {
					viewDel = view.Deletes.GetCardinality()
				}
				require.Equal(t, dels[i], viewDel)
				view.Compact()
				total += view.Length()
				i++
			}
		}
		it.Close()
		require.Equal(t, 87, total)
		require.NoError(t, txn.Commit(context.Background()))
	}

	t.Log(tae.Catalog.SimplePPString(common.PPL2))

	tae.Restart(ctx)
	{
		txn, rel := testutil.GetDefaultRelation(t, tae.DB, schema.Name)
		it := rel.MakeObjectIt(false)
		// 6 nablks has 87 rows
		dels := []int{3, 2, 0, 0, 0, 2}
		total := 0
		idxs := make([]int, 0, len(schema.ColDefs)-1)
		for i := 0; i < len(schema.ColDefs)-1; i++ {
			idxs = append(idxs, i)
		}
		i := 0
		tblEntry := rel.GetMeta().(*catalog.TableEntry)
		for it.Next() {
			obj := it.GetObject()
			var views *containers.Batch
			for j := uint16(0); j < uint16(obj.BlkCnt()); j++ {
				blkID := objectio.NewBlockidWithObjectID(obj.GetID(), j)
				err := tables.HybridScanByBlock(ctx, tblEntry, txn, &views, schema, idxs, blkID, common.DefaultAllocator)
				require.NoError(t, err)
				defer views.Close()
				for j, view := range views.Vecs {
					require.Equal(t, schema.ColDefs[j].Type.Oid, view.GetType().Oid)
				}

				viewDel := 0
				if views.Deletes != nil {
					viewDel = views.Deletes.GetCardinality()
				}
				require.Equal(t, dels[i], viewDel)
				views.Compact()
				i++
			}
			total += views.Length()
		}
		it.Close()
		require.Equal(t, 87, total)
		require.NoError(t, txn.Commit(context.Background()))
	}
}

func TestRollback1(t *testing.T) {
	defer testutils.AfterTest(t)()
	testutils.EnsureNoLeak(t)
	ctx := context.Background()

	db := testutil.InitTestDB(ctx, ModuleName, t, nil)
	defer db.Close()
	schema := catalog.MockSchema(2, 0)

	testutil.CreateRelation(t, db, "db", schema, true)

	objCnt := 0
	onSegFn := func(object *catalog.ObjectEntry) error {
		objCnt++
		return nil
	}
	processor := new(catalog.LoopProcessor)
	processor.ObjectFn = onSegFn
	txn, rel := testutil.GetDefaultRelation(t, db, schema.Name)
	_, err := rel.CreateObject(false)
	assert.Nil(t, err)

	tableMeta := rel.GetMeta().(*catalog.TableEntry)
	err = tableMeta.RecurLoop(processor)
	assert.Nil(t, err)
	assert.Equal(t, objCnt, 1)

	assert.Nil(t, txn.Rollback(context.Background()))
	objCnt = 0
	err = tableMeta.RecurLoop(processor)
	assert.Nil(t, err)
	assert.Equal(t, objCnt, 0)

	txn, rel = testutil.GetDefaultRelation(t, db, schema.Name)
	obj, err := rel.CreateObject(false)
	assert.Nil(t, err)
	objMeta := obj.GetMeta().(*catalog.ObjectEntry)
	assert.Nil(t, txn.Commit(context.Background()))
	objCnt = 0
	err = tableMeta.RecurLoop(processor)
	assert.Nil(t, err)
	assert.Equal(t, objCnt, 1)

	txn, rel = testutil.GetDefaultRelation(t, db, schema.Name)
	_, err = rel.GetObject(objMeta.ID(), false)
	assert.Nil(t, err)
	err = tableMeta.RecurLoop(processor)
	assert.Nil(t, err)

	err = txn.Rollback(context.Background())
	assert.Nil(t, err)
	err = tableMeta.RecurLoop(processor)
	assert.Nil(t, err)

	t.Log(db.Catalog.SimplePPString(common.PPL1))
}

func TestMVCC1(t *testing.T) {
	defer testutils.AfterTest(t)()
	testutils.EnsureNoLeak(t)
	ctx := context.Background()

	db := testutil.InitTestDB(ctx, ModuleName, t, nil)
	defer db.Close()
	schema := catalog.MockSchemaAll(13, 2)
	schema.BlockMaxRows = 40
	schema.ObjectMaxBlocks = 2
	bat := catalog.MockBatch(schema, int(schema.BlockMaxRows*10))
	defer bat.Close()
	bats := bat.Split(40)

	txn, _, rel := testutil.CreateRelationNoCommit(t, db, "db", schema, true)
	err := rel.Append(context.Background(), bats[0])
	assert.NoError(t, err)

	row := 5
	expectVal := bats[0].Vecs[schema.GetSingleSortKeyIdx()].Get(row)
	filter := handle.NewEQFilter(expectVal)
	actualVal, _, err := rel.GetValueByFilter(context.Background(), filter, schema.GetSingleSortKeyIdx())
	assert.NoError(t, err)
	assert.Equal(t, expectVal, actualVal)
	assert.NoError(t, txn.Commit(context.Background()))

	_, rel = testutil.GetDefaultRelation(t, db, schema.Name)
	actualVal, _, err = rel.GetValueByFilter(context.Background(), filter, schema.GetSingleSortKeyIdx())
	assert.NoError(t, err)
	assert.Equal(t, expectVal, actualVal)

	txn2, rel2 := testutil.GetDefaultRelation(t, db, schema.Name)
	err = rel2.Append(context.Background(), bats[1])
	assert.NoError(t, err)

	val2 := bats[1].Vecs[schema.GetSingleSortKeyIdx()].Get(row)
	filter.Val = val2
	actualVal, _, err = rel2.GetValueByFilter(context.Background(), filter, schema.GetSingleSortKeyIdx())
	assert.NoError(t, err)
	assert.Equal(t, val2, actualVal)

	assert.NoError(t, txn2.Commit(context.Background()))

	_, _, err = rel.GetByFilter(context.Background(), filter)
	assert.Error(t, err)
	var id *common.ID

	{
		txn, rel := testutil.GetDefaultRelation(t, db, schema.Name)
		id, _, err = rel.GetByFilter(context.Background(), filter)
		assert.NoError(t, err)
		assert.NoError(t, txn.Commit(context.Background()))
	}

	it := rel.MakeObjectIt(false)
	for it.Next() {
		block := it.GetObject()
		bid := block.Fingerprint()
		_, targetBlkOffset := id.BlockID.Offsets()
		if bid.ObjectID() == id.ObjectID() {
			var view *containers.Batch
			err := block.HybridScan(ctx, &view, targetBlkOffset, []int{schema.GetSingleSortKeyIdx()}, common.DefaultAllocator)
			assert.Nil(t, err)
			defer view.Close()
			assert.Nil(t, view.Deletes)
			assert.NotNil(t, view)
			t.Log(view.Vecs[0].String())
			assert.Equal(t, bats[0].Vecs[0].Length(), view.Length())
		}
	}
	it.Close()
}

// 1. Txn1 create db, relation and append 10 rows. committed -- PASS
// 2. Txn2 append 10 rows. Get the 5th append row value -- PASS
// 3. Txn2 delete the 5th row value in uncommitted state -- PASS
// 4. Txn2 get the 5th row value -- NotFound
func TestMVCC2(t *testing.T) {
	defer testutils.AfterTest(t)()
	testutils.EnsureNoLeak(t)
	ctx := context.Background()

	db := testutil.InitTestDB(ctx, ModuleName, t, nil)
	defer db.Close()
	schema := catalog.MockSchemaAll(13, 2)
	schema.BlockMaxRows = 100
	schema.ObjectMaxBlocks = 2
	bat := catalog.MockBatch(schema, int(schema.BlockMaxRows))
	defer bat.Close()
	bats := bat.Split(10)
	{
		txn, _, rel := testutil.CreateRelationNoCommit(t, db, "db", schema, true)
		err := rel.Append(context.Background(), bats[0])
		assert.NoError(t, err)
		val := bats[0].Vecs[schema.GetSingleSortKeyIdx()].Get(5)
		filter := handle.NewEQFilter(val)
		_, _, err = rel.GetByFilter(context.Background(), filter)
		assert.NoError(t, err)
		assert.NoError(t, txn.Commit(context.Background()))
	}
	{
		txn, rel := testutil.GetDefaultRelation(t, db, schema.Name)
		err := rel.Append(context.Background(), bats[1])
		assert.NoError(t, err)
		val := bats[1].Vecs[schema.GetSingleSortKeyIdx()].Get(5)
		filter := handle.NewEQFilter(val)
		err = rel.DeleteByFilter(context.Background(), filter)
		assert.NoError(t, err)

		_, _, err = rel.GetByFilter(context.Background(), filter)
		assert.Error(t, err)
		t.Log(err)
		assert.NoError(t, txn.Commit(context.Background()))
	}
	{
		txn, rel := testutil.GetDefaultRelation(t, db, schema.Name)
		it := rel.MakeObjectIt(false)
		for it.Next() {
			obj := it.GetObject()
			var view *containers.Batch
			err := obj.HybridScan(ctx, &view, 0, []int{schema.GetSingleSortKey().Idx}, common.DefaultAllocator)
			assert.Nil(t, err)
			assert.Nil(t, view.Deletes)
			assert.Equal(t, bats[1].Vecs[0].Length()*2-1, view.Length())
			// TODO: exclude deleted rows when apply appends
			view.Close()
		}
		assert.NoError(t, txn.Commit(context.Background()))
	}
}

func TestUnload1(t *testing.T) {
	defer testutils.AfterTest(t)()
	testutils.EnsureNoLeak(t)
	ctx := context.Background()

	opts := new(options.Options)
	db := testutil.InitTestDB(ctx, ModuleName, t, opts)
	defer db.Close()

	schema := catalog.MockSchemaAll(13, 2)
	schema.BlockMaxRows = 10
	schema.ObjectMaxBlocks = 2

	bat := catalog.MockBatch(schema, int(schema.BlockMaxRows*2))
	defer bat.Close()
	bats := bat.Split(int(schema.BlockMaxRows))
	testutil.CreateRelation(t, db, "db", schema, true)
	var wg sync.WaitGroup
	pool, err := ants.NewPool(1)
	assert.Nil(t, err)
	defer pool.Release()
	for _, data := range bats {
		wg.Add(1)
		err := pool.Submit(testutil.AppendClosure(t, data, schema.Name, db, &wg))
		assert.Nil(t, err)
	}
	wg.Wait()
	{
		txn, rel := testutil.GetDefaultRelation(t, db, schema.Name)
		for i := 0; i < 10; i++ {
			it := rel.MakeObjectIt(false)
			for it.Next() {
				blk := it.GetObject()
				for j := 0; j < blk.BlkCnt(); j++ {
					var view *containers.Batch
					err := blk.Scan(ctx, &view, uint16(j), []int{schema.GetSingleSortKey().Idx}, common.DefaultAllocator)
					assert.Nil(t, err)
					defer view.Close()
					assert.Equal(t, int(schema.BlockMaxRows), view.Length())
				}
			}
		}
		_ = txn.Commit(context.Background())
	}
}

func TestUnload2(t *testing.T) {
	defer testutils.AfterTest(t)()
	testutils.EnsureNoLeak(t)
	ctx := context.Background()

	opts := new(options.Options)
	db := testutil.InitTestDB(ctx, ModuleName, t, opts)
	defer db.Close()

	schema1 := catalog.MockSchemaAll(13, 2)
	schema1.BlockMaxRows = 10
	schema1.ObjectMaxBlocks = 2

	schema2 := catalog.MockSchemaAll(13, 2)
	schema2.BlockMaxRows = 10
	schema2.ObjectMaxBlocks = 2
	{
		txn, _ := db.StartTxn(nil)
		database, err := txn.CreateDatabase("db", "", "")
		assert.Nil(t, err)
		_, err = database.CreateRelation(schema1)
		assert.Nil(t, err)
		_, err = database.CreateRelation(schema2)
		assert.Nil(t, err)
		assert.Nil(t, txn.Commit(context.Background()))
	}

	bat := catalog.MockBatch(schema1, int(schema1.BlockMaxRows*5+5))
	defer bat.Close()
	bats := bat.Split(bat.Length())

	p, err := ants.NewPool(10)
	assert.Nil(t, err)
	defer p.Release()
	var wg sync.WaitGroup
	for i, data := range bats {
		wg.Add(1)
		name := schema1.Name
		if i%2 == 1 {
			name = schema2.Name
		}
		err := p.Submit(testutil.AppendClosure(t, data, name, db, &wg))
		assert.Nil(t, err)
	}
	wg.Wait()

	{
		txn, rel := testutil.GetDefaultRelation(t, db, schema1.Name)
		for i := 0; i < len(bats); i += 2 {
			data := bats[i]
			v := data.Vecs[schema1.GetSingleSortKeyIdx()].Get(0)
			filter := handle.NewEQFilter(v)
			_, _, err := rel.GetByFilter(context.Background(), filter)
			assert.NoError(t, err)
		}
		database, _ := txn.GetDatabase("db")
		rel, err = database.GetRelationByName(schema2.Name)
		assert.Nil(t, err)
		for i := 1; i < len(bats); i += 2 {
			data := bats[i]
			v := data.Vecs[schema1.GetSingleSortKeyIdx()].Get(0)
			filter := handle.NewEQFilter(v)
			_, _, err := rel.GetByFilter(context.Background(), filter)
			assert.NoError(t, err)
		}
		_ = txn.Commit(context.Background())
	}
}

func TestDelete1(t *testing.T) {
	defer testutils.AfterTest(t)()
	testutils.EnsureNoLeak(t)
	ctx := context.Background()

	tae := testutil.InitTestDB(ctx, ModuleName, t, nil)
	defer tae.Close()

	schema := catalog.MockSchemaAll(3, 2)
	schema.BlockMaxRows = 10
	bat := catalog.MockBatch(schema, int(schema.BlockMaxRows))
	defer bat.Close()
	testutil.CreateRelationAndAppend(t, 0, tae, "db", schema, bat, true)
	var id *common.ID
	var row uint32
	{
		txn, rel := testutil.GetDefaultRelation(t, tae, schema.Name)
		pkCol := bat.Vecs[schema.GetSingleSortKeyIdx()]
		pkVal := pkCol.Get(5)
		filter := handle.NewEQFilter(pkVal)
		var err error
		id, row, err = rel.GetByFilter(context.Background(), filter)
		assert.NoError(t, err)
		err = rel.RangeDelete(id, row, row, handle.DT_Normal)
		assert.NoError(t, err)
		assert.NoError(t, txn.Commit(context.Background()))
	}
	{
		txn, rel := testutil.GetDefaultRelation(t, tae, schema.Name)
		pkCol := bat.Vecs[schema.GetSingleSortKeyIdx()]
		pkVal := pkCol.Get(5)
		filter := handle.NewEQFilter(pkVal)
		_, _, err := rel.GetByFilter(context.Background(), filter)
		assert.Error(t, err)
		assert.NoError(t, txn.Commit(context.Background()))
	}
	{
		txn, rel := testutil.GetDefaultRelation(t, tae, schema.Name)
		blkMeta := testutil.GetOneBlockMeta(rel)
		task, err := jobs.NewFlushTableTailTask(nil, txn, []*catalog.ObjectEntry{blkMeta}, nil, tae.Runtime, txn.GetStartTS())
		assert.NoError(t, err)
		err = task.OnExec(context.Background())
		assert.NoError(t, err)
		assert.NoError(t, txn.Commit(context.Background()))
	}
	{
		var view *containers.Batch
		txn, rel := testutil.GetDefaultRelation(t, tae, schema.Name)
		blk := testutil.GetOneObject(rel)
		err := blk.HybridScan(ctx, &view, 0, []int{schema.GetSingleSortKeyIdx()}, common.DefaultAllocator)
		assert.NoError(t, err)
		assert.Nil(t, view.Deletes)
		assert.Equal(t, bat.Vecs[0].Length()-1, view.Length())
		view.Close()
		view = nil

		err = rel.RangeDelete(blk.Fingerprint(), 0, 0, handle.DT_Normal)
		assert.NoError(t, err)
		err = blk.HybridScan(ctx, &view, 0, []int{schema.GetSingleSortKeyIdx()}, common.DefaultAllocator)
		assert.NoError(t, err)
		assert.True(t, view.Deletes.Contains(0))
		view.Close()
		v := bat.Vecs[schema.GetSingleSortKeyIdx()].Get(0)
		filter := handle.NewEQFilter(v)
		_, _, err = rel.GetByFilter(context.Background(), filter)
		assert.True(t, moerr.IsMoErrCode(err, moerr.ErrNotFound))
		assert.NoError(t, txn.Commit(context.Background()))
	}
	{
		txn, rel := testutil.GetDefaultRelation(t, tae, schema.Name)
		blk := testutil.GetOneObject(rel)
		var view *containers.Batch
		err := blk.HybridScan(ctx, &view, 0, []int{schema.GetSingleSortKeyIdx()}, common.DefaultAllocator)
		assert.NoError(t, err)
		defer view.Close()
		assert.True(t, view.Deletes.Contains(0))
		assert.Equal(t, bat.Vecs[0].Length()-1, view.Length())
		v := bat.Vecs[schema.GetSingleSortKeyIdx()].Get(0)
		filter := handle.NewEQFilter(v)
		_, _, err = rel.GetByFilter(context.Background(), filter)
		assert.True(t, moerr.IsMoErrCode(err, moerr.ErrNotFound))
		_ = txn.Rollback(context.Background())
	}
	t.Log(tae.Catalog.SimplePPString(common.PPL1))
}

func TestLogIndex1(t *testing.T) {
	defer testutils.AfterTest(t)()
	testutils.EnsureNoLeak(t)
	ctx := context.Background()

	tae := testutil.InitTestDB(ctx, ModuleName, t, nil)
	defer tae.Close()
	schema := catalog.MockSchemaAll(13, 0)
	schema.BlockMaxRows = 10
	bat := catalog.MockBatch(schema, int(schema.BlockMaxRows))
	defer bat.Close()
	bats := bat.Split(int(schema.BlockMaxRows))
	testutil.CreateRelation(t, tae, "db", schema, true)
	txns := make([]txnif.AsyncTxn, 0)
	doAppend := func(data *containers.Batch) func() {
		return func() {
			txn, rel := testutil.GetDefaultRelation(t, tae, schema.Name)
			err := rel.Append(context.Background(), data)
			assert.NoError(t, err)
			assert.NoError(t, txn.Commit(context.Background()))
			txns = append(txns, txn)
		}
	}
	for _, data := range bats {
		doAppend(data)()
	}
	var id *common.ID
	var offset uint32
	var err error
	{
		txn, rel := testutil.GetDefaultRelation(t, tae, schema.Name)
		v := bat.Vecs[schema.GetSingleSortKeyIdx()].Get(3)
		filter := handle.NewEQFilter(v)
		id, offset, err = rel.GetByFilter(context.Background(), filter)
		assert.Nil(t, err)
		err = rel.RangeDelete(id, offset, offset, handle.DT_Normal)
		assert.Nil(t, err)
		assert.Nil(t, txn.Commit(context.Background()))
	}
	{
		txn, rel := testutil.GetDefaultRelation(t, tae, schema.Name)
		blk := testutil.GetOneObject(rel)
		meta := blk.GetMeta().(*catalog.ObjectEntry)

		var view *containers.Batch
		err := blk.HybridScan(ctx, &view, 0, []int{schema.GetSingleSortKeyIdx()}, common.DefaultAllocator)
		assert.Nil(t, err)
		defer view.Close()
		assert.True(t, view.Deletes.Contains(uint64(offset)))
		task, err := jobs.NewFlushTableTailTask(nil, txn, []*catalog.ObjectEntry{meta}, nil, tae.Runtime, txn.GetStartTS())
		assert.Nil(t, err)
		err = task.OnExec(context.Background())
		assert.Nil(t, err)
		assert.Nil(t, txn.Commit(context.Background()))
	}
}

func TestCrossDBTxn(t *testing.T) {
	defer testutils.AfterTest(t)()
	testutils.EnsureNoLeak(t)
	ctx := context.Background()

	tae := testutil.InitTestDB(ctx, ModuleName, t, nil)
	defer tae.Close()

	txn, _ := tae.StartTxn(nil)
	db1, err := txn.CreateDatabase("db1", "", "")
	assert.Nil(t, err)
	db2, err := txn.CreateDatabase("db2", "", "")
	assert.Nil(t, err)
	assert.NotNil(t, db1)
	assert.NotNil(t, db2)
	assert.Nil(t, txn.Commit(context.Background()))

	schema1 := catalog.MockSchema(2, 0)
	schema1.BlockMaxRows = 10
	schema1.ObjectMaxBlocks = 2
	schema2 := catalog.MockSchema(4, 0)
	schema2.BlockMaxRows = 10
	schema2.ObjectMaxBlocks = 2

	rows1 := schema1.BlockMaxRows * 5 / 2
	rows2 := schema1.BlockMaxRows * 3 / 2
	bat1 := catalog.MockBatch(schema1, int(rows1))
	bat2 := catalog.MockBatch(schema2, int(rows2))
	defer bat1.Close()
	defer bat2.Close()

	txn, _ = tae.StartTxn(nil)
	db1, err = txn.GetDatabase("db1")
	assert.Nil(t, err)
	db2, err = txn.GetDatabase("db2")
	assert.Nil(t, err)
	rel1, err := db1.CreateRelation(schema1)
	assert.Nil(t, err)
	rel2, err := db2.CreateRelation(schema2)
	assert.Nil(t, err)
	err = rel1.Append(context.Background(), bat1)
	assert.Nil(t, err)
	err = rel2.Append(context.Background(), bat2)
	assert.Nil(t, err)

	assert.Nil(t, txn.Commit(context.Background()))

	txn, _ = tae.StartTxn(nil)
	db1, err = txn.GetDatabase("db1")
	assert.NoError(t, err)
	db2, err = txn.GetDatabase("db2")
	assert.NoError(t, err)
	rel1, err = db1.GetRelationByName(schema1.Name)
	assert.NoError(t, err)
	rel2, err = db2.GetRelationByName(schema2.Name)
	assert.NoError(t, err)

	testutil.CheckAllColRowsByScan(t, rel1, int(rows1), false)
	testutil.CheckAllColRowsByScan(t, rel2, int(rows2), false)

	t.Log(tae.Catalog.SimplePPString(common.PPL1))
}

func TestSystemDB2(t *testing.T) {
	defer testutils.AfterTest(t)()
	testutils.EnsureNoLeak(t)
	ctx := context.Background()

	tae := testutil.InitTestDB(ctx, ModuleName, t, nil)
	defer tae.Close()

	txn, _ := tae.StartTxn(nil)
	sysDB, err := txn.GetDatabase(pkgcatalog.MO_CATALOG)
	assert.NoError(t, err)
	_, err = sysDB.DropRelationByName(pkgcatalog.MO_DATABASE)
	assert.Error(t, err)
	_, err = sysDB.DropRelationByName(pkgcatalog.MO_TABLES)
	assert.Error(t, err)
	_, err = sysDB.DropRelationByName(pkgcatalog.MO_COLUMNS)
	assert.Error(t, err)

	schema := catalog.MockSchema(2, 0)
	schema.BlockMaxRows = 100
	schema.ObjectMaxBlocks = 2
	bat := catalog.MockBatch(schema, 1000)
	defer bat.Close()

	rel, err := sysDB.CreateRelation(schema)
	assert.NoError(t, err)
	assert.NotNil(t, rel)
	err = rel.Append(context.Background(), bat)
	assert.Nil(t, err)
	assert.NoError(t, txn.Commit(context.Background()))

	txn, _ = tae.StartTxn(nil)
	sysDB, err = txn.GetDatabase(pkgcatalog.MO_CATALOG)
	assert.NoError(t, err)
	rel, err = sysDB.GetRelationByName(schema.Name)
	assert.NoError(t, err)
	testutil.CheckAllColRowsByScan(t, rel, 1000, false)
	assert.NoError(t, txn.Commit(context.Background()))
}

func TestSystemDB3(t *testing.T) {
	defer testutils.AfterTest(t)()
	testutils.EnsureNoLeak(t)
	ctx := context.Background()
	tae := testutil.InitTestDB(ctx, ModuleName, t, nil)
	defer tae.Close()
	txn, _ := tae.StartTxn(nil)
	schema := catalog.MockSchemaAll(13, 12)
	schema.BlockMaxRows = 100
	schema.ObjectMaxBlocks = 2
	bat := catalog.MockBatch(schema, 20)
	defer bat.Close()
	db, err := txn.GetDatabase(pkgcatalog.MO_CATALOG)
	assert.NoError(t, err)
	rel, err := db.CreateRelation(schema)
	assert.NoError(t, err)
	err = rel.Append(context.Background(), bat)
	assert.NoError(t, err)
	assert.NoError(t, txn.Commit(context.Background()))
}

func TestScan1(t *testing.T) {
	defer testutils.AfterTest(t)()
	testutils.EnsureNoLeak(t)
	ctx := context.Background()
	tae := testutil.InitTestDB(ctx, ModuleName, t, nil)
	defer tae.Close()

	schema := catalog.MockSchemaAll(13, 2)
	schema.BlockMaxRows = 100
	schema.ObjectMaxBlocks = 2

	bat := catalog.MockBatch(schema, int(schema.BlockMaxRows-1))
	defer bat.Close()
	txn, _, rel := testutil.CreateRelationNoCommit(t, tae, testutil.DefaultTestDB, schema, true)
	err := rel.Append(context.Background(), bat)
	assert.NoError(t, err)
	testutil.CheckAllColRowsByScan(t, rel, bat.Length(), false)
	assert.NoError(t, txn.Commit(context.Background()))
}

func TestDedup(t *testing.T) {
	defer testutils.AfterTest(t)()
	testutils.EnsureNoLeak(t)
	ctx := context.Background()

	tae := testutil.InitTestDB(ctx, ModuleName, t, nil)
	defer tae.Close()

	schema := catalog.MockSchemaAll(13, 2)
	schema.BlockMaxRows = 100
	schema.ObjectMaxBlocks = 2

	bat := catalog.MockBatch(schema, 10)
	defer bat.Close()
	txn, _, rel := testutil.CreateRelationNoCommit(t, tae, testutil.DefaultTestDB, schema, true)
	err := rel.Append(context.Background(), bat)
	assert.NoError(t, err)
	err = rel.Append(context.Background(), bat)
	t.Log(err)
	assert.True(t, moerr.IsMoErrCode(err, moerr.ErrDuplicateEntry))
	testutil.CheckAllColRowsByScan(t, rel, 10, false)
	err = txn.Rollback(context.Background())
	assert.NoError(t, err)
}

func TestScan2(t *testing.T) {
	defer testutils.AfterTest(t)()
	testutils.EnsureNoLeak(t)
	ctx := context.Background()

	tae := testutil.InitTestDB(ctx, ModuleName, t, nil)
	defer tae.Close()
	schema := catalog.MockSchemaAll(13, 12)
	schema.BlockMaxRows = 10
	schema.ObjectMaxBlocks = 10
	rows := schema.BlockMaxRows * 5 / 2
	bat := catalog.MockBatch(schema, int(rows))
	defer bat.Close()
	bats := bat.Split(2)

	txn, _, rel := testutil.CreateRelationNoCommit(t, tae, testutil.DefaultTestDB, schema, true)
	err := rel.Append(context.Background(), bats[0])
	assert.NoError(t, err)
	testutil.CheckAllColRowsByScan(t, rel, bats[0].Length(), false)

	err = rel.Append(context.Background(), bats[0])
	assert.Error(t, err)
	err = rel.Append(context.Background(), bats[1])
	assert.NoError(t, err)
	testutil.CheckAllColRowsByScan(t, rel, int(rows), false)

	pkv := bat.Vecs[schema.GetSingleSortKeyIdx()].Get(5)
	filter := handle.NewEQFilter(pkv)
	err = rel.DeleteByFilter(context.Background(), filter)
	assert.NoError(t, err)
	testutil.CheckAllColRowsByScan(t, rel, int(rows)-1, true)

	pkv = bat.Vecs[schema.GetSingleSortKeyIdx()].Get(8)
	filter = handle.NewEQFilter(pkv)
	updateV := int64(999)
	err = rel.UpdateByFilter(context.Background(), filter, 3, updateV, false)
	assert.NoError(t, err)

	v, _, err := rel.GetValueByFilter(context.Background(), filter, 3)
	assert.NoError(t, err)
	assert.Equal(t, updateV, v.(int64))
	testutil.CheckAllColRowsByScan(t, rel, int(rows)-1, true)
	assert.NoError(t, txn.Commit(context.Background()))
}

func TestADA(t *testing.T) {
	defer testutils.AfterTest(t)()
	testutils.EnsureNoLeak(t)
	ctx := context.Background()

	tae := testutil.InitTestDB(ctx, ModuleName, t, nil)
	defer tae.Close()
	schema := catalog.MockSchemaAll(13, 3)
	schema.BlockMaxRows = 1000
	bat := catalog.MockBatch(schema, 1)
	defer bat.Close()

	// Append to a block
	testutil.CreateRelationAndAppend(t, 0, tae, "db", schema, bat, true)

	// Delete a row from the block
	txn, rel := testutil.GetDefaultRelation(t, tae, schema.Name)
	v := bat.Vecs[schema.GetSingleSortKeyIdx()].Get(0)
	filter := handle.NewEQFilter(v)
	id, row, err := rel.GetByFilter(context.Background(), filter)
	assert.NoError(t, err)
	err = rel.RangeDelete(id, row, row, handle.DT_Normal)
	assert.NoError(t, err)
	_, _, err = rel.GetByFilter(context.Background(), filter)
	assert.Error(t, err)
	assert.NoError(t, txn.Commit(context.Background()))

	// Append a row with the same primary key
	txn, rel = testutil.GetDefaultRelation(t, tae, schema.Name)
	_, _, err = rel.GetByFilter(context.Background(), filter)
	assert.Error(t, err)
	err = rel.Append(context.Background(), bat)
	assert.NoError(t, err)
	id, row, err = rel.GetByFilter(context.Background(), filter)
	assert.NoError(t, err)
	testutil.CheckAllColRowsByScan(t, rel, 1, true)

	err = rel.RangeDelete(id, row, row, handle.DT_Normal)
	assert.NoError(t, err)
	_, _, err = rel.GetByFilter(context.Background(), filter)
	assert.Error(t, err)

	err = rel.Append(context.Background(), bat)
	assert.NoError(t, err)
	_, _, err = rel.GetByFilter(context.Background(), filter)
	assert.NoError(t, err)
	testutil.CheckAllColRowsByScan(t, rel, 1, true)
	assert.NoError(t, txn.Commit(context.Background()))

	txn, rel = testutil.GetDefaultRelation(t, tae, schema.Name)
	err = rel.Append(context.Background(), bat)
	assert.Error(t, err)
	id, row, err = rel.GetByFilter(context.Background(), filter)
	assert.NoError(t, err)
	err = rel.RangeDelete(id, row, row, handle.DT_Normal)
	assert.NoError(t, err)
	_, _, err = rel.GetByFilter(context.Background(), filter)
	assert.Error(t, err)

	err = rel.Append(context.Background(), bat)
	assert.NoError(t, err)

	id, row, err = rel.GetByFilter(context.Background(), filter)
	assert.NoError(t, err)

	err = rel.Append(context.Background(), bat)
	assert.Error(t, err)

	err = rel.RangeDelete(id, row, row, handle.DT_Normal)
	assert.NoError(t, err)
	_, _, err = rel.GetByFilter(context.Background(), filter)
	assert.Error(t, err)
	err = rel.Append(context.Background(), bat)
	assert.NoError(t, err)

	assert.NoError(t, txn.Commit(context.Background()))

	txn, rel = testutil.GetDefaultRelation(t, tae, schema.Name)
	err = rel.Append(context.Background(), bat)
	assert.Error(t, err)
	id, row, err = rel.GetByFilter(context.Background(), filter)
	assert.NoError(t, err)
	err = rel.RangeDelete(id, row, row, handle.DT_Normal)
	assert.NoError(t, err)
	_, _, err = rel.GetByFilter(context.Background(), filter)
	assert.Error(t, err)

	err = rel.Append(context.Background(), bat)
	assert.NoError(t, err)
	assert.NoError(t, txn.Commit(context.Background()))

	txn, rel = testutil.GetDefaultRelation(t, tae, schema.Name)
	it := rel.MakeObjectIt(false)
	for it.Next() {
		blk := it.GetObject()
		for j := 0; j < blk.BlkCnt(); j++ {
			var view *containers.Batch
			err := blk.HybridScan(ctx, &view, uint16(j), []int{schema.GetSingleSortKeyIdx()}, common.DefaultAllocator)
			assert.NoError(t, err)
			assert.Equal(t, 4, view.Length())
			assert.Equal(t, 3, view.Deletes.GetCardinality())
			view.Close()

		}
	}
	assert.NoError(t, txn.Commit(context.Background()))
}

func TestUpdateByFilter(t *testing.T) {
	defer testutils.AfterTest(t)()
	testutils.EnsureNoLeak(t)
	ctx := context.Background()

	tae := testutil.InitTestDB(ctx, ModuleName, t, nil)
	defer tae.Close()
	schema := catalog.MockSchemaAll(13, 3)
	bat := catalog.MockBatch(schema, 100)
	defer bat.Close()

	testutil.CreateRelationAndAppend(t, 0, tae, "db", schema, bat, true)

	txn, rel := testutil.GetDefaultRelation(t, tae, schema.Name)
	v := bat.Vecs[schema.GetSingleSortKeyIdx()].Get(2)
	filter := handle.NewEQFilter(v)
	err := rel.UpdateByFilter(context.Background(), filter, 2, int32(2222), false)
	assert.NoError(t, err)

	id, row, err := rel.GetByFilter(context.Background(), filter)
	assert.NoError(t, err)
	cv, _, err := rel.GetValue(id, row, 2, false)
	assert.NoError(t, err)
	assert.Equal(t, int32(2222), cv.(int32))

	v = bat.Vecs[schema.GetSingleSortKeyIdx()].Get(3)
	filter = handle.NewEQFilter(v)

	err = rel.UpdateByFilter(context.Background(), filter, uint16(schema.GetSingleSortKeyIdx()), int64(333333), false)
	assert.NoError(t, err)

	assert.NoError(t, txn.Commit(context.Background()))
}

// Test Steps
// 1. Create DB|Relation and append 10 rows. Commit
// 2. Make a equal filter with value of the pk of the second inserted row
// 3. Start Txn1. GetByFilter return PASS
// 4. Start Txn2. Delete row 2. Commit.
// 5. Txn1 call GetByFilter and should return PASS
func TestGetByFilter(t *testing.T) {
	defer testutils.AfterTest(t)()
	testutils.EnsureNoLeak(t)
	ctx := context.Background()

	tae := testutil.InitTestDB(ctx, ModuleName, t, nil)
	defer tae.Close()
	schema := catalog.MockSchemaAll(13, 12)
	bat := catalog.MockBatch(schema, 10)
	defer bat.Close()

	// Step 1
	testutil.CreateRelationAndAppend(t, 0, tae, "db", schema, bat, true)

	// Step 2
	v := bat.Vecs[schema.GetSingleSortKeyIdx()].Get(2)
	filter := handle.NewEQFilter(v)

	// Step 3
	txn1, rel := testutil.GetDefaultRelation(t, tae, schema.Name)
	id, row, err := rel.GetByFilter(context.Background(), filter)
	assert.NoError(t, err)

	// Step 4
	{
		txn2, rel := testutil.GetDefaultRelation(t, tae, schema.Name)
		err := rel.RangeDelete(id, row, row, handle.DT_Normal)
		assert.NoError(t, err)
		assert.NoError(t, txn2.Commit(context.Background()))
	}

	// Step 5
	_, _, err = rel.GetByFilter(context.Background(), filter)
	assert.NoError(t, err)
	assert.NoError(t, txn1.Commit(context.Background()))
}

//  1. Set a big BlockMaxRows
//  2. Mock one row batch
//  3. Start tones of workers. Each work execute below routines:
//     3.1 GetByFilter a pk val
//     3.1.1 If found, go to 3.5
//     3.2 Append a row
//     3.3 err should not be duplicated(TODO: now is duplicated, should be W-W conflict)
//     (why not duplicated: previous GetByFilter had checked that there was no duplicate key)
//     3.4 If no error. try commit. If commit ok, inc appendedcnt. If error, rollback
//     3.5 Delete the row
//     3.5.1 If no error. try commit. commit should always pass
//     3.5.2 If error, should always be w-w conflict
//  4. Wait done all workers. Check the raw row count of table, should be same with appendedcnt.
func TestChaos1(t *testing.T) {
	defer testutils.AfterTest(t)()
	testutils.EnsureNoLeak(t)
	ctx := context.Background()

	tae := testutil.InitTestDB(ctx, ModuleName, t, nil)
	defer tae.Close()
	schema := catalog.MockSchemaAll(13, 12)
	schema.BlockMaxRows = 100000
	schema.ObjectMaxBlocks = 2
	bat := catalog.MockBatch(schema, 1)
	defer bat.Close()

	testutil.CreateRelation(t, tae, "db", schema, true)

	v := bat.Vecs[schema.GetSingleSortKeyIdx()].Get(0)
	filter := handle.NewEQFilter(v)
	var wg sync.WaitGroup
	appendCnt := uint32(0)
	deleteCnt := uint32(0)
	worker := func() {
		defer wg.Done()
		txn, rel := testutil.GetDefaultRelation(t, tae, schema.Name)
		id, row, err := rel.GetByFilter(context.Background(), filter)
		// logutil.Infof("id=%v,row=%d,err=%v", id, row, err)
		if err == nil {
			err = rel.RangeDelete(id, row, row, handle.DT_Normal)
			if err != nil {
				t.Logf("delete: %v", err)
				// assert.Equal(t, txnif.ErrTxnWWConflict, err)
				assert.NoError(t, txn.Rollback(context.Background()))
				return
			}
			err := txn.Commit(context.Background())
			if err == nil {
				atomic.AddUint32(&deleteCnt, uint32(1))
			}
			return
		}
		assert.True(t, moerr.IsMoErrCode(err, moerr.ErrNotFound))
		err = rel.Append(context.Background(), bat)
		// TODO: enable below check later
		// assert.NotEqual(t, data.ErrDuplicate, err)
		if err == nil {
			err = txn.Commit(context.Background())
			// TODO: enable below check later
			// assert.NotEqual(t, data.ErrDuplicate, err)
			if err == nil {
				atomic.AddUint32(&appendCnt, uint32(1))
			} else {
				t.Logf("commit: %v", err)
			}
			return
		}
		_ = txn.Rollback(context.Background())
	}
	pool, _ := ants.NewPool(10)
	defer pool.Release()
	for i := 0; i < 50; i++ {
		wg.Add(1)
		err := pool.Submit(worker)
		assert.Nil(t, err)
	}
	wg.Wait()
	t.Logf("AppendCnt: %d", appendCnt)
	t.Logf("DeleteCnt: %d", deleteCnt)
	assert.True(t, appendCnt-deleteCnt <= 1)
	_, rel := testutil.GetDefaultRelation(t, tae, schema.Name)
	blk := testutil.GetOneObject(rel)
	var view *containers.Batch
	err := blk.HybridScan(ctx, &view, 0, []int{schema.GetSingleSortKeyIdx()}, common.DefaultAllocator)
	assert.NoError(t, err)
	defer view.Close()
	assert.Equal(t, int(appendCnt), view.Length())
	mask := view.Deletes
	view.Compact()
	t.Log(view.String())
	assert.Equal(t, int(deleteCnt), mask.GetCardinality())
}

// Testing Steps
// 1. Append 10 rows
// 2. Start txn1
// 3. Start txn2. Update the 3rd row 3rd col to int64(2222) and commit. -- PASS
// 4. Txn1 try to update the 3rd row 3rd col to int64(1111). -- W-W Conflict.
// 5. Txn1 try to delete the 3rd row. W-W Conflict. Rollback
// 6. Start txn3 and try to update th3 3rd row 3rd col to int64(3333). -- PASS
func TestSnapshotIsolation1(t *testing.T) {
	defer testutils.AfterTest(t)()
	testutils.EnsureNoLeak(t)
	ctx := context.Background()

	tae := testutil.InitTestDB(ctx, ModuleName, t, nil)
	defer tae.Close()
	schema := catalog.MockSchemaAll(13, 12)
	schema.BlockMaxRows = 100
	bat := catalog.MockBatch(schema, 10)
	defer bat.Close()
	v := bat.Vecs[schema.GetSingleSortKeyIdx()].Get(3)
	filter := handle.NewEQFilter(v)

	// Step 1
	testutil.CreateRelationAndAppend(t, 0, tae, "db", schema, bat, true)

	// Step 2
	txn1, rel1 := testutil.GetDefaultRelation(t, tae, schema.Name)

	// Step 3
	txn2, rel2 := testutil.GetDefaultRelation(t, tae, schema.Name)
	err := rel2.UpdateByFilter(context.Background(), filter, 3, int64(2222), false)
	assert.NoError(t, err)
	assert.NoError(t, txn2.Commit(context.Background()))

	// Step 4
	err = rel1.UpdateByFilter(context.Background(), filter, 3, int64(1111), false)
	t.Log(err)
	assert.True(t, moerr.IsMoErrCode(err, moerr.ErrTxnWWConflict))
	_ = txn1.Rollback(context.Background())

	// Step 5
	txn1, rel1 = testutil.GetDefaultRelation(t, tae, schema.Name)
	id, row, err := rel1.GetByFilter(context.Background(), filter)
	assert.NoError(t, err)
	err = rel1.RangeDelete(id, row, row, handle.DT_Normal)
	assert.NoError(t, err)
	_ = txn1.Rollback(context.Background())

	// Step 6
	txn3, rel3 := testutil.GetDefaultRelation(t, tae, schema.Name)
	err = rel3.UpdateByFilter(context.Background(), filter, 3, int64(3333), false)
	assert.NoError(t, err)
	assert.NoError(t, txn3.Commit(context.Background()))

	txn, rel := testutil.GetDefaultRelation(t, tae, schema.Name)
	v, _, err = rel.GetValueByFilter(context.Background(), filter, 3)
	assert.NoError(t, err)
	assert.Equal(t, int64(3333), v.(int64))
	err = rel.RangeDelete(id, row, row, handle.DT_Normal)
	assert.Error(t, err)
	assert.NoError(t, txn.Commit(context.Background()))
}

// Testing Steps
// 1. Start txn1
// 2. Start txn2 and append one row and commit
// 3. Start txn3 and delete the row and commit
// 4. Txn1 try to append the row. (W-W). Rollback
func TestSnapshotIsolation2(t *testing.T) {
	defer testutils.AfterTest(t)()
	testutils.EnsureNoLeak(t)
	ctx := context.Background()

	opts := config.WithLongScanAndCKPOpts(nil)
	tae := testutil.InitTestDB(ctx, ModuleName, t, opts)
	defer tae.Close()
	schema := catalog.MockSchemaAll(13, 12)
	schema.BlockMaxRows = 100
	bat := catalog.MockBatch(schema, 1)
	defer bat.Close()
	v := bat.Vecs[schema.GetSingleSortKeyIdx()].Get(0)
	filter := handle.NewEQFilter(v)

	testutil.CreateRelation(t, tae, "db", schema, true)

	// Step 1
	txn1, rel1 := testutil.GetDefaultRelation(t, tae, schema.Name)

	// Step 2
	txn2, rel2 := testutil.GetDefaultRelation(t, tae, schema.Name)
	err := rel2.Append(context.Background(), bat)
	assert.NoError(t, err)
	assert.NoError(t, txn2.Commit(context.Background()))

	// Step 3
	txn3, rel3 := testutil.GetDefaultRelation(t, tae, schema.Name)
	err = rel3.DeleteByFilter(context.Background(), filter)
	assert.NoError(t, err)
	assert.NoError(t, txn3.Commit(context.Background()))

	// Step 4
	err = rel1.Append(context.Background(), bat)
	assert.NoError(t, err)
	err = txn1.Commit(context.Background())
	t.Log(err)
	assert.True(t, moerr.IsMoErrCode(err, moerr.ErrTxnWWConflict))
}

// Same as TestMergeBlocks
// no pkRow in schema, so merge will run reshape.
func TestReshapeBlocks(t *testing.T) {
	defer testutils.AfterTest(t)()
	testutils.EnsureNoLeak(t)
	ctx := context.Background()

	tae := testutil.InitTestDB(ctx, ModuleName, t, nil)
	defer tae.Close()
	schema := catalog.MockSchemaAll(1, -1)
	schema.BlockMaxRows = 10
	schema.ObjectMaxBlocks = 3
	bat := catalog.MockBatch(schema, 30)
	defer bat.Close()

	testutil.CreateRelationAndAppend(t, 0, tae, "db", schema, bat, true)

	txn, err := tae.StartTxn(nil)
	assert.Nil(t, err)
	db, err := txn.GetDatabase("db")
	assert.Nil(t, err)
	rel, err := db.GetRelationByName(schema.Name)
	assert.Nil(t, err)
	it := rel.MakeObjectIt(false)
	it.Next()
	blkID := it.GetObject().Fingerprint()
	err = rel.RangeDelete(blkID, 5, 9, handle.DT_Normal)
	assert.Nil(t, err)
	assert.Nil(t, txn.Commit(context.Background()))

	txn, err = tae.StartTxn(nil)
	assert.Nil(t, err)
	db, err = txn.GetDatabase("db")
	assert.Nil(t, err)
	rel, err = db.GetRelationByName(schema.Name)
	assert.Nil(t, err)
	it = rel.MakeObjectIt(false)
	for it.Next() {
		testutil.CheckAllColRowsByScan(t, rel, bat.Length(), false)
		obj := it.GetObject()
		var view *containers.Batch
		for j := 0; j < obj.BlkCnt(); j++ {
			err := obj.Scan(ctx, &view, uint16(j), []int{0}, common.DefaultAllocator)
			assert.NoError(t, err)
		}
		t.Log(view)
		view.Close()
	}
	assert.Nil(t, txn.Commit(context.Background()))

	testutil.CompactBlocks(t, 0, tae, "db", schema, false)
	testutil.MergeBlocks(t, 0, tae, "db", schema, false)

	txn, err = tae.StartTxn(nil)
	assert.Nil(t, err)
	db, err = txn.GetDatabase("db")
	assert.Nil(t, err)
	rel, err = db.GetRelationByName(schema.Name)
	assert.Nil(t, err)
	assert.Equal(t, uint64(25), rel.GetMeta().(*catalog.TableEntry).GetRows())
	it = rel.MakeObjectIt(false)
	for it.Next() {
		testutil.CheckAllColRowsByScan(t, rel, bat.Length()-5, false)
		obj := it.GetObject()
		var view *containers.Batch
		for j := 0; j < obj.BlkCnt(); j++ {
			err := obj.Scan(ctx, &view, uint16(j), []int{0}, common.DefaultAllocator)
			assert.NoError(t, err)
		}
		t.Log(view)
		view.Close()
	}
	assert.Nil(t, txn.Commit(context.Background()))
}

// 1. Append 3 blocks and delete last 5 rows of the 1st block
// 2. Merge blocks
// 3. Check rows and col[0]
func TestMergeBlocks(t *testing.T) {
	defer testutils.AfterTest(t)()
	testutils.EnsureNoLeak(t)
	ctx := context.Background()

	tae := testutil.InitTestDB(ctx, ModuleName, t, nil)
	defer tae.Close()
	schema := catalog.MockSchemaAll(1, 0)
	schema.BlockMaxRows = 10
	schema.ObjectMaxBlocks = 3
	bat := catalog.MockBatch(schema, 30)
	defer bat.Close()

	testutil.CreateRelationAndAppend(t, 0, tae, "db", schema, bat, true)

	txn, err := tae.StartTxn(nil)
	assert.Nil(t, err)
	db, err := txn.GetDatabase("db")
	assert.Nil(t, err)
	rel, err := db.GetRelationByName(schema.Name)
	assert.Nil(t, err)
	blkID := testutil.GetOneObject(rel).Fingerprint()
	err = rel.RangeDelete(blkID, 5, 9, handle.DT_Normal)
	assert.Nil(t, err)
	assert.Nil(t, txn.Commit(context.Background()))

	txn, err = tae.StartTxn(nil)
	it := rel.MakeObjectIt(false)
	assert.Nil(t, err)
	db, err = txn.GetDatabase("db")
	assert.Nil(t, err)
	rel, err = db.GetRelationByName(schema.Name)
	assert.Nil(t, err)
	it = rel.MakeObjectIt(false)
	for it.Next() {
		testutil.CheckAllColRowsByScan(t, rel, bat.Length(), false)
		obj := it.GetObject()
		var view *containers.Batch
		for j := 0; j < obj.BlkCnt(); j++ {
			err := obj.Scan(ctx, &view, uint16(j), []int{0}, common.DefaultAllocator)
			assert.NoError(t, err)
		}
		t.Log(view)
		view.Close()
	}
	assert.Nil(t, txn.Commit(context.Background()))

	testutil.CompactBlocks(t, 0, tae, "db", schema, false)
	testutil.MergeBlocks(t, 0, tae, "db", schema, false)

	txn, err = tae.StartTxn(nil)
	assert.Nil(t, err)
	db, err = txn.GetDatabase("db")
	assert.Nil(t, err)
	rel, err = db.GetRelationByName(schema.Name)
	assert.Nil(t, err)
	assert.Equal(t, uint64(25), rel.GetMeta().(*catalog.TableEntry).GetRows())
	it = rel.MakeObjectIt(false)
	for it.Next() {
		testutil.CheckAllColRowsByScan(t, rel, bat.Length()-5, false)
		obj := it.GetObject()
		var view *containers.Batch
		for j := 0; j < obj.BlkCnt(); j++ {
			err := obj.Scan(ctx, &view, uint16(j), []int{0}, common.DefaultAllocator)
			assert.NoError(t, err)
		}
		t.Log(view)
		view.Close()
	}
	assert.Nil(t, txn.Commit(context.Background()))
}

type dummyCpkGetter struct{}

func (c *dummyCpkGetter) CollectCheckpointsInRange(ctx context.Context, start, end types.TS) (ckpLoc string, lastEnd types.TS, err error) {
	return "", types.TS{}, nil
}

func (c *dummyCpkGetter) FlushTable(ctx context.Context, dbID, tableID uint64, ts types.TS) error {
	return nil
}

func totsp(ts types.TS) *timestamp.Timestamp {
	x := ts.ToTimestamp()
	return &x
}

func TestSegDelLogtail(t *testing.T) {
	defer testutils.AfterTest(t)()
	testutils.EnsureNoLeak(t)
	ctx := context.Background()

	opts := config.WithLongScanAndCKPOpts(nil)
	tae := testutil.NewTestEngine(ctx, ModuleName, t, opts)
	defer tae.Close()
	schema := catalog.MockSchemaAll(13, -1)
	schema.BlockMaxRows = 10
	schema.ObjectMaxBlocks = 3
	bat := catalog.MockBatch(schema, 30)
	defer bat.Close()

	testutil.CreateRelationAndAppend(t, 0, tae.DB, "db", schema, bat, true)

	txn, err := tae.StartTxn(nil)
	assert.Nil(t, err)
	db, err := txn.GetDatabase("db")
	did := db.GetID()
	assert.Nil(t, err)
	rel, err := db.GetRelationByName(schema.Name)
	tid := rel.ID()
	assert.Nil(t, err)
	blkID := testutil.GetOneObject(rel).Fingerprint()
	err = rel.RangeDelete(blkID, 5, 9, handle.DT_Normal)
	assert.Nil(t, err)
	assert.Nil(t, txn.Commit(context.Background()))

	testutil.CompactBlocks(t, 0, tae.DB, "db", schema, false)
	testutil.MergeBlocks(t, 0, tae.DB, "db", schema, false)

	t.Log(tae.Catalog.SimplePPString(common.PPL3))
	resp, close, err := logtail.HandleSyncLogTailReq(context.TODO(), new(dummyCpkGetter), tae.LogtailMgr, tae.Catalog, api.SyncLogTailReq{
		CnHave: totsp(types.TS{}),
		CnWant: totsp(types.MaxTs()),
		Table:  &api.TableID{DbId: did, TbId: tid},
	}, false)
	require.Nil(t, err)
	require.Equal(t, 2, len(resp.Commands)) // data object + tombstone object

	require.Equal(t, api.Entry_Insert, resp.Commands[0].EntryType)
	require.True(t, strings.HasSuffix(resp.Commands[0].TableName, "data_meta"))
	require.Equal(t, uint32(9), resp.Commands[0].Bat.Vecs[0].Len) /* 5 create + 4 delete */
	// start ts should not be empty
	startTSVec := resp.Commands[0].Bat.Vecs[9]
	cnStartVec, err := vector.ProtoVectorToVector(startTSVec)
	require.NoError(t, err)
	startTSs := vector.MustFixedCol[types.TS](cnStartVec)
	for _, ts := range startTSs {
		require.False(t, ts.IsEmpty())
	}

	require.Equal(t, api.Entry_Insert, resp.Commands[1].EntryType)
	require.True(t, strings.HasSuffix(resp.Commands[1].TableName, "tombstone_meta"))
	require.Equal(t, uint32(4), resp.Commands[1].Bat.Vecs[0].Len) /* 2 create + 2 delete */
	// start ts should not be empty
	startTSVec = resp.Commands[1].Bat.Vecs[9]
	cnStartVec, err = vector.ProtoVectorToVector(startTSVec)
	require.NoError(t, err)
	startTSs = vector.MustFixedCol[types.TS](cnStartVec)
	for _, ts := range startTSs {
		require.False(t, ts.IsEmpty())
	}

	close()

	txn, err = tae.StartTxn(nil)
	assert.Nil(t, err)
	db, err = txn.GetDatabase("db")
	assert.Nil(t, err)
	rel, err = db.GetRelationByName(schema.Name)
	assert.Nil(t, err)
	assert.Equal(t, uint64(25), rel.GetMeta().(*catalog.TableEntry).GetRows())
	testutil.CheckAllColRowsByScan(t, rel, bat.Length()-5, false)
	assert.Nil(t, txn.Commit(context.Background()))

	err = tae.BGCheckpointRunner.ForceIncrementalCheckpoint(tae.TxnMgr.Now(), false)
	require.NoError(t, err)

	check := func() {
		ckpEntries := tae.BGCheckpointRunner.GetAllIncrementalCheckpoints()
		require.Equal(t, 1, len(ckpEntries))
		entry := ckpEntries[0]
		ins, del, dataObj, tombstoneObj, err := entry.GetByTableID(context.Background(), tae.Runtime.Fs, tid)
		require.NoError(t, err)
		require.Nil(t, ins)                              // 0 ins
		require.Nil(t, del)                              // 0  del
		require.Equal(t, uint32(9), dataObj.Vecs[0].Len) // 5 create + 4 delete
		require.Equal(t, 12, len(dataObj.Vecs))
		require.Equal(t, uint32(4), tombstoneObj.Vecs[0].Len) // 2 create + 2 delete
		require.Equal(t, 12, len(tombstoneObj.Vecs))
	}
	check()

	tae.Restart(ctx)

	txn, err = tae.StartTxn(nil)
	assert.Nil(t, err)
	db, err = txn.GetDatabase("db")
	assert.Nil(t, err)
	rel, err = db.GetRelationByName(schema.Name)
	assert.Nil(t, err)
	assert.Equal(t, uint64(25), rel.GetMeta().(*catalog.TableEntry).GetRows())
	testutil.CheckAllColRowsByScan(t, rel, bat.Length()-5, false)
	assert.Nil(t, txn.Commit(context.Background()))

	check()

}

// delete
// merge but not commit
// delete
// commit merge
func TestMergeblocks2(t *testing.T) {
	defer testutils.AfterTest(t)()
	testutils.EnsureNoLeak(t)
	ctx := context.Background()

	opts := config.WithLongScanAndCKPOpts(nil)
	tae := testutil.NewTestEngine(ctx, ModuleName, t, opts)
	defer tae.Close()
	schema := catalog.MockSchemaAll(1, 0)
	schema.BlockMaxRows = 3
	schema.ObjectMaxBlocks = 2
	tae.BindSchema(schema)
	bat := catalog.MockBatch(schema, 6)
	bats := bat.Split(2)
	defer bat.Close()

	tae.CreateRelAndAppend(bats[0], true)

	txn, rel := tae.GetRelation()
	_ = rel.Append(context.Background(), bats[1])
	assert.Nil(t, txn.Commit(context.Background()))

	// flush to nblk
	{
		tae.CompactBlocks(false)
	}

	{
		v := testutil.GetSingleSortKeyValue(bat, schema, 1)
		filter := handle.NewEQFilter(v)
		txn2, rel := tae.GetRelation()
		testutil.CheckAllColRowsByScan(t, rel, 6, true)
		_ = rel.DeleteByFilter(context.Background(), filter)
		assert.Nil(t, txn2.Commit(context.Background()))
	}

	_, rel = tae.GetRelation()
	testutil.CheckAllColRowsByScan(t, rel, 5, true)

	{
		txn, rel = tae.GetRelation()

		obj := testutil.GetOneObject(rel).GetMeta().(*catalog.ObjectEntry)
		objHandle, err := rel.GetObject(obj.ID(), false)
		assert.NoError(t, err)

		objsToMerge := []*catalog.ObjectEntry{objHandle.GetMeta().(*catalog.ObjectEntry)}
		task, err := jobs.NewMergeObjectsTask(nil, txn, objsToMerge, tae.Runtime, 0, false)
		assert.NoError(t, err)
		err = task.OnExec(context.Background())
		assert.NoError(t, err)

		{
			v := testutil.GetSingleSortKeyValue(bat, schema, 2)
			filter := handle.NewEQFilter(v)
			txn2, rel := tae.GetRelation()
			testutil.CheckAllColRowsByScan(t, rel, 5, true)
			_ = rel.DeleteByFilter(context.Background(), filter)
			assert.Nil(t, txn2.Commit(context.Background()))
		}
		err = txn.Commit(context.Background())
		assert.NoError(t, err)
	}

	_, rel = tae.GetRelation()
	testutil.CheckAllColRowsByScan(t, rel, 4, true)

	v := testutil.GetSingleSortKeyValue(bat, schema, 1)
	filter := handle.NewEQFilter(v)
	_, _, err := rel.GetByFilter(context.Background(), filter)
	assert.NotNil(t, err)

	v = testutil.GetSingleSortKeyValue(bat, schema, 2)
	filter = handle.NewEQFilter(v)
	_, _, err = rel.GetByFilter(context.Background(), filter)
	assert.NotNil(t, err)
}

// Object1: 1, 2, 3 | 4, 5, 6
// Object2: 7, 8, 9 | 10, 11, 12
// Now delete 1 and 10, then after merge:
// Object1: 2, 3, 4 | 5, 6, 7
// Object2: 8, 9, 11 | 12
// Delete map not nil on: [obj1, blk1] and [obj2, blk2]
func TestMergeBlocksIntoMultipleObjects(t *testing.T) {
	defer testutils.AfterTest(t)()
	testutils.EnsureNoLeak(t)
	ctx := context.Background()

	opts := config.WithLongScanAndCKPOpts(nil)
	tae := testutil.NewTestEngine(ctx, ModuleName, t, opts)
	defer tae.Close()
	schema := catalog.MockSchemaAll(1, 0)
	schema.BlockMaxRows = 3
	schema.ObjectMaxBlocks = 2
	tae.BindSchema(schema)
	bat := catalog.MockBatch(schema, 12)
	bats := bat.Split(2)
	defer bat.Close()

	tae.CreateRelAndAppend(bats[0], true)

	txn, rel := tae.GetRelation()
	_ = rel.Append(context.Background(), bats[1])
	assert.Nil(t, txn.Commit(context.Background()))

	// flush to nblk
	{
		txn, rel := tae.GetRelation()
		blkMetas := testutil.GetAllBlockMetas(rel, false)
		task, err := jobs.NewFlushTableTailTask(tasks.WaitableCtx, txn, blkMetas, nil, tae.DB.Runtime, types.MaxTs())
		require.NoError(t, err)
		require.NoError(t, task.OnExec(context.Background()))
		require.NoError(t, txn.Commit(context.Background()))

		txn, rel = tae.GetRelation()
		testutil.CheckAllColRowsByScan(t, rel, 12, true)
		require.NoError(t, txn.Commit(context.Background()))
	}

	{
		t.Log("************split one object into two objects************")

		txn, rel = tae.GetRelation()
		obj := testutil.GetOneObject(rel).GetMeta().(*catalog.ObjectEntry)
		objHandle, err := rel.GetObject(obj.ID(), false)
		assert.NoError(t, err)

		objsToMerge := []*catalog.ObjectEntry{objHandle.GetMeta().(*catalog.ObjectEntry)}
		task, err := jobs.NewMergeObjectsTask(nil, txn, objsToMerge, tae.Runtime, 0, false)
		assert.NoError(t, err)
		assert.NoError(t, task.OnExec(context.Background()))
		assert.NoError(t, txn.Commit(context.Background()))
	}

	{
		t.Log("************check del map************")
		it := rel.MakeObjectIt(false)
		for it.Next() {
			obj := it.GetObject()
			assert.Nil(t, tae.Runtime.TransferDelsMap.GetDelsForBlk(*objectio.NewBlockidWithObjectID(obj.GetID(), 0)))
			assert.Nil(t, tae.Runtime.TransferDelsMap.GetDelsForBlk(*objectio.NewBlockidWithObjectID(obj.GetID(), 1)))
		}
	}

	{
		t.Log("************delete during merge************")

		txn, rel = tae.GetRelation()
		objIt := rel.MakeObjectIt(false)
		objIt.Next()
		obj1 := objIt.GetObject().GetMeta().(*catalog.ObjectEntry)
		objHandle1, err := rel.GetObject(obj1.ID(), false)
		assert.NoError(t, err)
		objIt.Next()
		obj2 := objIt.GetObject().GetMeta().(*catalog.ObjectEntry)
		objHandle2, err := rel.GetObject(obj2.ID(), false)
		assert.NoError(t, err)
		objIt.Close()

		v := testutil.GetSingleSortKeyValue(bat, schema, 1)
		filter := handle.NewEQFilter(v)
		txn2, rel := tae.GetRelation()
		_ = rel.DeleteByFilter(context.Background(), filter)
		assert.NoError(t, txn2.Commit(context.Background()))
		_, rel = tae.GetRelation()
		testutil.CheckAllColRowsByScan(t, rel, 11, true)

		v = testutil.GetSingleSortKeyValue(bat, schema, 10)
		filter = handle.NewEQFilter(v)
		txn2, rel = tae.GetRelation()
		_ = rel.DeleteByFilter(context.Background(), filter)
		assert.NoError(t, txn2.Commit(context.Background()))
		_, rel = tae.GetRelation()
		testutil.CheckAllColRowsByScan(t, rel, 10, true)

		objsToMerge := []*catalog.ObjectEntry{objHandle1.GetMeta().(*catalog.ObjectEntry), objHandle2.GetMeta().(*catalog.ObjectEntry)}
		task, err := jobs.NewMergeObjectsTask(nil, txn, objsToMerge, tae.Runtime, 0, false)
		assert.NoError(t, err)
		assert.NoError(t, task.OnExec(context.Background()))
		assert.NoError(t, txn.Commit(context.Background()))
		{
			t.Log("************check del map again************")
			_, rel = tae.GetRelation()
			objCnt := 0
			for it := rel.MakeObjectIt(false); it.Next(); {
				obj := it.GetObject()
				if objCnt == 0 {
					assert.NotNil(t, tae.Runtime.TransferDelsMap.GetDelsForBlk(*objectio.NewBlockidWithObjectID(obj.GetID(), 0)))
				} else {
					assert.NotNil(t, tae.Runtime.TransferDelsMap.GetDelsForBlk(*objectio.NewBlockidWithObjectID(obj.GetID(), 1)))
				}
				objCnt++
			}
			assert.Equal(t, 2, objCnt)
		}
	}
}

func TestMergeEmptyBlocks(t *testing.T) {
	defer testutils.AfterTest(t)()
	testutils.EnsureNoLeak(t)
	ctx := context.Background()

	opts := config.WithLongScanAndCKPOpts(nil)
	tae := testutil.NewTestEngine(ctx, ModuleName, t, opts)
	defer tae.Close()
	schema := catalog.MockSchemaAll(1, 0)
	schema.BlockMaxRows = 3
	schema.ObjectMaxBlocks = 2
	tae.BindSchema(schema)
	bat := catalog.MockBatch(schema, 6)
	bats := bat.Split(2)
	defer bat.Close()

	tae.CreateRelAndAppend(bats[0], true)

	// flush to nblk
	{
		tae.CompactBlocks(false)
	}

	assert.NoError(t, tae.DeleteAll(true))

	{
		txn, rel := tae.GetRelation()
		assert.NoError(t, rel.Append(context.Background(), bats[1]))
		assert.NoError(t, txn.Commit(context.Background()))
	}

	{
		txn, rel := tae.GetRelation()

		obj := testutil.GetOneObject(rel).GetMeta().(*catalog.ObjectEntry)
		objHandle, err := rel.GetObject(obj.ID(), false)
		assert.NoError(t, err)

		objsToMerge := []*catalog.ObjectEntry{objHandle.GetMeta().(*catalog.ObjectEntry)}
		task, err := jobs.NewMergeObjectsTask(nil, txn, objsToMerge, tae.Runtime, 0, false)
		assert.NoError(t, err)
		err = task.OnExec(context.Background())
		assert.NoError(t, err)

		{
			v := testutil.GetSingleSortKeyValue(bat, schema, 4)
			filter := handle.NewEQFilter(v)
			txn2, rel := tae.GetRelation()
			require.NoError(t, rel.DeleteByFilter(context.Background(), filter))
			assert.Nil(t, txn2.Commit(context.Background()))
		}
		err = txn.Commit(context.Background())
		assert.NoError(t, err)
	}
}
func TestDelete2(t *testing.T) {
	defer testutils.AfterTest(t)()
	testutils.EnsureNoLeak(t)
	ctx := context.Background()

	opts := config.WithLongScanAndCKPOpts(nil)
	tae := testutil.NewTestEngine(ctx, ModuleName, t, opts)
	defer tae.Close()
	schema := catalog.MockSchemaAll(18, 11)
	schema.BlockMaxRows = 10
	schema.ObjectMaxBlocks = 2
	tae.BindSchema(schema)
	bat := catalog.MockBatch(schema, 5)
	defer bat.Close()
	tae.CreateRelAndAppend(bat, true)

	txn, rel := tae.GetRelation()
	v := testutil.GetSingleSortKeyValue(bat, schema, 2)
	filter := handle.NewEQFilter(v)
	err := rel.DeleteByFilter(context.Background(), filter)
	assert.NoError(t, err)
	assert.NoError(t, txn.Commit(context.Background()))

	tae.CompactBlocks(false)
}

func TestNull1(t *testing.T) {
	defer testutils.AfterTest(t)()
	testutils.EnsureNoLeak(t)
	ctx := context.Background()

	opts := config.WithLongScanAndCKPOpts(nil)
	tae := testutil.NewTestEngine(ctx, ModuleName, t, opts)
	defer tae.Close()
	schema := catalog.MockSchemaAll(18, 9)
	schema.BlockMaxRows = 10
	schema.ObjectMaxBlocks = 2
	tae.BindSchema(schema)

	bat := catalog.MockBatch(schema, int(schema.BlockMaxRows*3+1))
	defer bat.Close()
	bats := bat.Split(4)
	bats[0].Vecs[3].Update(2, nil, true)
	tae.CreateRelAndAppend(bats[0], true)

	txn, rel := tae.GetRelation()
	blk := testutil.GetOneObject(rel)
	var view *containers.Batch
	err := blk.Scan(ctx, &view, 0, []int{3}, common.DefaultAllocator)
	assert.NoError(t, err)
	//v := view.GetData().Get(2)
	assert.True(t, view.Vecs[0].IsNull(2))
	testutil.CheckAllColRowsByScan(t, rel, bats[0].Length(), false)
	assert.NoError(t, txn.Commit(context.Background()))
	view.Close()
	view = nil

	tae.Restart(ctx)
	txn, rel = tae.GetRelation()
	blk = testutil.GetOneObject(rel)
	blk.Scan(ctx, &view, 0, []int{3}, common.DefaultAllocator)
	assert.NoError(t, err)
	defer view.Close()
	//v = view.GetData().Get(2)
	assert.True(t, view.Vecs[0].IsNull(2))
	testutil.CheckAllColRowsByScan(t, rel, bats[0].Length(), false)

	v := testutil.GetSingleSortKeyValue(bats[0], schema, 2)
	filter_2 := handle.NewEQFilter(v)
	_, uv0_2_isNull, err := rel.GetValueByFilter(context.Background(), filter_2, 3)
	assert.NoError(t, err)
	assert.True(t, uv0_2_isNull)

	v0_4 := testutil.GetSingleSortKeyValue(bats[0], schema, 4)
	filter_4 := handle.NewEQFilter(v0_4)
	err = rel.UpdateByFilter(context.Background(), filter_4, 3, nil, true)
	assert.NoError(t, err)
	_, uv_isNull, err := rel.GetValueByFilter(context.Background(), filter_4, 3)
	assert.NoError(t, err)
	assert.True(t, uv_isNull)
	assert.NoError(t, txn.Commit(context.Background()))

	txn, rel = tae.GetRelation()
	testutil.CheckAllColRowsByScan(t, rel, bats[0].Length(), true)
	_, uv_isNull, err = rel.GetValueByFilter(context.Background(), filter_4, 3)
	assert.NoError(t, err)
	assert.True(t, uv_isNull)

	err = rel.Append(context.Background(), bats[1])
	assert.NoError(t, err)
	assert.NoError(t, txn.Commit(context.Background()))

	tae.CompactBlocks(false)
	txn, rel = tae.GetRelation()
	testutil.CheckAllColRowsByScan(t, rel, testutil.LenOfBats(bats[:2]), false)
	_, uv_isNull, err = rel.GetValueByFilter(context.Background(), filter_4, 3)
	assert.NoError(t, err)
	assert.True(t, uv_isNull)
	assert.NoError(t, txn.Commit(context.Background()))

	tae.Restart(ctx)
	txn, rel = tae.GetRelation()
	testutil.CheckAllColRowsByScan(t, rel, testutil.LenOfBats(bats[:2]), false)
	_, uv_isNull, err = rel.GetValueByFilter(context.Background(), filter_4, 3)
	assert.NoError(t, err)
	assert.True(t, uv_isNull)

	v0_1 := testutil.GetSingleSortKeyValue(bats[0], schema, 1)
	filter0_1 := handle.NewEQFilter(v0_1)
	err = rel.UpdateByFilter(context.Background(), filter0_1, 12, nil, true)
	assert.NoError(t, err)
	_, uv0_1_isNull, err := rel.GetValueByFilter(context.Background(), filter0_1, 12)
	assert.NoError(t, err)
	assert.True(t, uv0_1_isNull)
	assert.NoError(t, txn.Commit(context.Background()))

	txn, rel = tae.GetRelation()
	_, uv0_1_isNull, err = rel.GetValueByFilter(context.Background(), filter0_1, 12)
	assert.NoError(t, err)
	assert.True(t, uv0_1_isNull)
	err = rel.Append(context.Background(), bats[2])
	assert.NoError(t, err)
	assert.NoError(t, txn.Commit(context.Background()))

	tae.CompactBlocks(false)
	tae.MergeBlocks(false)

	txn, rel = tae.GetRelation()
	_, uv0_1_isNull, err = rel.GetValueByFilter(context.Background(), filter0_1, 12)
	assert.NoError(t, err)
	assert.True(t, uv0_1_isNull)
	_, uv0_2_isNull, err = rel.GetValueByFilter(context.Background(), filter_2, 3)
	assert.NoError(t, err)
	assert.True(t, uv0_2_isNull)
	assert.NoError(t, txn.Commit(context.Background()))

	tae.Restart(ctx)

	txn, rel = tae.GetRelation()
	_, uv0_1_isNull, err = rel.GetValueByFilter(context.Background(), filter0_1, 12)
	assert.NoError(t, err)
	assert.True(t, uv0_1_isNull)
	_, uv0_2_isNull, err = rel.GetValueByFilter(context.Background(), filter_2, 3)
	assert.NoError(t, err)
	assert.True(t, uv0_2_isNull)
	assert.NoError(t, txn.Commit(context.Background()))
}

func TestTruncate(t *testing.T) {
	defer testutils.AfterTest(t)()
	testutils.EnsureNoLeak(t)
	ctx := context.Background()

	opts := config.WithQuickScanAndCKPOpts(nil)
	tae := testutil.NewTestEngine(ctx, ModuleName, t, opts)
	defer tae.Close()
	schema := catalog.MockSchemaAll(18, 15)
	schema.BlockMaxRows = 10
	schema.ObjectMaxBlocks = 2
	tae.BindSchema(schema)
	bat := catalog.MockBatch(schema, int(schema.BlockMaxRows*5+1))
	defer bat.Close()
	bats := bat.Split(20)
	tae.CreateRelAndAppend(bats[0], true)

	var wg sync.WaitGroup
	p, _ := ants.NewPool(10)
	defer p.Release()
	tryAppend := func(i int) func() {
		return func() {
			defer wg.Done()
			tae.TryAppend(bats[1+i])
		}
	}

	for i := range bats[1:] {
		if i == 10 {
			wg.Add(1)
			_ = p.Submit(func() {
				defer wg.Done()
				tae.Truncate()
				t.Log(tae.Catalog.SimplePPString(common.PPL1))
			})
		}
		wg.Add(1)
		_ = p.Submit(tryAppend(i))
		time.Sleep(time.Millisecond * 2)
	}
	wg.Wait()
	txn, _ := tae.GetRelation()
	assert.NoError(t, txn.Commit(context.Background()))
	tae.Truncate()
	txn, _ = tae.GetRelation()
	assert.NoError(t, txn.Commit(context.Background()))
}

func TestGetColumnData(t *testing.T) {
	defer testutils.AfterTest(t)()
	testutils.EnsureNoLeak(t)
	ctx := context.Background()

	opts := config.WithLongScanAndCKPOpts(nil)
	tae := testutil.NewTestEngine(ctx, ModuleName, t, opts)
	defer tae.Close()
	schema := catalog.MockSchemaAll(18, 13)
	schema.BlockMaxRows = 10
	schema.ObjectMaxBlocks = 2
	tae.BindSchema(schema)
	bat := catalog.MockBatch(schema, 39)
	bats := bat.Split(4)
	defer bat.Close()
	tae.CreateRelAndAppend(bats[0], true)
	txn, rel := tae.GetRelation()
	blk := testutil.GetOneObject(rel)
	var view *containers.Batch
	blk.Scan(ctx, &view, 0, []int{2}, common.DefaultAllocator)
	assert.Equal(t, bats[0].Length(), view.Length())
	assert.NotZero(t, view.Vecs[0].Allocated())
	view.Close()
	view = nil

	blk.Scan(ctx, &view, 0, []int{2}, common.DefaultAllocator)
	assert.Equal(t, bats[0].Length(), view.Length())
	assert.NotZero(t, view.Vecs[0].Allocated())
	assert.NoError(t, txn.Commit(context.Background()))
	view.Close()
	view = nil

	tae.CompactBlocks(false)
	txn, rel = tae.GetRelation()
	blk = testutil.GetOneObject(rel)
	blk.Scan(ctx, &view, 0, []int{2}, common.DefaultAllocator)
	assert.Equal(t, bats[0].Length(), view.Length())
	assert.NotZero(t, view.Vecs[0].Allocated())
	view.Close()
	view = nil

	blk.Scan(ctx, &view, 0, []int{2}, common.DefaultAllocator)
	assert.Equal(t, bats[0].Length(), view.Length())
	assert.NotZero(t, view.Vecs[0].Allocated())
	assert.NoError(t, txn.Commit(context.Background()))
	view.Close()
	view = nil

	txn, rel = tae.GetRelation()
	err := rel.Append(context.Background(), bats[1])
	assert.NoError(t, err)
	blk = testutil.GetOneObject(rel)
	blk.Scan(ctx, &view, 0, []int{2}, common.DefaultAllocator)
	assert.NoError(t, err)
	assert.True(t, view.Vecs[0].Equals(bats[1].Vecs[2]))
	assert.NotZero(t, view.Vecs[0].Allocated())
	view.Close()
	view = nil
	blk.Scan(ctx, &view, 0, []int{2}, common.DefaultAllocator)
	assert.NoError(t, err)
	assert.True(t, view.Vecs[0].Equals(bats[1].Vecs[2]))
	assert.NotZero(t, view.Vecs[0].Allocated())
	view.Close()
	view = nil

	assert.NoError(t, txn.Commit(context.Background()))
}

func TestCompactBlk1(t *testing.T) {
	defer testutils.AfterTest(t)()
	testutils.EnsureNoLeak(t)
	ctx := context.Background()

	opts := config.WithLongScanAndCKPOpts(nil)
	tae := testutil.NewTestEngine(ctx, ModuleName, t, opts)
	defer tae.Close()
	schema := catalog.MockSchemaAll(3, 1)
	schema.BlockMaxRows = 5
	schema.ObjectMaxBlocks = 2
	tae.BindSchema(schema)
	bat := catalog.MockBatch(schema, 5)
	bats := bat.Split(5)
	defer bat.Close()

	tae.CreateRelAndAppend(bats[2], true)

	txn, rel := tae.GetRelation()
	_ = rel.Append(context.Background(), bats[1])
	assert.Nil(t, txn.Commit(context.Background()))

	txn, rel = tae.GetRelation()
	_ = rel.Append(context.Background(), bats[3])
	assert.Nil(t, txn.Commit(context.Background()))

	txn, rel = tae.GetRelation()
	_ = rel.Append(context.Background(), bats[4])
	assert.Nil(t, txn.Commit(context.Background()))

	txn, rel = tae.GetRelation()
	_ = rel.Append(context.Background(), bats[0])
	assert.Nil(t, txn.Commit(context.Background()))

	{
		v := testutil.GetSingleSortKeyValue(bat, schema, 1)
		t.Logf("v is %v**********", v)
		filter := handle.NewEQFilter(v)
		txn2, rel := tae.GetRelation()
		t.Log("********before delete******************")
		testutil.CheckAllColRowsByScan(t, rel, 5, true)
		_ = rel.DeleteByFilter(context.Background(), filter)
		assert.Nil(t, txn2.Commit(context.Background()))
	}

	_, rel = tae.GetRelation()
	testutil.CheckAllColRowsByScan(t, rel, 4, true)

	{
		t.Log("************compact************")
		txn, rel = tae.GetRelation()
		blk := testutil.GetOneObject(rel)
		meta := blk.GetMeta().(*catalog.ObjectEntry)
		task, err := jobs.NewFlushTableTailTask(nil, txn, []*catalog.ObjectEntry{meta}, nil, tae.DB.Runtime, txn.GetStartTS())
		assert.NoError(t, err)
		err = task.OnExec(context.Background())
		assert.NoError(t, err)

		{
			v := testutil.GetSingleSortKeyValue(bat, schema, 2)
			t.Logf("v is %v**********", v)
			filter := handle.NewEQFilter(v)
			txn2, rel := tae.GetRelation()
			t.Log("********before delete******************")
			testutil.CheckAllColRowsByScan(t, rel, 4, true)
			_ = rel.DeleteByFilter(context.Background(), filter)
			assert.Nil(t, txn2.Commit(context.Background()))
		}

		err = txn.Commit(context.Background())
		assert.NoError(t, err)
	}

	_, rel = tae.GetRelation()
	testutil.CheckAllColRowsByScan(t, rel, 3, true)

	tae.Restart(ctx)
	_, rel = tae.GetRelation()
	testutil.CheckAllColRowsByScan(t, rel, 3, true)
}

func TestCompactBlk2(t *testing.T) {
	defer testutils.AfterTest(t)()
	testutils.EnsureNoLeak(t)
	ctx := context.Background()

	opts := config.WithLongScanAndCKPOpts(nil)
	tae := testutil.NewTestEngine(ctx, ModuleName, t, opts)
	defer tae.Close()
	schema := catalog.MockSchemaAll(3, 1)
	schema.BlockMaxRows = 5
	schema.ObjectMaxBlocks = 2
	tae.BindSchema(schema)
	bat := catalog.MockBatch(schema, 5)
	bats := bat.Split(5)
	defer bat.Close()

	tae.CreateRelAndAppend(bats[2], true)

	txn, rel := tae.GetRelation()
	_ = rel.Append(context.Background(), bats[1])
	assert.Nil(t, txn.Commit(context.Background()))

	txn, rel = tae.GetRelation()
	_ = rel.Append(context.Background(), bats[3])
	assert.Nil(t, txn.Commit(context.Background()))

	txn, rel = tae.GetRelation()
	_ = rel.Append(context.Background(), bats[4])
	assert.Nil(t, txn.Commit(context.Background()))

	txn, rel = tae.GetRelation()
	_ = rel.Append(context.Background(), bats[0])
	assert.Nil(t, txn.Commit(context.Background()))

	v := testutil.GetSingleSortKeyValue(bat, schema, 1)
	filter := handle.NewEQFilter(v)
	txn2, rel1 := tae.GetRelation()
	testutil.CheckAllColRowsByScan(t, rel1, 5, true)
	_ = rel1.DeleteByFilter(context.Background(), filter)
	assert.Nil(t, txn2.Commit(context.Background()))
	txn3, rel1 := tae.GetRelation()

	txn4, rel2 := tae.GetRelation()
	testutil.CheckAllColRowsByScan(t, rel2, 4, true)

	txn, rel = tae.GetRelation()
	blk := testutil.GetOneObject(rel)
	meta := blk.GetMeta().(*catalog.ObjectEntry)
	task, err := jobs.NewFlushTableTailTask(nil, txn, []*catalog.ObjectEntry{meta}, nil, tae.DB.Runtime, types.TS{})
	assert.NoError(t, err)
	err = task.OnExec(context.Background())
	assert.NoError(t, err)
	err = txn.Commit(context.Background())
	assert.NoError(t, err)

	v = testutil.GetSingleSortKeyValue(bat, schema, 2)
	filter = handle.NewEQFilter(v)
	txn2, rel3 := tae.GetRelation()
	testutil.CheckAllColRowsByScan(t, rel3, 4, true)
	_ = rel3.DeleteByFilter(context.Background(), filter)
	assert.Nil(t, txn2.Commit(context.Background()))

	v = testutil.GetSingleSortKeyValue(bat, schema, 4)
	filter = handle.NewEQFilter(v)
	txn2, rel4 := tae.GetRelation()
	testutil.CheckAllColRowsByScan(t, rel4, 3, true)
	_ = rel4.DeleteByFilter(context.Background(), filter)
	assert.Nil(t, txn2.Commit(context.Background()))

	testutil.CheckAllColRowsByScan(t, rel1, 4, true)
	assert.Nil(t, txn3.Commit(context.Background()))
	testutil.CheckAllColRowsByScan(t, rel2, 4, true)
	assert.Nil(t, txn4.Commit(context.Background()))

	_, rel = tae.GetRelation()
	testutil.CheckAllColRowsByScan(t, rel, 2, true)

	v = testutil.GetSingleSortKeyValue(bat, schema, 2)
	filter = handle.NewEQFilter(v)
	_, _, err = rel.GetByFilter(context.Background(), filter)
	assert.NotNil(t, err)

	v = testutil.GetSingleSortKeyValue(bat, schema, 4)
	filter = handle.NewEQFilter(v)
	_, _, err = rel.GetByFilter(context.Background(), filter)
	assert.NotNil(t, err)

	tae.Restart(ctx)
}

func TestCompactblk3(t *testing.T) {
	defer testutils.AfterTest(t)()
	testutils.EnsureNoLeak(t)
	ctx := context.Background()

	opts := config.WithLongScanAndCKPOpts(nil)
	tae := testutil.NewTestEngine(ctx, ModuleName, t, opts)
	defer tae.Close()
	schema := catalog.MockSchemaAll(3, 1)
	schema.BlockMaxRows = 5
	schema.ObjectMaxBlocks = 2
	tae.BindSchema(schema)
	bat := catalog.MockBatch(schema, 3)
	defer bat.Close()

	tae.CreateRelAndAppend(bat, true)

	v := testutil.GetSingleSortKeyValue(bat, schema, 1)
	filter := handle.NewEQFilter(v)
	txn2, rel1 := tae.GetRelation()
	testutil.CheckAllColRowsByScan(t, rel1, 3, true)
	_ = rel1.DeleteByFilter(context.Background(), filter)
	assert.Nil(t, txn2.Commit(context.Background()))

	_, rel2 := tae.GetRelation()
	testutil.CheckAllColRowsByScan(t, rel2, 2, true)

	txn, rel := tae.GetRelation()
	blk := testutil.GetOneObject(rel)
	meta := blk.GetMeta().(*catalog.ObjectEntry)
	task, err := jobs.NewFlushTableTailTask(nil, txn, []*catalog.ObjectEntry{meta}, nil, tae.DB.Runtime, txn.GetStartTS())
	assert.NoError(t, err)
	err = task.OnExec(context.Background())
	assert.NoError(t, err)
	err = txn.Commit(context.Background())
	assert.NoError(t, err)

	txn, err = tae.StartTxn(nil)
	assert.NoError(t, err)
	processor := &catalog.LoopProcessor{}
	processor.ObjectFn = func(be *catalog.ObjectEntry) error {
		if be.GetTable().GetDB().IsSystemDB() {
			return nil
		}
		tblEntry := be.GetTable()
		for j := 0; j < be.BlockCnt(); j++ {
			var view *containers.Batch
			blkID := objectio.NewBlockidWithObjectID(be.ID(), uint16(j))
			err := tables.HybridScanByBlock(ctx, tblEntry, txn, &view, schema, []int{0}, blkID, common.DefaultAllocator)
			assert.NoError(t, err)
			view.Compact()
			assert.Equal(t, 2, view.Length())
			view.Close()
		}
		return nil
	}
	err = tae.Catalog.RecurLoop(processor)
	assert.NoError(t, err)
}

func TestImmutableIndexInAblk(t *testing.T) {
	defer testutils.AfterTest(t)()
	testutils.EnsureNoLeak(t)
	ctx := context.Background()

	opts := config.WithLongScanAndCKPOpts(nil)
	tae := testutil.NewTestEngine(ctx, ModuleName, t, opts)
	defer tae.Close()
	schema := catalog.MockSchemaAll(3, 1)
	schema.BlockMaxRows = 5
	schema.ObjectMaxBlocks = 2
	tae.BindSchema(schema)
	bat := catalog.MockBatch(schema, 5)
	bats := bat.Split(5)
	defer bat.Close()

	tae.CreateRelAndAppend(bats[2], true)
	txn, rel := tae.GetRelation()
	_ = rel.Append(context.Background(), bats[1])
	assert.Nil(t, txn.Commit(context.Background()))
	txn, rel = tae.GetRelation()
	_ = rel.Append(context.Background(), bats[3])
	assert.Nil(t, txn.Commit(context.Background()))
	txn, rel = tae.GetRelation()
	_ = rel.Append(context.Background(), bats[4])
	assert.Nil(t, txn.Commit(context.Background()))
	txn, rel = tae.GetRelation()
	_ = rel.Append(context.Background(), bats[0])
	assert.Nil(t, txn.Commit(context.Background()))

	v := testutil.GetSingleSortKeyValue(bat, schema, 1)
	filter := handle.NewEQFilter(v)
	txn2, rel := tae.GetRelation()
	_ = rel.DeleteByFilter(context.Background(), filter)
	assert.Nil(t, txn2.Commit(context.Background()))

	txn, rel = tae.GetRelation()
	blk := testutil.GetOneObject(rel)
	meta := blk.GetMeta().(*catalog.ObjectEntry)
	task, err := jobs.NewFlushTableTailTask(nil, txn, []*catalog.ObjectEntry{meta}, nil, tae.DB.Runtime, txn.GetStartTS())
	assert.NoError(t, err)
	err = task.OnExec(context.Background())
	assert.NoError(t, err)
	err = txn.Commit(context.Background())
	assert.NoError(t, err)

	txn, rel = tae.GetRelation()
	_, _, err = rel.GetByFilter(context.Background(), filter)
	assert.Error(t, err)
	v = testutil.GetSingleSortKeyValue(bat, schema, 2)
	filter = handle.NewEQFilter(v)
	_, _, err = rel.GetByFilter(context.Background(), filter)
	assert.NoError(t, err)

	rowIDs := containers.MakeVector(types.T_Rowid.ToType(), common.DefaultAllocator)
	for i := 0; i < bat.Length(); i++ {
		rowIDs.Append(nil, true)
	}
	err = meta.GetObjectData().GetDuplicatedRows(
		context.Background(), txn, bat.Vecs[1], nil, false, true, rowIDs, common.DefaultAllocator,
	)
	assert.NoError(t, err)
	err = meta.GetObjectData().Contains(context.Background(), txn, false, rowIDs, nil, common.DebugAllocator)
	assert.NoError(t, err)
	duplicate := false
	rowIDs.Foreach(func(v any, isNull bool, row int) error {
		if !isNull {
			duplicate = true
		}
		return nil
	}, nil)
	assert.True(t, duplicate)
}

func TestDelete3(t *testing.T) {
	// t.Skip(any("This case crashes occasionally, is being fixed, skip it for now"))
	defer testutils.AfterTest(t)()
	ctx := context.Background()

	opts := config.WithQuickScanAndCKPOpts(nil)
	tae := testutil.NewTestEngine(ctx, ModuleName, t, opts)
	defer tae.Close()

	// this task won't affect logic of TestAppend2, it just prints logs about dirty count
	forest := logtail.NewDirtyCollector(tae.LogtailMgr, opts.Clock, tae.Catalog, new(catalog.LoopProcessor))
	hb := ops.NewHeartBeaterWithFunc(5*time.Millisecond, func() {
		forest.Run(0)
		t.Log(forest.String())
	}, nil)
	hb.Start()
	defer hb.Stop()
	schema := catalog.MockSchemaAll(3, 2)
	schema.BlockMaxRows = 10
	schema.ObjectMaxBlocks = 2
	tae.BindSchema(schema)
	// rows := int(schema.BlockMaxRows * 1)
	rows := int(schema.BlockMaxRows*3) + 1
	bat := catalog.MockBatch(schema, rows)

	tae.CreateRelAndAppend(bat, true)
	tae.CheckRowsByScan(rows, false)
	deleted := false
	for i := 0; i < 10; i++ {
		if deleted {
			tae.CheckRowsByScan(0, true)
			tae.DoAppend(bat)
			deleted = false
			tae.CheckRowsByScan(rows, true)
		} else {
			tae.CheckRowsByScan(rows, true)
			err := tae.DeleteAll(true)
			if err == nil {
				deleted = true
				tae.CheckRowsByScan(0, true)
				// assert.Zero(t, tae.getRows())
			} else {
				tae.CheckRowsByScan(rows, true)
				// assert.Equal(t, tae.getRows(), rows)
			}
		}
	}
	t.Logf(tae.Catalog.SimplePPString(common.PPL1))
}

func TestDropCreated1(t *testing.T) {
	defer testutils.AfterTest(t)()
	ctx := context.Background()

	opts := config.WithLongScanAndCKPOpts(nil)
	tae := testutil.NewTestEngine(ctx, ModuleName, t, opts)
	defer tae.Close()

	txn, err := tae.StartTxn(nil)
	assert.Nil(t, err)
	_, err = txn.CreateDatabase("db", "", "")
	assert.Nil(t, err)
	db, err := txn.DropDatabase("db")
	assert.Nil(t, err)
	assert.Nil(t, txn.Commit(context.Background()))

	assert.Equal(t, txn.GetCommitTS(), db.GetMeta().(*catalog.DBEntry).GetCreatedAtLocked())
	assert.Equal(t, txn.GetCommitTS(), db.GetMeta().(*catalog.DBEntry).GetCreatedAtLocked())

	tae.Restart(ctx)
}

func TestDropCreated2(t *testing.T) {
	defer testutils.AfterTest(t)()
	ctx := context.Background()

	opts := config.WithLongScanAndCKPOpts(nil)
	tae := testutil.NewTestEngine(ctx, ModuleName, t, opts)
	schema := catalog.MockSchemaAll(1, -1)
	defer tae.Close()

	txn, err := tae.StartTxn(nil)
	assert.Nil(t, err)
	db, err := txn.CreateDatabase("db", "", "")
	assert.Nil(t, err)
	rel, err := db.CreateRelation(schema)
	assert.Nil(t, err)
	_, err = db.DropRelationByName(schema.Name)
	assert.Nil(t, err)
	assert.Nil(t, txn.Commit(context.Background()))

	assert.Equal(t, txn.GetCommitTS(), rel.GetMeta().(*catalog.TableEntry).GetCreatedAtLocked())
	assert.Equal(t, txn.GetCommitTS(), rel.GetMeta().(*catalog.TableEntry).GetCreatedAtLocked())

	tae.Restart(ctx)
}

func TestDropCreated3(t *testing.T) {
	defer testutils.AfterTest(t)()
	ctx := context.Background()

	opts := config.WithLongScanAndCKPOpts(nil)
	tae := testutil.NewTestEngine(ctx, ModuleName, t, opts)
	defer tae.Close()

	txn, err := tae.StartTxn(nil)
	assert.Nil(t, err)
	_, err = txn.CreateDatabase("db", "", "")
	assert.Nil(t, err)
	_, err = txn.DropDatabase("db")
	assert.Nil(t, err)
	assert.Nil(t, txn.Commit(context.Background()))

	err = tae.BGCheckpointRunner.ForceIncrementalCheckpoint(tae.TxnMgr.Now(), false)
	assert.Nil(t, err)

	tae.Restart(ctx)
}

func TestRollbackCreateTable(t *testing.T) {
	defer testutils.AfterTest(t)()
	ctx := context.Background()

	opts := config.WithLongScanAndCKPOpts(nil)
	tae := testutil.NewTestEngine(ctx, ModuleName, t, opts)
	schema := catalog.MockSchemaAll(1, -1)
	defer tae.Close()

	txn, _ := tae.StartTxn(nil)
	db, _ := txn.CreateDatabase("db", "sql", "")
	db.CreateRelationWithID(schema.Clone(), uint64(27200))
	txn.Commit(ctx)

	for i := 0; i < 10; i += 2 {
		tae.Catalog.GCByTS(ctx, tae.TxnMgr.Now())
		txn, _ := tae.StartTxn(nil)
		db, _ := txn.GetDatabase("db")
		db.DropRelationByID(uint64(i + 27200))
		db.CreateRelationWithID(schema.Clone(), uint64(i+27200+1))
		txn.Commit(ctx)

		txn, _ = tae.StartTxn(nil)
		db, _ = txn.GetDatabase("db")
		db.DropRelationByID(uint64(i + 27200 + 1))
		db.CreateRelationWithID(schema.Clone(), uint64(i+27200+2))
		txn.Rollback(ctx)
	}

	t.Log(tae.Catalog.SimplePPString(3))
}

func TestDropCreated4(t *testing.T) {
	defer testutils.AfterTest(t)()
	ctx := context.Background()

	opts := config.WithLongScanAndCKPOpts(nil)
	tae := testutil.NewTestEngine(ctx, ModuleName, t, opts)
	schema := catalog.MockSchemaAll(1, -1)
	defer tae.Close()

	txn, err := tae.StartTxn(nil)
	assert.Nil(t, err)
	db, err := txn.CreateDatabase("db", "", "")
	assert.Nil(t, err)
	_, err = db.CreateRelation(schema)
	assert.Nil(t, err)
	_, err = db.DropRelationByName(schema.Name)
	assert.Nil(t, err)
	assert.Nil(t, txn.Commit(context.Background()))

	err = tae.BGCheckpointRunner.ForceIncrementalCheckpoint(tae.TxnMgr.Now(), false)
	assert.Nil(t, err)

	tae.Restart(ctx)
}

func TestTruncateZonemap(t *testing.T) {
	defer testutils.AfterTest(t)()
	ctx := context.Background()

	type Mod struct {
		offset int
		v      byte
	}
	mockBytes := func(init byte, size int, mods ...Mod) []byte {
		ret := make([]byte, size)
		for i := 0; i < size; i++ {
			ret[i] = init
		}
		for _, m := range mods {
			ret[m.offset] = m.v
		}
		return ret
	}
	testutils.EnsureNoLeak(t)
	opts := config.WithLongScanAndCKPOpts(nil)
	tae := testutil.NewTestEngine(ctx, ModuleName, t, opts)
	defer tae.Close()

	schema := catalog.MockSchemaAll(13, 12) // set varchar PK
	schema.BlockMaxRows = 10
	schema.ObjectMaxBlocks = 2
	tae.BindSchema(schema)

	bat := catalog.MockBatch(schema, int(schema.BlockMaxRows*2+9))        // 2.9 blocks
	minv := mockBytes(0, 35)                                              // 0x00000000
	trickyMinv := mockBytes(0, 33)                                        // smaller than minv, not in mut index but in immut index
	maxv := mockBytes(0xff, 35, Mod{0, 0x61}, Mod{1, 0x62}, Mod{2, 0x63}) // abc0xff0xff...
	trickyMaxv := []byte("abd")                                           // bigger than maxv, not in mut index but in immut index
	bat.Vecs[12].Update(8, maxv, false)
	bat.Vecs[12].Update(11, minv, false)
	bat.Vecs[12].Update(22, []byte("abcc"), false)
	defer bat.Close()

	checkMinMax := func(rel handle.Relation, minvOffset, maxvOffset uint32) {
		_, _, err := rel.GetByFilter(context.Background(), handle.NewEQFilter(trickyMinv))
		assert.True(t, moerr.IsMoErrCode(err, moerr.ErrNotFound))
		_, _, err = rel.GetByFilter(context.Background(), handle.NewEQFilter(trickyMaxv))
		assert.True(t, moerr.IsMoErrCode(err, moerr.ErrNotFound))
		_, row, err := rel.GetByFilter(context.Background(), handle.NewEQFilter(minv))
		assert.NoError(t, err)
		assert.Equal(t, minvOffset, row)
		_, row, err = rel.GetByFilter(context.Background(), handle.NewEQFilter(maxv))
		assert.NoError(t, err)
		assert.Equal(t, maxvOffset, row)
	}

	tae.CreateRelAndAppend(bat, true)

	// runtime check
	txn, rel := tae.GetRelation()
	checkMinMax(rel, 1, 8)
	assert.NoError(t, txn.Commit(context.Background()))

	// restart without compact
	tae.Restart(ctx)
	txn, rel = tae.GetRelation()
	checkMinMax(rel, 1, 8)
	assert.NoError(t, txn.Commit(context.Background()))

	// restart with compact
	tae.CompactBlocks(false)
	tae.MergeBlocks(false)
	tae.Restart(ctx)
	txn, rel = tae.GetRelation()
	checkMinMax(rel, 0, 8)
	assert.NoError(t, txn.Commit(context.Background()))

	// 3 NonAppendable Blocks
	txn, rel = tae.GetRelation()
	rel.UpdateByFilter(context.Background(), handle.NewEQFilter(maxv), 12, mockBytes(0xff, 35), false)
	assert.NoError(t, txn.Commit(context.Background()))
	tae.CompactBlocks(false)
	tae.MergeBlocks(false)
	tae.Restart(ctx)

	txn, rel = tae.GetRelation()
	_, row, err := rel.GetByFilter(context.Background(), handle.NewEQFilter(mockBytes(0xff, 35)))
	assert.NoError(t, err)
	assert.Equal(t, uint32(8), row)
	assert.NoError(t, txn.Commit(context.Background()))
}

func mustStartTxn(t *testing.T, tae *testutil.TestEngine, tenantID uint32) txnif.AsyncTxn {
	txn, err := tae.StartTxn(nil)
	assert.NoError(t, err)
	txn.BindAccessInfo(tenantID, 0, 0)
	return txn
}

func TestMultiTenantDBOps(t *testing.T) {
	defer testutils.AfterTest(t)()
	ctx := context.Background()

	var err error
	opts := config.WithLongScanAndCKPOpts(nil)
	tae := testutil.NewTestEngine(ctx, ModuleName, t, opts)
	defer tae.Close()

	txn11 := mustStartTxn(t, tae, 1)
	_, err = txn11.CreateDatabase("db", "", "")
	assert.NoError(t, err)
	txn12 := mustStartTxn(t, tae, 1)
	_, err = txn11.CreateDatabase("db", "", "")
	assert.Error(t, err)

	txn21 := mustStartTxn(t, tae, 2)
	_, err = txn21.CreateDatabase("db", "", "")
	assert.NoError(t, err)

	assert.NoError(t, txn11.Commit(context.Background()))
	assert.NoError(t, txn12.Commit(context.Background()))
	assert.NoError(t, txn21.Commit(context.Background()))

	txn22 := mustStartTxn(t, tae, 2)
	_, _ = txn22.CreateDatabase("db2", "", "")

	txn23 := mustStartTxn(t, tae, 2)
	// [mo_catalog, db]
	assert.Equal(t, 2, len(txn23.DatabaseNames()))
	assert.NoError(t, txn23.Commit(context.Background()))

	txn22.Commit(context.Background())
	tae.Restart(ctx)

	txn24 := mustStartTxn(t, tae, 2)
	// [mo_catalog, db, db2]
	assert.Equal(t, 3, len(txn24.DatabaseNames()))
	assert.NoError(t, txn24.Commit(context.Background()))

	txn13 := mustStartTxn(t, tae, 1)
	// [mo_catalog, db]
	assert.Equal(t, 2, len(txn13.DatabaseNames()))

	_, err = txn13.GetDatabase("db2")
	assert.Error(t, err)
	dbHdl, err := txn13.GetDatabase("db")
	assert.NoError(t, err)
	assert.Equal(t, uint32(1), dbHdl.GetMeta().(*catalog.DBEntry).GetTenantID())

	_, err = txn13.DropDatabase("db2")
	assert.Error(t, err)
	_, err = txn13.DropDatabase("db")
	assert.NoError(t, err)
	assert.NoError(t, txn13.Commit(context.Background()))

	txn14 := mustStartTxn(t, tae, 1)
	// [mo_catalog]
	assert.Equal(t, 1, len(txn14.DatabaseNames()))
	assert.NoError(t, txn14.Commit(context.Background()))
}

func TestMultiTenantMoCatalogOps(t *testing.T) {
	defer testutils.AfterTest(t)()
	ctx := context.Background()

	var err error
	opts := config.WithLongScanAndCKPOpts(nil)
	tae := testutil.NewTestEngine(ctx, ModuleName, t, opts)
	defer tae.Close()

	s := catalog.MockSchemaAll(1, 0)
	s.Name = "mo_accounts"
	txn0, sysDB := tae.GetDB(pkgcatalog.MO_CATALOG)
	_, err = sysDB.CreateRelation(s)
	assert.NoError(t, err)
	assert.NoError(t, txn0.Commit(context.Background()))

	schema11 := catalog.MockSchemaAll(3, 0)
	schema11.BlockMaxRows = 10
	schema11.ObjectMaxBlocks = 2
	tae.BindSchema(schema11)
	tae.BindTenantID(1)

	bat1 := catalog.MockBatch(schema11, int(schema11.BlockMaxRows*2+9))
	tae.CreateRelAndAppend(bat1, true)
	// pretend 'mo_users'
	s = catalog.MockSchemaAll(1, 0)
	s.Name = "mo_users"
	txn11, sysDB := tae.GetDB(pkgcatalog.MO_CATALOG)
	_, err = sysDB.CreateRelation(s)
	assert.NoError(t, err)
	assert.NoError(t, txn11.Commit(context.Background()))

	tae.CompactBlocks(false)
	tae.MergeBlocks(false)

	schema21 := catalog.MockSchemaAll(2, 1)
	schema21.BlockMaxRows = 10
	schema21.ObjectMaxBlocks = 2
	tae.BindSchema(schema21)
	tae.BindTenantID(2)

	bat2 := catalog.MockBatch(schema21, int(schema21.BlockMaxRows*3+5))
	tae.CreateRelAndAppend(bat2, true)
	txn21, sysDB := tae.GetDB(pkgcatalog.MO_CATALOG)
	s = catalog.MockSchemaAll(1, 0)
	s.Name = "mo_users"
	_, err = sysDB.CreateRelation(s)
	assert.NoError(t, err)
	assert.NoError(t, txn21.Commit(context.Background()))

	tae.CompactBlocks(false)
	tae.MergeBlocks(false)

	tae.Restart(ctx)

	{
		// account 2
		// check data for good
		_, tbl := tae.GetRelation()
		testutil.CheckAllColRowsByScan(t, tbl, 35, false)
	}
	{
		// account 1
		tae.BindSchema(schema11)
		tae.BindTenantID(1)
		// check data for good
		_, tbl := tae.GetRelation()
		testutil.CheckAllColRowsByScan(t, tbl, 29, false)
	}
	{
		// sys account
		tae.BindSchema(nil)
		tae.BindTenantID(0)
		// [mo_catalog]
		assert.Equal(t, 1, len(mustStartTxn(t, tae, 0).DatabaseNames()))
	}

}

// txn1: create relation and append, half blk
// txn2: compact
// txn3: append, shouldn't get rw
func TestGetLastAppender(t *testing.T) {
	defer testutils.AfterTest(t)()
	ctx := context.Background()

	opts := config.WithLongScanAndCKPOpts(nil)
	tae := testutil.NewTestEngine(ctx, ModuleName, t, opts)
	defer tae.Close()
	schema := catalog.MockSchemaAll(1, -1)
	schema.BlockMaxRows = 10
	schema.ObjectMaxBlocks = 2
	tae.BindSchema(schema)
	bat := catalog.MockBatch(schema, 14)
	bats := bat.Split(2)

	tae.CreateRelAndAppend(bats[0], true)
	t.Log(tae.Catalog.SimplePPString(3))

	tae.CompactBlocks(false)
	t.Log(tae.Catalog.SimplePPString(3))

	tae.Restart(ctx)

	txn, rel := tae.GetRelation()
	rel.Append(context.Background(), bats[1])
	require.NoError(t, txn.Commit(context.Background()))
}

// txn1[s1,p1,e1] append1
// txn2[s2,p2,e2] append2
// txn3[s3,p3,e3] append3
// collect [0,p1] [0,p2] [p1+1,p2] [p1+1,p3]
// check data, row count, commit ts
// TODO 1. in2pc committs!=preparets; 2. abort
func TestCollectInsert(t *testing.T) {
	defer testutils.AfterTest(t)()
	ctx := context.Background()

	opts := config.WithLongScanAndCKPOpts(nil)
	tae := testutil.NewTestEngine(ctx, ModuleName, t, opts)
	defer tae.Close()
	schema := catalog.MockSchemaAll(1, -1)
	schema.BlockMaxRows = 20
	tae.BindSchema(schema)
	bat := catalog.MockBatch(schema, 12)
	bats := bat.Split(4)

	tae.CreateRelAndAppend(bats[0], true)

	txn1, rel := tae.GetRelation()
	assert.NoError(t, rel.Append(context.Background(), bats[1]))
	assert.NoError(t, txn1.Commit(context.Background()))

	p1 := txn1.GetPrepareTS()
	t.Logf("p1= %v", p1.ToString())

	txn2, rel := tae.GetRelation()
	assert.NoError(t, rel.Append(context.Background(), bats[2]))
	assert.NoError(t, txn2.Commit(context.Background()))

	p2 := txn2.GetPrepareTS()
	t.Logf("p2= %v", p2.ToString())

	txn3, rel := tae.GetRelation()
	assert.NoError(t, rel.Append(context.Background(), bats[3]))
	assert.NoError(t, txn3.Commit(context.Background()))

	p3 := txn3.GetPrepareTS()
	t.Logf("p3= %v", p3.ToString())

	_, rel = tae.GetRelation()
	objEntry := testutil.GetOneObject(rel).GetMeta().(*catalog.ObjectEntry)

	batches := make(map[uint32]*containers.BatchWithVersion)
	err := tables.RangeScanInMemoryByObject(ctx, objEntry, batches, types.TS{}, p1, common.DefaultAllocator)
	assert.NoError(t, err)
	t.Log((batches[schema.Version].Attrs))
	for _, vec := range batches[schema.Version].Vecs {
		t.Log(vec)
		assert.Equal(t, 6, vec.Length())
	}
	batches[schema.Version].Close()

	batches = make(map[uint32]*containers.BatchWithVersion)
	err = tables.RangeScanInMemoryByObject(ctx, objEntry, batches, types.TS{}, p2, common.DefaultAllocator)
	assert.NoError(t, err)
	t.Log((batches[schema.Version].Attrs))
	for _, vec := range batches[schema.Version].Vecs {
		t.Log(vec)
		assert.Equal(t, 9, vec.Length())
	}
	batches[schema.Version].Close()

	batches = make(map[uint32]*containers.BatchWithVersion)
	err = tables.RangeScanInMemoryByObject(ctx, objEntry, batches, p1.Next(), p2, common.DefaultAllocator)
	assert.NoError(t, err)
	t.Log((batches[schema.Version].Attrs))
	for _, vec := range batches[schema.Version].Vecs {
		t.Log(vec)
		assert.Equal(t, 3, vec.Length())
	}
	batches[schema.Version].Close()

	batches = make(map[uint32]*containers.BatchWithVersion)
	err = tables.RangeScanInMemoryByObject(ctx, objEntry, batches, p1.Next(), p3, common.DefaultAllocator)
	assert.NoError(t, err)
	t.Log((batches[schema.Version].Attrs))
	for _, vec := range batches[schema.Version].Vecs {
		t.Log(vec)
		assert.Equal(t, 6, vec.Length())
	}
	batches[schema.Version].Close()
}

func TestAppendnode(t *testing.T) {
	defer testutils.AfterTest(t)()
	ctx := context.Background()

	opts := config.WithLongScanAndCKPOpts(nil)
	tae := testutil.NewTestEngine(ctx, ModuleName, t, opts)
	defer tae.Close()
	schema := catalog.MockSchemaAll(1, 0)
	schema.BlockMaxRows = 10000
	schema.ObjectMaxBlocks = 2
	tae.BindSchema(schema)
	appendCnt := 20
	bat := catalog.MockBatch(schema, appendCnt)
	bats := bat.Split(appendCnt)

	tae.CreateRelAndAppend(bats[0], true)
	tae.CheckRowsByScan(1, false)

	var wg sync.WaitGroup
	pool, _ := ants.NewPool(5)
	defer pool.Release()
	worker := func(i int) func() {
		return func() {
			txn, rel := tae.GetRelation()
			row := testutil.GetColumnRowsByScan(t, rel, 0, true)
			err := tae.DoAppendWithTxn(bats[i], txn, true)
			assert.NoError(t, err)
			row2 := testutil.GetColumnRowsByScan(t, rel, 0, true)
			assert.Equal(t, row+1, row2)
			assert.NoError(t, txn.Commit(context.Background()))
			wg.Done()
		}
	}
	for i := 1; i < appendCnt; i++ {
		wg.Add(1)
		pool.Submit(worker(i))
	}
	wg.Wait()
	tae.CheckRowsByScan(appendCnt, true)

	tae.Restart(ctx)
	tae.CheckRowsByScan(appendCnt, true)
}

func TestTxnIdempotent(t *testing.T) {
	defer testutils.AfterTest(t)()
	ctx := context.Background()

	opts := config.WithLongScanAndCKPOpts(nil)
	tae := testutil.NewTestEngine(ctx, ModuleName, t, opts)
	defer tae.Close()

	schema := catalog.MockSchemaAll(1, 0)
	schema.BlockMaxRows = 10000
	schema.ObjectMaxBlocks = 2
	tae.BindSchema(schema)
	appendCnt := 20
	bat := catalog.MockBatch(schema, appendCnt)
	bats := bat.Split(appendCnt)

	var wg sync.WaitGroup

	tae.CreateRelAndAppend(bats[0], true)
	for i := 0; i < 10; i++ {
		txn, _ := tae.GetRelation()
		wg.Add(1)
		assert.NoError(t, txn.Rollback(context.Background()))
		go func() {
			defer wg.Done()
			assert.True(t, moerr.IsMoErrCode(txn.Commit(context.Background()), moerr.ErrTxnNotFound))
			// txn.Commit(context.Background())
		}()
		wg.Wait()
	}
}

// insert 200 rows and do quick compaction
// expect that there are some dirty tables at first and then zero dirty table found
func TestWatchDirty(t *testing.T) {
	defer testutils.AfterTest(t)()
	ctx := context.Background()

	opts := config.WithQuickScanAndCKPOpts(nil)
	tae := testutil.NewTestEngine(ctx, ModuleName, t, opts)
	defer tae.Close()
	logMgr := tae.LogtailMgr

	visitor := &catalog.LoopProcessor{}
	watcher := logtail.NewDirtyCollector(logMgr, opts.Clock, tae.Catalog, visitor)

	tbl, obj := watcher.DirtyCount()
	assert.Zero(t, obj)
	assert.Zero(t, tbl)

	schema := catalog.MockSchemaAll(1, 0)
	schema.BlockMaxRows = 50
	schema.ObjectMaxBlocks = 2
	tae.BindSchema(schema)
	appendCnt := 200
	bat := catalog.MockBatch(schema, appendCnt)
	bats := bat.Split(appendCnt)

	tae.CreateRelAndAppend(bats[0], true)
	tae.CheckRowsByScan(1, false)

	wg := &sync.WaitGroup{}
	pool, _ := ants.NewPool(3)
	defer pool.Release()
	worker := func(i int) func() {
		return func() {
			txn, _ := tae.GetRelation()
			err := tae.DoAppendWithTxn(bats[i], txn, true)
			assert.NoError(t, err)
			assert.NoError(t, txn.Commit(context.Background()))
			wg.Done()
		}
	}
	for i := 1; i < appendCnt; i++ {
		wg.Add(1)
		pool.Submit(worker(i))
	}
	wg.Wait()

	timer := time.After(20 * time.Second)
	for {
		select {
		case <-timer:
			t.Errorf("timeout to wait zero")
			return
		default:
			watcher.Run(0)
			time.Sleep(5 * time.Millisecond)
			_, objCnt := watcher.DirtyCount()
			// find block zero
			if objCnt == 0 {
				return
			}
		}
	}
}

func TestDirtyWatchRace(t *testing.T) {
	defer testutils.AfterTest(t)()
	ctx := context.Background()

	opts := config.WithQuickScanAndCKPOpts(nil)
	tae := testutil.NewTestEngine(ctx, ModuleName, t, opts)
	defer tae.Close()

	schema := catalog.MockSchemaAll(2, -1)
	schema.Name = "test"
	schema.BlockMaxRows = 5
	schema.ObjectMaxBlocks = 5
	tae.BindSchema(schema)

	tae.CreateRelAndAppend(catalog.MockBatch(schema, 1), true)

	visitor := &catalog.LoopProcessor{}
	watcher := logtail.NewDirtyCollector(tae.LogtailMgr, opts.Clock, tae.Catalog, visitor)

	wg := &sync.WaitGroup{}

	addRow := func() {
		txn, _ := tae.StartTxn(nil)
		db, _ := txn.GetDatabase("db")
		tbl, _ := db.GetRelationByName("test")
		tbl.Append(context.Background(), catalog.MockBatch(schema, 1))
		assert.NoError(t, txn.Commit(context.Background()))
		wg.Done()
	}

	pool, _ := ants.NewPool(5)
	defer pool.Release()

	for i := 0; i < 50; i++ {
		wg.Add(1)
		pool.Submit(addRow)
	}

	// test race
	for i := 0; i < 3; i++ {
		wg.Add(1)
		go func(i int) {
			for j := 0; j < 300; j++ {
				time.Sleep(5 * time.Millisecond)
				watcher.Run(0)
				// tbl, obj, blk := watcher.DirtyCount()
				// t.Logf("t%d: tbl %d, obj %d, blk %d", i, tbl, obj, blk)
				_, _ = watcher.DirtyCount()
			}
			wg.Done()
		}(i)
	}

	wg.Wait()
}

type TestBlockReadDeltaSource struct {
	deltaLoc objectio.Location
	testTs   types.TS
}

func (b *TestBlockReadDeltaSource) SetTS(ts types.TS) {
	b.testTs = ts
}

func (b *TestBlockReadDeltaSource) GetDeltaLoc(bid objectio.Blockid) (objectio.Location, types.TS) {
	return b.deltaLoc, b.testTs
}

func NewTestBlockReadSource(deltaLoc objectio.Location) logtail.DeltaSource {
	return &TestBlockReadDeltaSource{
		deltaLoc: deltaLoc,
	}
}

func TestBlockRead(t *testing.T) {
	blockio.RunPipelineTest(
		func() {
			defer testutils.AfterTest(t)()
			ctx := context.Background()

			opts := config.WithLongScanAndCKPOpts(nil)
			tae := testutil.NewTestEngine(ctx, ModuleName, t, opts)
			tsAlloc := types.NewTsAlloctor(opts.Clock)
			defer tae.Close()
			schema := catalog.MockSchemaAll(2, 1)
			schema.BlockMaxRows = 20
			schema.ObjectMaxBlocks = 2
			tae.BindSchema(schema)
			bat := catalog.MockBatch(schema, 40)

			tae.CreateRelAndAppend(bat, true)

			_, rel := tae.GetRelation()
			blkEntry := testutil.GetOneObject(rel).GetMeta().(*catalog.ObjectEntry)
			blkID := blkEntry.AsCommonID()

			beforeDel := tsAlloc.Alloc()
			txn1, rel := tae.GetRelation()
			assert.NoError(t, rel.RangeDelete(blkID, 0, 0, handle.DT_Normal))
			assert.NoError(t, txn1.Commit(context.Background()))

			afterFirstDel := tsAlloc.Alloc()
			txn2, rel := tae.GetRelation()
			assert.NoError(t, rel.RangeDelete(blkID, 1, 3, handle.DT_Normal))
			assert.NoError(t, txn2.Commit(context.Background()))

			afterSecondDel := tsAlloc.Alloc()

			tae.CompactBlocks(false)
			_, rel = tae.GetRelation()
			tombstoneObjectEntry := testutil.GetOneTombstoneMeta(rel)
			objectEntry := testutil.GetOneBlockMeta(rel)
			objStats := tombstoneObjectEntry.ObjectMVCCNode
			testDS := NewTestBlockReadSource(objStats.ObjectLocation())
			ds := logtail.NewDeltaLocDataSource(ctx, tae.DB.Runtime.Fs.Service, beforeDel, testDS)
			bid, _ := blkEntry.ID(), blkEntry.ID()

			info := &objectio.BlockInfo{
				BlockID:    *objectio.NewBlockidWithObjectID(bid, 0),
<<<<<<< HEAD
				EntryState: false,
=======
				Appendable: false, // TODO: jxm
>>>>>>> 5ff6fd0d
			}
			metaloc := objectEntry.ObjectLocation()
			metaloc.SetRows(schema.BlockMaxRows)
			info.SetMetaLocation(metaloc)

			columns := make([]string, 0)
			colIdxs := make([]uint16, 0)
			colTyps := make([]types.Type, 0)
			defs := schema.ColDefs[:]
			rand.Shuffle(len(defs), func(i, j int) { defs[i], defs[j] = defs[j], defs[i] })
			for _, col := range defs {
				columns = append(columns, col.Name)
				colIdxs = append(colIdxs, uint16(col.Idx))
				colTyps = append(colTyps, col.Type)
			}
			t.Log("read columns: ", columns)
			fs := tae.DB.Runtime.Fs.Service
			pool, err := mpool.NewMPool("test", 0, mpool.NoFixed)
			assert.NoError(t, err)
			infos := make([]*objectio.BlockInfo, 0)
			infos = append(infos, info)
			err = blockio.BlockPrefetch("", colIdxs, fs, infos, false)
			assert.NoError(t, err)

			b1, err := blockio.BlockDataReadInner(
				context.Background(), "", info, ds, colIdxs, colTyps,
				beforeDel, nil, fs, pool, nil, fileservice.Policy(0),
			)
			assert.NoError(t, err)
			assert.Equal(t, len(columns), len(b1.Vecs))
			assert.Equal(t, 20, b1.Vecs[0].Length())

			testDS.SetTS(afterFirstDel)

			b2, err := blockio.BlockDataReadInner(
				context.Background(), "", info, ds, colIdxs, colTyps,
				afterFirstDel, nil, fs, pool, nil, fileservice.Policy(0),
			)
			assert.NoError(t, err)
			assert.Equal(t, 19, b2.Vecs[0].Length())

			testDS.SetTS(afterSecondDel)

			b3, err := blockio.BlockDataReadInner(
				context.Background(), "", info, ds, colIdxs, colTyps,
				afterSecondDel, nil, fs, pool, nil, fileservice.Policy(0),
			)
			assert.NoError(t, err)
			assert.Equal(t, len(columns), len(b2.Vecs))
			assert.Equal(t, 16, b3.Vecs[0].Length())
			// read rowid column only
			b4, err := blockio.BlockDataReadInner(
				context.Background(), "", info,
				ds,
				[]uint16{2},
				[]types.Type{types.T_Rowid.ToType()},
				afterSecondDel, nil, fs, pool, nil, fileservice.Policy(0),
			)
			assert.NoError(t, err)
			assert.Equal(t, 1, len(b4.Vecs))
			assert.Equal(t, 16, b4.Vecs[0].Length())

			// read rowid column only
			info.Appendable = false
			b5, err := blockio.BlockDataReadInner(
				context.Background(), "", info,
				ds, []uint16{2},
				[]types.Type{types.T_Rowid.ToType()},
				afterSecondDel, nil, fs, pool, nil, fileservice.Policy(0),
			)
			assert.NoError(t, err)
			assert.Equal(t, 1, len(b5.Vecs))
			assert.Equal(t, 16, b5.Vecs[0].Length())
		},
	)
}

func TestCompactDeltaBlk(t *testing.T) {
	defer testutils.AfterTest(t)()
	testutils.EnsureNoLeak(t)
	ctx := context.Background()

	opts := config.WithLongScanAndCKPOpts(nil)
	tae := testutil.NewTestEngine(ctx, ModuleName, t, opts)
	defer tae.Close()
	schema := catalog.MockSchemaAll(3, 1)
	schema.BlockMaxRows = 6
	schema.ObjectMaxBlocks = 2
	tae.BindSchema(schema)
	bat := catalog.MockBatch(schema, 5)

	tae.CreateRelAndAppend(bat, true)

	{
		v := testutil.GetSingleSortKeyValue(bat, schema, 1)
		filter := handle.NewEQFilter(v)
		txn2, rel := tae.GetRelation()
		testutil.CheckAllColRowsByScan(t, rel, 5, true)
		_ = rel.DeleteByFilter(context.Background(), filter)
		assert.Nil(t, txn2.Commit(context.Background()))
	}

	_, rel := tae.GetRelation()
	testutil.CheckAllColRowsByScan(t, rel, 4, true)

	{
		txn, rel := tae.GetRelation()
		blk := testutil.GetOneObject(rel)
		meta := blk.GetMeta().(*catalog.ObjectEntry)
		task, err := jobs.NewFlushTableTailTask(nil, txn, []*catalog.ObjectEntry{meta}, nil, tae.DB.Runtime, txn.GetStartTS())
		assert.NoError(t, err)
		err = task.OnExec(context.Background())
		assert.NoError(t, err)
		assert.False(t, meta.GetLatestNode().IsEmpty())
		created := task.GetCreatedObjects().GetMeta().(*catalog.ObjectEntry)
		assert.False(t, created.GetLatestNode().IsEmpty())
		err = txn.Commit(context.Background())
		assert.Nil(t, err)
		err = meta.GetTable().RemoveEntry(meta)
		assert.Nil(t, err)
	}
	{
		v := testutil.GetSingleSortKeyValue(bat, schema, 2)
		filter := handle.NewEQFilter(v)
		txn2, rel := tae.GetRelation()
		testutil.CheckAllColRowsByScan(t, rel, 4, true)
		_ = rel.DeleteByFilter(context.Background(), filter)
		assert.Nil(t, txn2.Commit(context.Background()))
	}
	{
		txn, rel := tae.GetRelation()
		blk := testutil.GetOneObject(rel)
		meta := blk.GetMeta().(*catalog.ObjectEntry)
		tombstone := testutil.GetOneTombstoneMeta(rel)
		assert.False(t, meta.IsAppendable())
		task2, err := jobs.NewFlushTableTailTask(nil, txn, nil, []*catalog.ObjectEntry{tombstone}, tae.DB.Runtime, txn.GetStartTS())
		assert.NoError(t, err)
		err = task2.OnExec(context.Background())
		assert.NoError(t, err)
		assert.Nil(t, txn.Commit(context.Background()))
		t.Log(tae.Catalog.SimplePPString(3))

		txn, _ = tae.GetRelation()
		task, err := jobs.NewMergeObjectsTask(nil, txn, []*catalog.ObjectEntry{meta}, tae.DB.Runtime, 0, false)
		assert.NoError(t, err)
		err = task.OnExec(context.Background())
		assert.NoError(t, err)
		t.Log(tae.Catalog.SimplePPString(3))
		assert.True(t, !meta.IsEmpty())
		created := task.GetCreatedObjects()[0]
		assert.False(t, created.IsEmpty())
		err = txn.Commit(context.Background())
		assert.Nil(t, err)
	}

	_, rel = tae.GetRelation()
	testutil.CheckAllColRowsByScan(t, rel, 3, true)

	tae.Restart(ctx)
	_, rel = tae.GetRelation()
	testutil.CheckAllColRowsByScan(t, rel, 3, true)
}

func TestFlushTable(t *testing.T) {
	defer testutils.AfterTest(t)()
	ctx := context.Background()

	opts := config.WithLongScanAndCKPOpts(nil)
	tae := testutil.NewTestEngine(ctx, ModuleName, t, opts)
	defer tae.Close()

	tae.BGCheckpointRunner.DebugUpdateOptions(
		checkpoint.WithForceFlushCheckInterval(time.Millisecond * 5))

	schema := catalog.MockSchemaAll(3, 1)
	schema.BlockMaxRows = 10
	schema.ObjectMaxBlocks = 2
	tae.BindSchema(schema)
	bat := catalog.MockBatch(schema, 21)
	defer bat.Close()

	tae.CreateRelAndAppend(bat, true)

	_, rel := tae.GetRelation()
	db, err := rel.GetDB()
	assert.Nil(t, err)
	table, err := db.GetRelationByName(schema.Name)
	assert.Nil(t, err)
	err = tae.FlushTable(
		context.Background(),
		0,
		db.GetID(),
		table.ID(),
		types.BuildTS(time.Now().UTC().UnixNano(), 0))
	assert.NoError(t, err)
	t.Log(tae.Catalog.SimplePPString(common.PPL1))

	txn, rel := tae.GetRelation()
	it := rel.MakeObjectIt(false)
	for it.Next() {
		blk := it.GetObject().GetMeta().(*catalog.ObjectEntry)
		assert.True(t, blk.HasPersistedData())
	}
	it.Close()
	assert.NoError(t, txn.Commit(context.Background()))
}

func TestReadCheckpoint(t *testing.T) {
	defer testutils.AfterTest(t)()
	ctx := context.Background()

	opts := config.WithQuickScanAndCKPOpts(nil)
	tae := testutil.NewTestEngine(ctx, ModuleName, t, opts)
	defer tae.Close()

	schema := catalog.MockSchemaAll(3, 1)
	schema.BlockMaxRows = 10
	schema.ObjectMaxBlocks = 2
	tae.BindSchema(schema)
	bat := catalog.MockBatch(schema, 21)
	defer bat.Close()

	tae.CreateRelAndAppend(bat, true)
	now := time.Now()
	testutils.WaitExpect(10000, func() bool {
		return tae.Runtime.Scheduler.GetPenddingLSNCnt() == 0
	})
	t.Log(time.Since(now))
	t.Logf("Checkpointed: %d", tae.Runtime.Scheduler.GetCheckpointedLSN())
	t.Logf("GetPenddingLSNCnt: %d", tae.Runtime.Scheduler.GetPenddingLSNCnt())
	assert.Equal(t, uint64(0), tae.Runtime.Scheduler.GetPenddingLSNCnt())
	tids := []uint64{
		pkgcatalog.MO_DATABASE_ID,
		pkgcatalog.MO_TABLES_ID,
		pkgcatalog.MO_COLUMNS_ID,
		1000,
	}

	now = time.Now()
	testutils.WaitExpect(10000, func() bool {
		return tae.Runtime.Scheduler.GetPenddingLSNCnt() == 0
	})
	t.Log(time.Since(now))
	assert.Equal(t, uint64(0), tae.Runtime.Scheduler.GetPenddingLSNCnt())

	now = time.Now()
	testutils.WaitExpect(10000, func() bool {
		return tae.BGCheckpointRunner.GetPenddingIncrementalCount() == 0
	})
	t.Log(time.Since(now))
	assert.Equal(t, 0, tae.BGCheckpointRunner.GetPenddingIncrementalCount())

	gcTS := types.BuildTS(time.Now().UTC().UnixNano(), 0)
	err := tae.BGCheckpointRunner.GCByTS(context.Background(), gcTS)
	assert.NoError(t, err)
	now = time.Now()
	assert.Equal(t, uint64(0), tae.Wal.GetPenddingCnt())
	testutils.WaitExpect(10000, func() bool {
		tae.BGCheckpointRunner.ExistPendingEntryToGC()
		return !tae.BGCheckpointRunner.ExistPendingEntryToGC()
	})
	t.Log(time.Since(now))
	assert.False(t, tae.BGCheckpointRunner.ExistPendingEntryToGC())
	entries := tae.BGCheckpointRunner.GetAllGlobalCheckpoints()
	for _, entry := range entries {
		t.Log(entry.String())
	}
	for _, entry := range entries {
		for _, tid := range tids {
			ins, del, _, _, err := entry.GetByTableID(context.Background(), tae.Runtime.Fs, tid)
			assert.NoError(t, err)
			t.Logf("table %d", tid)
			if ins != nil {
				logutil.Infof("ins is %v", ins.Vecs[0].String())
				t.Log(common.ApiBatchToString(ins, 3))
			}
			if del != nil {
				t.Log(common.ApiBatchToString(del, 3))
			}
		}
	}
	tae.Restart(ctx)
	entries = tae.BGCheckpointRunner.GetAllGlobalCheckpoints()
	entry := entries[len(entries)-1]
	for _, tid := range tids {
		ins, del, _, _, err := entry.GetByTableID(context.Background(), tae.Runtime.Fs, tid)
		assert.NoError(t, err)
		t.Logf("table %d", tid)
		if ins != nil {
			t.Log(common.ApiBatchToString(ins, 3))
		}
		if del != nil {
			t.Log(common.ApiBatchToString(del, 3))
		}
	}
}

func TestDelete4(t *testing.T) {
	t.Skip(any("This case crashes occasionally, is being fixed, skip it for now"))
	defer testutils.AfterTest(t)()
	ctx := context.Background()

	opts := config.WithQuickScanAndCKPOpts(nil)
	tae := testutil.NewTestEngine(ctx, ModuleName, t, opts)
	defer tae.Close()
	schema := catalog.NewEmptySchema("xx")
	schema.AppendPKCol("name", types.T_varchar.ToType(), 0)
	schema.AppendCol("offset", types.T_uint32.ToType())
	schema.Finalize(false)
	schema.BlockMaxRows = 50
	schema.ObjectMaxBlocks = 5
	tae.BindSchema(schema)
	bat := catalog.MockBatch(schema, 1)
	bat.Vecs[1].Update(0, uint32(0), false)
	defer bat.Close()
	tae.CreateRelAndAppend(bat, true)

	filter := handle.NewEQFilter(bat.Vecs[0].Get(0))
	var wg sync.WaitGroup
	var count atomic.Uint32

	run := func() {
		defer wg.Done()
		time.Sleep(time.Duration(rand.Intn(20)+1) * time.Millisecond)
		cloneBat := bat.CloneWindow(0, 1)
		defer cloneBat.Close()
		txn, rel := tae.GetRelation()
		id, offset, err := rel.GetByFilter(context.Background(), filter)
		if err != nil {
			txn.Rollback(context.Background())
			return
		}
		v, _, err := rel.GetValue(id, offset, 1, false)
		if err != nil {
			txn.Rollback(context.Background())
			return
		}
		oldV := v.(uint32)
		newV := oldV + 1
		if err := rel.RangeDelete(id, offset, offset, handle.DT_Normal); err != nil {
			txn.Rollback(context.Background())
			return
		}
		cloneBat.Vecs[1].Update(0, newV, false)
		if err := rel.Append(context.Background(), cloneBat); err != nil {
			txn.Rollback(context.Background())
			return
		}
		if err := txn.Commit(context.Background()); err == nil {
			ok := count.CompareAndSwap(oldV, newV)
			for !ok {
				ok = count.CompareAndSwap(oldV, newV)
			}
			t.Logf("RangeDelete block-%d, offset-%d, old %d newV %d, %s", id.BlockID, offset, oldV, newV, txn.GetCommitTS().ToString())
		}
	}

	p, _ := ants.NewPool(20)
	defer p.Release()
	for i := 0; i < 100; i++ {
		wg.Add(1)
		_ = p.Submit(run)
	}
	wg.Wait()

	t.Logf("count=%v", count.Load())

	getValueFn := func() {
		txn, rel := tae.GetRelation()
		v, _, err := rel.GetValueByFilter(context.Background(), filter, 1)
		assert.NoError(t, err)
		assert.Equal(t, int(count.Load()), int(v.(uint32)))
		assert.NoError(t, txn.Commit(context.Background()))
		t.Logf("GetV=%v, %s", v, txn.GetStartTS().ToString())
	}
	scanFn := func() {
		txn, rel := tae.GetRelation()
		it := rel.MakeObjectIt(false)
		for it.Next() {
			blk := it.GetObject()
			for j := 0; j < blk.BlkCnt(); j++ {
				var view *containers.Batch
				err := blk.HybridScan(ctx, &view, uint16(j), []int{0}, common.DefaultAllocator)
				assert.NoError(t, err)
				view.Compact()
				if view.Length() != 0 {
					t.Logf("block-%d, data=%s", j, logtail.ToStringTemplate(view.Vecs[0], -1))
				}
				view.Close()
			}
		}
		it.Close()
		txn.Commit(context.Background())
	}

	for i := 0; i < 20; i++ {
		getValueFn()
		scanFn()

		tae.Restart(ctx)

		getValueFn()
		scanFn()
		for j := 0; j < 100; j++ {
			wg.Add(1)
			p.Submit(run)
		}
		wg.Wait()
	}
	t.Log(tae.Catalog.SimplePPString(common.PPL3))
}

// append, delete, apppend, get start ts, compact, get active row
func TestGetActiveRow(t *testing.T) {
	ctx := context.Background()

	opts := config.WithLongScanAndCKPOpts(nil)
	tae := testutil.NewTestEngine(ctx, ModuleName, t, opts)
	defer tae.Close()

	schema := catalog.MockSchemaAll(3, 1)
	schema.BlockMaxRows = 10
	schema.ObjectMaxBlocks = 2
	tae.BindSchema(schema)
	bat := catalog.MockBatch(schema, 1)
	defer bat.Close()

	tae.CreateRelAndAppend(bat, true)

	txn, rel := tae.GetRelation()
	v := testutil.GetSingleSortKeyValue(bat, schema, 0)
	filter := handle.NewEQFilter(v)
	id, row, err := rel.GetByFilter(context.Background(), filter)
	assert.NoError(t, err)
	err = rel.RangeDelete(id, row, row, handle.DT_Normal)
	assert.NoError(t, err)
	assert.NoError(t, txn.Commit(context.Background()))

	txn, rel = tae.GetRelation()
	assert.NoError(t, rel.Append(context.Background(), bat))
	assert.NoError(t, txn.Commit(context.Background()))

	_, rel = tae.GetRelation()
	{
		txn2, rel2 := tae.GetRelation()
		blk := testutil.GetOneObject(rel2).GetMeta().(*catalog.ObjectEntry)
		task, err := jobs.NewFlushTableTailTask(nil, txn2, []*catalog.ObjectEntry{blk}, nil, tae.Runtime, txn2.GetStartTS())
		assert.NoError(t, err)
		err = task.OnExec(context.Background())
		assert.NoError(t, err)
		assert.NoError(t, txn2.Commit(context.Background()))
	}
	filter = handle.NewEQFilter(v)
	_, _, err = rel.GetByFilter(context.Background(), filter)
	assert.NoError(t, err)
}
func TestTransfer(t *testing.T) {
	ctx := context.Background()

	opts := config.WithLongScanAndCKPOpts(nil)
	tae := testutil.NewTestEngine(ctx, ModuleName, t, opts)
	defer tae.Close()
	schema := catalog.MockSchemaAll(5, 3)
	schema.BlockMaxRows = 100
	schema.ObjectMaxBlocks = 10
	tae.BindSchema(schema)

	bat := catalog.MockBatch(schema, 10)
	defer bat.Close()

	tae.CreateRelAndAppend(bat, true)

	filter := handle.NewEQFilter(bat.Vecs[3].Get(3))

	txn1, rel1 := tae.GetRelation()
	err := rel1.DeleteByFilter(context.Background(), filter)
	assert.NoError(t, err)

	meta := rel1.GetMeta().(*catalog.TableEntry)
	err = tae.FlushTable(context.Background(), 0, meta.GetDB().ID, meta.ID,
		types.BuildTS(time.Now().UTC().UnixNano(), 0))
	assert.NoError(t, err)

	err = txn1.Commit(context.Background())
	// assert.True(t, moerr.IsMoErrCode(err, moerr.ErrTxnRWConflict))
	assert.NoError(t, err)

	txn2, rel2 := tae.GetRelation()
	_, _, err = rel2.GetValueByFilter(context.Background(), filter, 3)
	t.Log(err)
	assert.True(t, moerr.IsMoErrCode(err, moerr.ErrNotFound))
	v, _, err := rel2.GetValueByFilter(context.Background(), handle.NewEQFilter(bat.Vecs[3].Get(4)), 2)
	expectV := bat.Vecs[2].Get(4)
	assert.Equal(t, expectV, v)
	assert.NoError(t, err)
	_ = txn2.Commit(context.Background())
}

func TestTransfer2(t *testing.T) {
	ctx := context.Background()

	opts := config.WithLongScanAndCKPOpts(nil)
	tae := testutil.NewTestEngine(ctx, ModuleName, t, opts)
	defer tae.Close()
	schema := catalog.MockSchemaAll(5, 3)
	schema.BlockMaxRows = 10
	schema.ObjectMaxBlocks = 10
	tae.BindSchema(schema)

	bat := catalog.MockBatch(schema, 200)
	defer bat.Close()

	tae.CreateRelAndAppend(bat, true)

	filter := handle.NewEQFilter(bat.Vecs[3].Get(3))

	txn1, rel1 := tae.GetRelation()
	err := rel1.DeleteByFilter(context.Background(), filter)
	assert.NoError(t, err)

	tae.CompactBlocks(false)
	tae.MergeBlocks(false)

	err = txn1.Commit(context.Background())
	// assert.True(t, moerr.IsMoErrCode(err, moerr.ErrTxnRWConflict))
	assert.NoError(t, err)

	txn2, rel2 := tae.GetRelation()
	_, _, err = rel2.GetValueByFilter(context.Background(), filter, 3)
	t.Log(err)
	assert.True(t, moerr.IsMoErrCode(err, moerr.ErrNotFound))
	v, _, err := rel2.GetValueByFilter(context.Background(), handle.NewEQFilter(bat.Vecs[3].Get(4)), 2)
	expectV := bat.Vecs[2].Get(4)
	assert.Equal(t, expectV, v)
	assert.NoError(t, err)
	_ = txn2.Commit(context.Background())
}

func TestMergeBlocks3(t *testing.T) {
	ctx := context.Background()

	opts := config.WithLongScanAndCKPOpts(nil)
	tae := testutil.NewTestEngine(ctx, ModuleName, t, opts)
	defer tae.Close()
	schema := catalog.MockSchemaAll(5, 3)
	schema.BlockMaxRows = 10
	schema.ObjectMaxBlocks = 5
	tae.BindSchema(schema)
	bat := catalog.MockBatch(schema, 100)
	defer bat.Close()
	tae.CreateRelAndAppend(bat, true)

	// flush to nblk
	{
		txn, rel := tae.GetRelation()
		blkMetas := testutil.GetAllBlockMetas(rel, false)
		tombstoneMetas := testutil.GetAllBlockMetas(rel, true)
		task, err := jobs.NewFlushTableTailTask(tasks.WaitableCtx, txn, blkMetas, tombstoneMetas, tae.DB.Runtime, types.MaxTs())
		require.NoError(t, err)
		require.NoError(t, task.OnExec(context.Background()))
		require.NoError(t, txn.Commit(context.Background()))
	}

	filter15 := handle.NewEQFilter(bat.Vecs[3].Get(15))
	filter19 := handle.NewEQFilter(bat.Vecs[3].Get(19))
	filter18 := handle.NewEQFilter(bat.Vecs[3].Get(18))
	filter17 := handle.NewEQFilter(bat.Vecs[3].Get(17))
	// delete all rows in first blk in obj1 and the 5th,9th rows in blk2
	{
		txn, rel := tae.GetRelation()
		obj1 := testutil.GetOneObject(rel).GetMeta().(*catalog.ObjectEntry)
		objHandle, err := rel.GetObject(obj1.ID(), false)
		require.NoError(t, err)

		var view *containers.Batch
		err = objHandle.Scan(ctx, &view, 0, []int{schema.GetColIdx(catalog.PhyAddrColumnName)}, common.DefaultAllocator)
		require.NoError(t, err)
		require.NotNil(t, *view)
		pkDef := schema.GetPrimaryKey()
		var pkView *containers.Batch
		err = objHandle.Scan(ctx, &pkView, 0, []int{pkDef.Idx}, common.DefaultAllocator)
		require.NoError(t, err)
		err = rel.DeleteByPhyAddrKeys(view.Vecs[0], pkView.Vecs[0])
		require.NoError(t, err)

		require.NoError(t, rel.DeleteByFilter(context.Background(), filter15))
		require.NoError(t, rel.DeleteByFilter(context.Background(), filter19))
		require.NoError(t, txn.Commit(context.Background()))
	}

	// 1. merge first Object
	// 2. delete 7th row in blk2 during executing merge task
	// 3. delete 8th row in blk2 and commit that after merging, test transfer
	{
		del8txn, rel8 := tae.GetRelation()
		valrow8, null, err := rel8.GetValueByFilter(context.Background(), filter18, schema.GetColIdx(catalog.PhyAddrColumnName))
		require.NoError(t, err)
		require.False(t, null)

		del7txn, rel7 := tae.GetRelation()
		mergetxn, relm := tae.GetRelation()

		// merge first Object
		obj1 := testutil.GetOneObject(relm).GetMeta().(*catalog.ObjectEntry)
		require.NoError(t, err)

		objsToMerge := []*catalog.ObjectEntry{obj1}
		task, err := jobs.NewMergeObjectsTask(nil, mergetxn, objsToMerge, tae.Runtime, 0, false)
		require.NoError(t, err)
		require.NoError(t, task.OnExec(context.Background()))

		// delete del7 after starting merge txn
		require.NoError(t, rel7.DeleteByFilter(context.Background(), filter17))
		require.NoError(t, del7txn.Commit(context.Background()))

		// commit merge, and it will carry del7 to the new block
		require.NoError(t, mergetxn.Commit(context.Background()))

		// delete 8 row and it is expected to be transfered correctly
		rel8.DeleteByPhyAddrKey(valrow8)
		require.NoError(t, del8txn.Commit(context.Background()))
	}

	// consistency check
	{
		var err error
		txn, rel := tae.GetRelation()
		_, _, err = rel.GetValueByFilter(context.Background(), filter15, 3)
		assert.True(t, moerr.IsMoErrCode(err, moerr.ErrNotFound))
		_, _, err = rel.GetValueByFilter(context.Background(), filter17, 3)
		assert.True(t, moerr.IsMoErrCode(err, moerr.ErrNotFound))
		_, _, err = rel.GetValueByFilter(context.Background(), filter18, 3)
		assert.True(t, moerr.IsMoErrCode(err, moerr.ErrNotFound))
		_, _, err = rel.GetValueByFilter(context.Background(), filter19, 3)
		assert.True(t, moerr.IsMoErrCode(err, moerr.ErrNotFound))

		testutil.CheckAllColRowsByScan(t, rel, 86, true)
		require.NoError(t, txn.Commit(context.Background()))
	}
}

func TestTransfer3(t *testing.T) {
	defer testutils.AfterTest(t)()
	ctx := context.Background()

	opts := config.WithLongScanAndCKPOpts(nil)
	tae := testutil.NewTestEngine(ctx, ModuleName, t, opts)
	defer tae.Close()
	schema := catalog.MockSchemaAll(5, 3)
	schema.BlockMaxRows = 100
	schema.ObjectMaxBlocks = 10
	tae.BindSchema(schema)

	bat := catalog.MockBatch(schema, 10)
	defer bat.Close()

	tae.CreateRelAndAppend(bat, true)

	filter := handle.NewEQFilter(bat.Vecs[3].Get(3))

	txn1, rel1 := tae.GetRelation()

	var err error
	err = rel1.DeleteByFilter(context.Background(), filter)
	assert.NoError(t, err)

	meta := rel1.GetMeta().(*catalog.TableEntry)
	err = tae.FlushTable(context.Background(), 0, meta.GetDB().ID, meta.ID,
		types.BuildTS(time.Now().UTC().UnixNano(), 0))
	assert.NoError(t, err)

	err = rel1.Append(context.Background(), bat.Window(3, 1))
	assert.NoError(t, err)
	err = txn1.Commit(context.Background())
	assert.NoError(t, err)
}

func TestUpdate(t *testing.T) {
	t.Skip(any("This case crashes occasionally, is being fixed, skip it for now"))
	defer testutils.AfterTest(t)()
	ctx := context.Background()

	opts := config.WithQuickScanAndCKPOpts2(nil, 5)
	// opts := config.WithLongScanAndCKPOpts(nil)
	tae := testutil.NewTestEngine(ctx, ModuleName, t, opts)
	defer tae.Close()

	schema := catalog.MockSchemaAll(5, 3)
	schema.BlockMaxRows = 100
	schema.ObjectMaxBlocks = 4
	tae.BindSchema(schema)

	bat := catalog.MockBatch(schema, 1)
	defer bat.Close()
	bat.Vecs[2].Update(0, int32(0), false)

	tae.CreateRelAndAppend(bat, true)

	var wg sync.WaitGroup

	var expectV atomic.Int32
	expectV.Store(bat.Vecs[2].Get(0).(int32))
	filter := handle.NewEQFilter(bat.Vecs[3].Get(0))
	updateFn := func() {
		defer wg.Done()
		txn, rel := tae.GetRelation()
		id, offset, err := rel.GetByFilter(context.Background(), filter)
		assert.NoError(t, err)
		v, _, err := rel.GetValue(id, offset, 2, false)
		assert.NoError(t, err)
		err = rel.RangeDelete(id, offset, offset, handle.DT_Normal)
		if err != nil {
			t.Logf("range delete %v, rollbacking", err)
			_ = txn.Rollback(context.Background())
			return
		}
		tuples := bat.CloneWindow(0, 1)
		defer tuples.Close()
		updatedV := v.(int32) + 1
		tuples.Vecs[2].Update(0, updatedV, false)
		err = rel.Append(context.Background(), tuples)
		assert.NoError(t, err)

		err = txn.Commit(context.Background())
		if err != nil {
			t.Logf("commit update %v", err)
		} else {
			expectV.CompareAndSwap(v.(int32), updatedV)
			t.Logf("%v committed", updatedV)
		}
	}
	p, _ := ants.NewPool(5)
	defer p.Release()
	loop := 1000
	for i := 0; i < loop; i++ {
		wg.Add(1)
		// updateFn()
		_ = p.Submit(updateFn)
	}
	wg.Wait()
	t.Logf("Final: %v", expectV.Load())
	{
		txn, rel := tae.GetRelation()
		v, _, err := rel.GetValueByFilter(context.Background(), filter, 2)
		assert.NoError(t, err)
		assert.Equal(t, v.(int32), expectV.Load())
		testutil.CheckAllColRowsByScan(t, rel, 1, true)
		assert.NoError(t, txn.Commit(context.Background()))
	}
}

func TestMergeMemsize(t *testing.T) {
	t.Skip("run it manully to observe memory heap")
	ctx := context.Background()
	opts := config.WithLongScanAndCKPOpts(nil)
	tae := testutil.NewTestEngine(ctx, ModuleName, t, opts)
	defer tae.Close()

	schema := catalog.MockSchemaAll(18, 3)
	schema.Name = "testupdate"
	schema.BlockMaxRows = 8192
	schema.ObjectMaxBlocks = 200
	tae.BindSchema(schema)

	wholebat := catalog.MockBatch(schema, 8192*80)
	for _, col := range schema.ColDefs {
		t.Log(col.Type.DescString(), col.Type.Size)
	}
	t.Log(wholebat.ApproxSize())
	batCnt := 40
	bats := wholebat.Split(batCnt)
	// write only one block by apply metaloc
	objName1 := objectio.BuildObjectNameWithObjectID(objectio.NewObjectid())
	writer, err := blockio.NewBlockWriterNew(tae.Runtime.Fs.Service, objName1, 0, nil)
	require.Nil(t, err)
	writer.SetPrimaryKey(3)
	for _, b := range bats {
		_, err = writer.WriteBatch(containers.ToCNBatch(b))
		require.Nil(t, err)
	}
	blocks, _, err := writer.Sync(context.Background())
	assert.Nil(t, err)
	assert.Equal(t, batCnt, len(blocks))
	statsVec := containers.MakeVector(types.T_varchar.ToType(), common.DefaultAllocator)
	statsVec.Append(writer.GetObjectStats()[objectio.SchemaData][:], false)
	{
		txn, _ := tae.StartTxn(nil)
		txn.SetDedupType(txnif.IncrementalDedup)
		db, err := txn.CreateDatabase("db", "", "")
		assert.NoError(t, err)
		tbl, err := db.CreateRelation(schema)
		assert.NoError(t, err)
		assert.NoError(t, tbl.AddObjsWithMetaLoc(context.Background(), statsVec))
		assert.NoError(t, txn.Commit(context.Background()))
	}
	statsVec.Close()

	t.Log(tae.Catalog.SimplePPString(common.PPL1))
	var metas []*catalog.ObjectEntry
	{
		txn, rel := tae.GetRelation()
		it := rel.MakeObjectIt(false)
		blkcnt := 0
		for it.Next() {
			obj := it.GetObject()
			defer obj.Close()
			meta := it.GetObject().GetMeta().(*catalog.ObjectEntry)
			stat := meta.GetObjectStats()
			blkcnt += int(stat.BlkCnt())
			metas = append(metas, meta)

		}
		it.Next()
		txn.Commit(ctx)
		require.Equal(t, batCnt, blkcnt)
	}

	{
		txn, _ := tae.StartTxn(nil)
		task, err := jobs.NewMergeObjectsTask(nil, txn, metas, tae.Runtime, 0, false)
		require.NoError(t, err)

		dbutils.PrintMemStats()
		err = task.OnExec(context.Background())
		require.NoError(t, err)
		require.NoError(t, txn.Commit(ctx))
		dbutils.PrintMemStats()
	}
}

func TestCollectDeletesAfterCKP(t *testing.T) {
	ctx := context.Background()
	opts := config.WithLongScanAndCKPOpts(nil)
	tae := testutil.NewTestEngine(ctx, ModuleName, t, opts)
	defer tae.Close()

	schema := catalog.MockSchemaAll(5, 3)
	schema.Name = "testupdate"
	schema.BlockMaxRows = 8192
	schema.ObjectMaxBlocks = 20
	tae.BindSchema(schema)

	bat := catalog.MockBatch(schema, 400)
	// write only one block by apply metaloc
	objName1 := objectio.BuildObjectNameWithObjectID(objectio.NewObjectid())
	writer, err := blockio.NewBlockWriterNew(tae.Runtime.Fs.Service, objName1, 0, nil)
	assert.Nil(t, err)
	writer.SetPrimaryKey(3)
	_, err = writer.WriteBatch(containers.ToCNBatch(bat))
	assert.Nil(t, err)
	blocks, _, err := writer.Sync(context.Background())
	assert.Nil(t, err)
	assert.Equal(t, 1, len(blocks))
	statsVec := containers.MakeVector(types.T_varchar.ToType(), common.DefaultAllocator)
	statsVec.Append(writer.GetObjectStats()[objectio.SchemaData][:], false)
	defer statsVec.Close()
	{
		txn, _ := tae.StartTxn(nil)
		txn.SetDedupType(txnif.IncrementalDedup)
		db, err := txn.CreateDatabase("db", "", "")
		assert.NoError(t, err)
		tbl, err := db.CreateRelation(schema)
		assert.NoError(t, err)
		assert.NoError(t, tbl.AddObjsWithMetaLoc(context.Background(), statsVec))
		assert.NoError(t, txn.Commit(context.Background()))
	}

	updateFn := func(round, i, j int) {
		tuples := bat.CloneWindow(0, 1)
		defer tuples.Close()
		for x := i; x < j; x++ {
			txn, rel := tae.GetRelation()
			filter := handle.NewEQFilter(int64(x))
			id, offset, err := rel.GetByFilter(context.Background(), filter)
			assert.NoError(t, err)
			_, _, err = rel.GetValue(id, offset, 2, false)
			assert.NoError(t, err)
			err = rel.RangeDelete(id, offset, offset, handle.DT_Normal)
			if err != nil {
				t.Logf("range delete %v, rollbacking", err)
				_ = txn.Rollback(context.Background())
				return
			}
			tuples.Vecs[3].Update(0, int64(x), false)
			err = rel.Append(context.Background(), tuples)
			assert.NoError(t, err)
			assert.NoError(t, txn.Commit(context.Background()))
		}
		t.Logf("(%d, %d, %d) done", round, i, j)
	}
	updateFn(1, 100, 110)
	{
		txn, rel := tae.GetRelation()
		meta := testutil.GetOneTombstoneMeta(rel)
		batches := make(map[uint32]*containers.BatchWithVersion)
		err := tables.RangeScanInMemoryByObject(ctx, meta, batches, types.TS{}, types.MaxTs(), common.DefaultAllocator)
		require.NoError(t, err)
		bat = batches[schema.Version].Batch
		require.Equal(t, 10, bat.Length())
		bat.Close()
		require.NoError(t, txn.Commit(ctx))
	}
	logutil.Infof(tae.Catalog.SimplePPString(3))
	tae.ForceLongCheckpoint()
	{
		txn, rel := tae.GetRelation()
		meta := testutil.GetOneTombstoneMeta(rel)
		require.Equal(t, 10, meta.GetRows())
		require.NoError(t, txn.Commit(ctx))
	}
	logutil.Infof(tae.Catalog.SimplePPString(3))
	tae.Restart(ctx)
	logutil.Infof(tae.Catalog.SimplePPString(3))
	{
		txn, rel := tae.GetRelation()
		meta := testutil.GetOneTombstoneMeta(rel)
		require.Equal(t, 10, meta.GetRows())
		require.NoError(t, txn.Commit(ctx))
	}
}

// This is used to observe a lot of compactions to overflow a Object, it is not compulsory
func TestAlwaysUpdate(t *testing.T) {
	t.Skip("This is a long test, run it manully to observe what you want")
	defer testutils.AfterTest(t)()
	ctx := context.Background()

	// opts := config.WithQuickScanAndCKPOpts2(nil, 10)
	// opts.GCCfg.ScanGCInterval = 3600 * time.Second
	// opts.CatalogCfg.GCInterval = 3600 * time.Second
	opts := config.WithQuickScanAndCKPAndGCOpts(nil)
	tae := testutil.NewTestEngine(ctx, ModuleName, t, opts)
	defer tae.Close()

	schema := catalog.MockSchemaAll(5, 3)
	schema.Name = "testupdate"
	schema.BlockMaxRows = 8192
	schema.ObjectMaxBlocks = 200
	tae.BindSchema(schema)

	bats := catalog.MockBatch(schema, 400*100).Split(100)
	statsVec := containers.MakeVector(types.T_varchar.ToType(), common.DefaultAllocator)
	defer statsVec.Close()
	// write only one Object
	for i := 0; i < 1; i++ {
		objName1 := objectio.BuildObjectNameWithObjectID(objectio.NewObjectid())
		writer, err := blockio.NewBlockWriterNew(tae.Runtime.Fs.Service, objName1, 0, nil)
		assert.Nil(t, err)
		writer.SetPrimaryKey(3)
		for _, bat := range bats[i*25 : (i+1)*25] {
			_, err := writer.WriteBatch(containers.ToCNBatch(bat))
			assert.Nil(t, err)
		}
		blocks, _, err := writer.Sync(context.Background())
		assert.Nil(t, err)
		assert.Equal(t, 25, len(blocks))
		statsVec.Append(writer.GetObjectStats()[objectio.SchemaData][:], false)
	}

	// var did, tid uint64
	txn, _ := tae.StartTxn(nil)
	txn.SetDedupType(txnif.IncrementalDedup)
	db, err := txn.CreateDatabase("db", "", "")
	// did = db.GetID()
	assert.NoError(t, err)
	tbl, err := db.CreateRelation(schema)
	// tid = tbl.ID()
	assert.NoError(t, err)
	assert.NoError(t, tbl.AddObjsWithMetaLoc(context.Background(), statsVec))
	assert.NoError(t, txn.Commit(context.Background()))

	t.Log(tae.Catalog.SimplePPString(common.PPL1))

	wg := &sync.WaitGroup{}

	updateFn := func(round, i, j int) {
		defer wg.Done()
		tuples := bats[0].CloneWindow(0, 1)
		defer tuples.Close()
		for x := i; x < j; x++ {
			txn, rel := tae.GetRelation()
			filter := handle.NewEQFilter(int64(x))
			id, offset, err := rel.GetByFilter(context.Background(), filter)
			assert.NoError(t, err)
			_, _, err = rel.GetValue(id, offset, 2, false)
			assert.NoError(t, err)
			err = rel.RangeDelete(id, offset, offset, handle.DT_Normal)
			if err != nil {
				t.Logf("range delete %v, rollbacking", err)
				_ = txn.Rollback(context.Background())
				return
			}
			tuples.Vecs[3].Update(0, int64(x), false)
			err = rel.Append(context.Background(), tuples)
			assert.NoError(t, err)
			assert.NoError(t, txn.Commit(context.Background()))
		}
		t.Logf("(%d, %d, %d) done", round, i, j)
	}

	p, _ := ants.NewPool(20)
	defer p.Release()

	// ch := make(chan int, 1)
	// ticker := time.NewTicker(1 * time.Second)
	// ticker2 := time.NewTicker(100 * time.Millisecond)
	// go func() {
	// 	for {
	// 		select {
	// 		case <-ticker.C:
	// 			t.Log(tbl.SimplePPString(common.PPL1))
	// 		case <-ticker2.C:
	// 			_, _, _ = logtail.HandleSyncLogTailReq(ctx, new(dummyCpkGetter), tae.LogtailMgr, tae.Catalog, api.SyncLogTailReq{
	// 				CnHave: totsp(types.BuildTS(0, 0)),
	// 				CnWant: totsp(types.MaxTs()),
	// 				Table:  &api.TableID{DbId: did, TbId: tid},
	// 			}, true)
	// 		case <-ch:
	// 		}
	// 	}
	// }()

	for r := 0; r < 10; r++ {
		for i := 0; i < 40; i++ {
			wg.Add(1)
			start, end := i*200, (i+1)*200
			f := func() { updateFn(r, start, end) }
			p.Submit(f)
		}
		wg.Wait()
		tae.CheckRowsByScan(100*100, true)
	}
}

func TestInsertPerf(t *testing.T) {
	t.Skip(any("for debug"))
	ctx := context.Background()

	opts := config.WithLongScanAndCKPOpts(nil)
	tae := testutil.NewTestEngine(ctx, ModuleName, t, opts)
	defer tae.Close()
	schema := catalog.MockSchemaAll(10, 2)
	schema.BlockMaxRows = 1000
	schema.ObjectMaxBlocks = 5
	tae.BindSchema(schema)

	cnt := 1000
	iBat := 1
	poolSize := 20

	bat := catalog.MockBatch(schema, cnt*iBat*poolSize*2)
	defer bat.Close()

	tae.CreateRelAndAppend(bat.Window(0, 1), true)
	var wg sync.WaitGroup
	run := func(start int) func() {
		return func() {
			defer wg.Done()
			for i := start; i < start+cnt*iBat; i += iBat {
				txn, rel := tae.GetRelation()
				_ = rel.Append(context.Background(), bat.Window(i, iBat))
				_ = txn.Commit(context.Background())
			}
		}
	}

	p, _ := ants.NewPool(poolSize)
	defer p.Release()
	now := time.Now()
	for i := 1; i <= poolSize; i++ {
		wg.Add(1)
		_ = p.Submit(run(i * cnt * iBat))
	}
	wg.Wait()
	t.Log(time.Since(now))
}

func TestUpdatePerf(t *testing.T) {
	t.Skip(any("for debug"))
	ctx := context.Background()

	totalCnt := 4000
	poolSize := 2
	cnt := totalCnt / poolSize

	opts := config.WithLongScanAndCKPOpts(nil)
	tae := testutil.NewTestEngine(ctx, ModuleName, t, opts)
	defer tae.Close()
	schema := catalog.MockSchemaAll(10, 2)
	schema.BlockMaxRows = 1000
	schema.ObjectMaxBlocks = 5
	tae.BindSchema(schema)

	bat := catalog.MockBatch(schema, poolSize)
	defer bat.Close()

	tae.CreateRelAndAppend(bat, true)
	var wg sync.WaitGroup
	run := func(idx int) func() {
		return func() {
			defer wg.Done()
			v := bat.Vecs[schema.GetSingleSortKeyIdx()].Get(idx)
			filter := handle.NewEQFilter(v)
			for i := 0; i < cnt; i++ {
				txn, rel := tae.GetRelation()
				err := rel.UpdateByFilter(context.Background(), filter, 0, int8(0), false)
				assert.NoError(t, err)
				err = txn.Commit(context.Background())
				assert.NoError(t, err)
				if i%50 == 0 {
					t.Logf("lalala %d", i)
				}
			}
		}
	}

	p, _ := ants.NewPool(poolSize)
	defer p.Release()
	now := time.Now()
	for i := 0; i < poolSize; i++ {
		wg.Add(1)
		_ = p.Submit(run(i))
	}
	wg.Wait()
	t.Log(time.Since(now))
}

func TestUpdatePerf2(t *testing.T) {
	t.Skip(any("for debug"))
	ctx := context.Background()

	totalCnt := 10000000
	deleteCnt := 1000000
	updateCnt := 100000
	poolSize := 200

	opts := config.WithLongScanAndCKPOpts(nil)
	tae := testutil.NewTestEngine(ctx, ModuleName, t, opts)
	defer tae.Close()
	schema := catalog.MockSchemaAll(3, 2)
	schema.BlockMaxRows = 1000
	schema.ObjectMaxBlocks = 5
	tae.BindSchema(schema)

	bat := catalog.MockBatch(schema, totalCnt)
	defer bat.Close()

	tae.CreateRelAndAppend(bat, true)
	tae.CompactBlocks(true)

	txn, rel := tae.GetRelation()
	it := rel.MakeObjectIt(false)
	blkCnt := totalCnt / int(schema.BlockMaxRows)
	deleteEachBlock := deleteCnt / blkCnt
	t.Logf("%d blocks", blkCnt)
	blkIdx := 0
	for it.Next() {
		txn2, rel2 := tae.GetRelation()
		obj := it.GetObject()
		meta := obj.GetMeta().(*catalog.ObjectEntry)
		id := meta.AsCommonID()
		for i := 0; i < meta.BlockCnt(); i++ {
			id.SetBlockOffset(uint16(i))
			for j := 0; j < deleteEachBlock; j++ {
				idx := uint32(rand.Intn(int(schema.BlockMaxRows)))
				rel2.RangeDelete(id, idx, idx, handle.DT_Normal)
			}
			blkIdx++
			if blkIdx%50 == 0 {
				t.Logf("lalala %d blk", blkIdx)
			}
		}
		txn2.Commit(ctx)
		tae.CompactBlocks(true)
	}
	it.Close()
	txn.Commit(ctx)

	var wg sync.WaitGroup
	var now time.Time
	run := func(index int) func() {
		return func() {
			defer wg.Done()
			for i := 0; i < (updateCnt)/poolSize; i++ {
				idx := rand.Intn(totalCnt)
				v := bat.Vecs[schema.GetSingleSortKeyIdx()].Get(idx)
				filter := handle.NewEQFilter(v)
				txn, rel := tae.GetRelation()
				rel.UpdateByFilter(context.Background(), filter, 0, int8(0), false)
				txn.Commit(context.Background())
				if index == 0 && i%50 == 0 {
					logutil.Infof("lalala %d", i)
				}
			}
		}
	}
	t.Log("start update")
	now = time.Now()

	p, _ := ants.NewPool(poolSize)
	defer p.Release()
	for i := 0; i < poolSize; i++ {
		wg.Add(1)
		_ = p.Submit(run(i))
	}
	wg.Wait()
	t.Log(time.Since(now))
}

func TestDeletePerf(t *testing.T) {
	t.Skip(any("for debug"))
	ctx := context.Background()

	opts := config.WithQuickScanAndCKPAndGCOpts(nil)
	tae := testutil.NewTestEngine(ctx, ModuleName, t, opts)
	defer tae.Close()
	schema := catalog.MockSchemaAll(10, 2)
	schema.BlockMaxRows = 1000
	schema.ObjectMaxBlocks = 5
	tae.BindSchema(schema)

	totalCount := 50000
	poolSize := 20
	cnt := totalCount / poolSize

	bat := catalog.MockBatch(schema, totalCount)
	defer bat.Close()

	tae.CreateRelAndAppend(bat, true)
	var wg sync.WaitGroup
	run := func(start int) func() {
		return func() {
			defer wg.Done()
			for i := start * cnt; i < start*cnt+cnt; i++ {
				v := bat.Vecs[schema.GetSingleSortKeyIdx()].Get(i)
				filter := handle.NewEQFilter(v)
				txn, rel := tae.GetRelation()
				err := rel.DeleteByFilter(context.Background(), filter)
				assert.NoError(t, err)
				err = txn.Commit(context.Background())
				assert.NoError(t, err)
			}
		}
	}

	p, _ := ants.NewPool(poolSize)
	defer p.Release()
	now := time.Now()
	for i := 0; i < poolSize; i++ {
		wg.Add(1)
		_ = p.Submit(run(i))
	}
	wg.Wait()
	t.Log(time.Since(now))
	t.Log(tae.Catalog.SimplePPString(3))
}

func TestAppendBat(t *testing.T) {
	p, _ := ants.NewPool(100)
	defer p.Release()
	var wg sync.WaitGroup

	schema := catalog.MockSchema(7, 2)
	bat := catalog.MockBatch(schema, 1000)
	defer bat.Close()

	run := func() {
		defer wg.Done()
		b := containers.BuildBatch(schema.Attrs(), schema.Types(), containers.Options{
			Allocator: common.DefaultAllocator})
		defer b.Close()
		for i := 0; i < bat.Length(); i++ {
			w := bat.Window(i, 1)
			b.Extend(w)
		}
	}

	for i := 0; i < 200; i++ {
		wg.Add(1)
		_ = p.Submit(run)
	}
	wg.Wait()
}

func TestGCWithCheckpoint(t *testing.T) {
	blockio.RunPipelineTest(
		func() {
			defer testutils.AfterTest(t)()
			ctx := context.Background()

			opts := config.WithQuickScanAndCKPAndGCOpts(nil)
			tae := testutil.NewTestEngine(ctx, ModuleName, t, opts)
			defer tae.Close()
			cleaner := gc.NewCheckpointCleaner(context.Background(), "", tae.Runtime.Fs, tae.BGCheckpointRunner, false)
			manager := gc.NewDiskCleaner(cleaner)
			manager.Start()
			defer manager.Stop()

			schema := catalog.MockSchemaAll(3, 1)
			schema.BlockMaxRows = 10
			schema.ObjectMaxBlocks = 2
			tae.BindSchema(schema)
			bat := catalog.MockBatch(schema, 21)
			defer bat.Close()

			tae.CreateRelAndAppend(bat, true)
			now := time.Now()
			testutils.WaitExpect(10000, func() bool {
				return tae.Runtime.Scheduler.GetPenddingLSNCnt() == 0
			})
			t.Log(time.Since(now))
			t.Logf("Checkpointed: %d", tae.Runtime.Scheduler.GetCheckpointedLSN())
			t.Logf("GetPenddingLSNCnt: %d", tae.Runtime.Scheduler.GetPenddingLSNCnt())
			assert.Equal(t, uint64(0), tae.Runtime.Scheduler.GetPenddingLSNCnt())
			err := manager.GC(context.Background())
			assert.Nil(t, err)
			entries := tae.BGCheckpointRunner.GetAllIncrementalCheckpoints()
			num := len(entries)
			assert.Greater(t, num, 0)
			testutils.WaitExpect(5000, func() bool {
				if manager.GetCleaner().GetMaxConsumed() == nil {
					return false
				}
				end := entries[num-1].GetEnd()
				maxEnd := manager.GetCleaner().GetMaxConsumed().GetEnd()
				return end.Equal(&maxEnd)
			})
			end := entries[num-1].GetEnd()
			maxEnd := manager.GetCleaner().GetMaxConsumed().GetEnd()
			assert.True(t, end.Equal(&maxEnd))
			cleaner2 := gc.NewCheckpointCleaner(context.Background(), "", tae.Runtime.Fs, tae.BGCheckpointRunner, false)
			manager2 := gc.NewDiskCleaner(cleaner2)
			manager2.Start()
			defer manager2.Stop()
			testutils.WaitExpect(5000, func() bool {
				if manager2.GetCleaner().GetMaxConsumed() == nil {
					return false
				}
				end := entries[num-1].GetEnd()
				maxEnd := manager2.GetCleaner().GetMaxConsumed().GetEnd()
				return end.Equal(&maxEnd)
			})
			end = entries[num-1].GetEnd()
			maxEnd = manager2.GetCleaner().GetMaxConsumed().GetEnd()
			assert.True(t, end.Equal(&maxEnd))
			tables1 := manager.GetCleaner().GetInputs()
			tables2 := manager2.GetCleaner().GetInputs()
			assert.True(t, tables1.Compare(tables2))
		},
	)
}

func TestGCDropDB(t *testing.T) {
	blockio.RunPipelineTest(
		func() {
			defer testutils.AfterTest(t)()
			ctx := context.Background()

			opts := config.WithQuickScanAndCKPAndGCOpts(nil)
			tae := testutil.NewTestEngine(ctx, ModuleName, t, opts)
			defer tae.Close()
			cleaner := gc.NewCheckpointCleaner(context.Background(), "", tae.Runtime.Fs, tae.BGCheckpointRunner, false)
			manager := gc.NewDiskCleaner(cleaner)
			manager.Start()
			defer manager.Stop()
			schema := catalog.MockSchemaAll(3, 1)
			schema.BlockMaxRows = 10
			schema.ObjectMaxBlocks = 2
			tae.BindSchema(schema)
			bat := catalog.MockBatch(schema, 210)
			defer bat.Close()

			tae.CreateRelAndAppend(bat, true)
			txn, err := tae.StartTxn(nil)
			assert.Nil(t, err)
			db, err := txn.DropDatabase(testutil.DefaultTestDB)
			assert.Nil(t, err)
			assert.Nil(t, txn.Commit(context.Background()))

			assert.Equal(t, txn.GetCommitTS(), db.GetMeta().(*catalog.DBEntry).GetDeleteAtLocked())
			now := time.Now()
			testutils.WaitExpect(10000, func() bool {
				return tae.Runtime.Scheduler.GetPenddingLSNCnt() == 0
			})
			t.Log(time.Since(now))
			err = manager.GC(context.Background())
			assert.Nil(t, err)
			entries := tae.BGCheckpointRunner.GetAllIncrementalCheckpoints()
			num := len(entries)
			assert.Greater(t, num, 0)
			testutils.WaitExpect(5000, func() bool {
				if manager.GetCleaner().GetMaxConsumed() == nil {
					return false
				}
				end := entries[num-1].GetEnd()
				maxEnd := manager.GetCleaner().GetMaxConsumed().GetEnd()
				return end.Equal(&maxEnd)
			})
			end := entries[num-1].GetEnd()
			maxEnd := manager.GetCleaner().GetMaxConsumed().GetEnd()
			assert.True(t, end.Equal(&maxEnd))
			cleaner2 := gc.NewCheckpointCleaner(context.Background(), "", tae.Runtime.Fs, tae.BGCheckpointRunner, false)
			manager2 := gc.NewDiskCleaner(cleaner2)
			manager2.Start()
			defer manager2.Stop()
			testutils.WaitExpect(5000, func() bool {
				if manager2.GetCleaner().GetMaxConsumed() == nil {
					return false
				}
				end := entries[num-1].GetEnd()
				maxEnd := manager2.GetCleaner().GetMaxConsumed().GetEnd()
				return end.Equal(&maxEnd)
			})
			end = entries[num-1].GetEnd()
			maxEnd = manager2.GetCleaner().GetMaxConsumed().GetEnd()
			assert.True(t, end.Equal(&maxEnd))
			tables1 := manager.GetCleaner().GetInputs()
			tables2 := manager2.GetCleaner().GetInputs()
			assert.True(t, tables1.Compare(tables2))
			tae.Restart(ctx)
		},
	)
}

func TestGCDropTable(t *testing.T) {
	blockio.RunPipelineTest(
		func() {
			defer testutils.AfterTest(t)()
			ctx := context.Background()

			opts := config.WithQuickScanAndCKPAndGCOpts(nil)
			tae := testutil.NewTestEngine(ctx, ModuleName, t, opts)
			defer tae.Close()
			cleaner := gc.NewCheckpointCleaner(context.Background(), "", tae.Runtime.Fs, tae.BGCheckpointRunner, false)
			manager := gc.NewDiskCleaner(cleaner)
			manager.Start()
			defer manager.Stop()
			schema := catalog.MockSchemaAll(3, 1)
			schema.BlockMaxRows = 10
			schema.ObjectMaxBlocks = 2
			tae.BindSchema(schema)
			bat := catalog.MockBatch(schema, 210)
			defer bat.Close()
			schema2 := catalog.MockSchemaAll(3, 1)
			schema2.BlockMaxRows = 10
			schema2.ObjectMaxBlocks = 2
			bat2 := catalog.MockBatch(schema2, 210)
			defer bat.Close()

			tae.CreateRelAndAppend(bat, true)
			txn, _ := tae.StartTxn(nil)
			db, err := txn.GetDatabase(testutil.DefaultTestDB)
			assert.Nil(t, err)
			rel, _ := db.CreateRelation(schema2)
			rel.Append(context.Background(), bat2)
			assert.Nil(t, txn.Commit(context.Background()))

			txn, err = tae.StartTxn(nil)
			assert.Nil(t, err)
			db, err = txn.GetDatabase(testutil.DefaultTestDB)
			assert.Nil(t, err)
			_, err = db.DropRelationByName(schema2.Name)
			assert.Nil(t, err)
			assert.Nil(t, txn.Commit(context.Background()))

			now := time.Now()
			testutils.WaitExpect(10000, func() bool {
				return tae.Runtime.Scheduler.GetPenddingLSNCnt() == 0
			})
			assert.Equal(t, uint64(0), tae.Runtime.Scheduler.GetPenddingLSNCnt())
			assert.Equal(t, txn.GetCommitTS(), rel.GetMeta().(*catalog.TableEntry).GetDeleteAtLocked())
			t.Log(time.Since(now))
			err = manager.GC(context.Background())
			assert.Nil(t, err)
			entries := tae.BGCheckpointRunner.GetAllIncrementalCheckpoints()
			num := len(entries)
			assert.Greater(t, num, 0)
			testutils.WaitExpect(10000, func() bool {
				if manager.GetCleaner().GetMaxConsumed() == nil {
					return false
				}
				end := entries[num-1].GetEnd()
				maxEnd := manager.GetCleaner().GetMaxConsumed().GetEnd()
				return end.Equal(&maxEnd)
			})
			end := entries[num-1].GetEnd()
			maxEnd := manager.GetCleaner().GetMaxConsumed().GetEnd()
			assert.True(t, end.Equal(&maxEnd))
			cleaner2 := gc.NewCheckpointCleaner(context.Background(), "", tae.Runtime.Fs, tae.BGCheckpointRunner, false)
			manager2 := gc.NewDiskCleaner(cleaner2)
			manager2.Start()
			defer manager2.Stop()
			testutils.WaitExpect(5000, func() bool {
				if manager2.GetCleaner().GetMaxConsumed() == nil {
					return false
				}
				end := entries[num-1].GetEnd()
				maxEnd := manager2.GetCleaner().GetMaxConsumed().GetEnd()
				return end.Equal(&maxEnd)
			})
			end = entries[num-1].GetEnd()
			maxEnd = manager2.GetCleaner().GetMaxConsumed().GetEnd()
			assert.True(t, end.Equal(&maxEnd))
			tables1 := manager.GetCleaner().GetInputs()
			tables2 := manager2.GetCleaner().GetInputs()
			assert.True(t, tables1.Compare(tables2))
			tae.Restart(ctx)
		},
	)
}

func TestAlterRenameTbl(t *testing.T) {
	defer testutils.AfterTest(t)()
	ctx := context.Background()

	opts := config.WithLongScanAndCKPOpts(nil)
	tae := testutil.NewTestEngine(ctx, ModuleName, t, opts)
	defer tae.Close()

	schema := catalog.MockSchemaAll(2, -1)
	schema.Name = "test"
	schema.BlockMaxRows = 10
	schema.ObjectMaxBlocks = 2
	schema.Constraint = []byte("start version")
	schema.Comment = "comment version"

	{
		var err error
		txn, _ := tae.StartTxn(nil)
		txn.CreateDatabase("xx", "", "")
		require.NoError(t, txn.Commit(context.Background()))
		txn1, _ := tae.StartTxn(nil)
		txn2, _ := tae.StartTxn(nil)

		db, _ := txn1.GetDatabase("xx")
		_, err = db.CreateRelation(schema)
		require.NoError(t, err)

		db1, _ := txn2.GetDatabase("xx")
		_, err = db1.CreateRelation(schema)
		require.True(t, moerr.IsMoErrCode(err, moerr.ErrTxnWWConflict))
		require.NoError(t, txn1.Rollback(context.Background()))
		require.NoError(t, txn2.Rollback(context.Background()))
	}

	txn, _ := tae.StartTxn(nil)
	db, _ := txn.CreateDatabase("db", "", "")
	created, _ := db.CreateRelation(schema)
	tid := created.ID()
	txn.Commit(context.Background())

	// concurrent create and in txn alter check
	txn0, _ := tae.StartTxn(nil)
	txn, _ = tae.StartTxn(nil)
	db, _ = txn.GetDatabase("db")
	tbl, _ := db.GetRelationByName("test") // 1002
	require.NoError(t, tbl.AlterTable(context.TODO(), api.NewRenameTableReq(0, 0, "test", "ultra-test")))
	_, err := db.GetRelationByName("test")
	require.True(t, moerr.IsMoErrCode(err, moerr.OkExpectedEOB))
	tbl, err = db.GetRelationByName("ultra-test")
	require.NoError(t, err)
	require.Equal(t, tid, tbl.ID())

	require.NoError(t, tbl.AlterTable(context.TODO(), api.NewRenameTableReq(0, 0, "ultra-test", "ultraman-test")))
	_, err = db.GetRelationByName("test")
	require.True(t, moerr.IsMoErrCode(err, moerr.OkExpectedEOB))
	_, err = db.GetRelationByName("ultra-test")
	require.True(t, moerr.IsMoErrCode(err, moerr.OkExpectedEOB))
	tbl, err = db.GetRelationByName("ultraman-test")
	require.NoError(t, err)
	require.Equal(t, tid, tbl.ID())

	// concurrent txn should see test
	txn1, _ := tae.StartTxn(nil)
	db, err = txn1.GetDatabase("db")
	require.NoError(t, err)
	tbl, err = db.GetRelationByName("test")
	require.NoError(t, err)
	require.Equal(t, tid, tbl.ID())
	_, err = db.GetRelationByName("ultraman-test")
	require.True(t, moerr.IsMoErrCode(err, moerr.OkExpectedEOB))
	require.NoError(t, txn1.Commit(context.Background()))

	require.NoError(t, txn.Commit(context.Background()))

	txn2, _ := tae.StartTxn(nil)
	db, err = txn2.GetDatabase("db")
	require.NoError(t, err)
	_, err = db.GetRelationByName("test")
	require.True(t, moerr.IsMoErrCode(err, moerr.OkExpectedEOB))
	_, err = db.GetRelationByName("ultra-test")
	require.True(t, moerr.IsMoErrCode(err, moerr.OkExpectedEOB))
	tbl, err = db.GetRelationByName("ultraman-test")
	require.NoError(t, err)
	require.Equal(t, tid, tbl.ID())

	require.NoError(t, txn2.Commit(context.Background()))

	// should see test, not newest name
	db, err = txn0.GetDatabase("db")
	require.NoError(t, err)
	_, err = db.GetRelationByName("ultraman-test")
	require.True(t, moerr.IsMoErrCode(err, moerr.OkExpectedEOB))
	_, err = db.GetRelationByName("ultra-test")
	require.True(t, moerr.IsMoErrCode(err, moerr.OkExpectedEOB))
	tbl, err = db.GetRelationByName("test")
	require.NoError(t, err)
	require.Equal(t, tid, tbl.ID())

	txn3, _ := tae.StartTxn(nil)
	db, _ = txn3.GetDatabase("db")
	rel, err := db.CreateRelation(schema)
	require.NoError(t, err)
	require.NotEqual(t, rel.ID(), tid)
	require.NoError(t, txn3.Commit(context.Background()))

	t.Log(1, db.GetMeta().(*catalog.DBEntry).PrettyNameIndex())
	{
		txn, _ := tae.StartTxn(nil)
		db, _ := txn.GetDatabase("db")
		tbl, _ := db.GetRelationByName("test")
		require.Error(t, tbl.AlterTable(context.TODO(), api.NewRenameTableReq(0, 0, "unmatch", "yyyy")))
		require.NoError(t, txn.Rollback(context.Background()))
	}
	// alter back to original schema
	{
		txn, _ := tae.StartTxn(nil)
		db, _ := txn.GetDatabase("db")
		tbl, _ := db.GetRelationByName("test")
		require.NoError(t, tbl.AlterTable(context.TODO(), api.NewRenameTableReq(0, 0, "test", "xx")))
		require.NoError(t, txn.Commit(context.Background()))

		t.Log(2, db.GetMeta().(*catalog.DBEntry).PrettyNameIndex())
		txn, _ = tae.StartTxn(nil)
		db, _ = txn.GetDatabase("db")
		tbl, _ = db.GetRelationByName("xx")
		require.NoError(t, tbl.AlterTable(context.TODO(), api.NewRenameTableReq(0, 0, "xx", "test")))
		require.NoError(t, txn.Commit(context.Background()))

		t.Log(3, db.GetMeta().(*catalog.DBEntry).PrettyNameIndex())
	}

	// rename duplicate and rollback
	{
		txn, _ := tae.StartTxn(nil)
		db, _ := txn.GetDatabase("db")
		schema.Name = "other"
		_, err := db.CreateRelation(schema)
		require.NoError(t, err)
		require.NoError(t, txn.Commit(context.Background()))

		t.Log(4, db.GetMeta().(*catalog.DBEntry).PrettyNameIndex())
		txn, _ = tae.StartTxn(nil)
		db, _ = txn.GetDatabase("db")
		tbl, _ = db.GetRelationByName("test")
		require.NoError(t, tbl.AlterTable(context.TODO(), api.NewRenameTableReq(0, 0, "test", "toBeRollback1")))
		require.NoError(t, tbl.AlterTable(context.TODO(), api.NewRenameTableReq(0, 0, "toBeRollback1", "toBeRollback2")))
		require.Error(t, tbl.AlterTable(context.TODO(), api.NewRenameTableReq(0, 0, "toBeRollback2", "other"))) // duplicate
		require.NoError(t, txn.Rollback(context.Background()))

		t.Log(5, db.GetMeta().(*catalog.DBEntry).PrettyNameIndex())
	}

	// test checkpoint replay with txn nil
	{
		txn, _ := tae.StartTxn(nil)
		db, _ := txn.GetDatabase("db")
		tbl, _ := db.GetRelationByName("test")
		require.NoError(t, tbl.AlterTable(context.TODO(), api.NewRenameTableReq(0, 0, "test", "newtest"))) // make test nodelist has no active node
		require.NoError(t, txn.Commit(context.Background()))

		txn, _ = tae.StartTxn(nil)
		db, _ = txn.GetDatabase("db")
		tbl, _ = db.GetRelationByName("other")
		require.NoError(t, tbl.AlterTable(context.TODO(), api.NewRenameTableReq(0, 0, "other", "test"))) // rename other to test, success
		require.NoError(t, txn.Commit(context.Background()))
	}

	tae.Restart(ctx)

	txn, _ = tae.StartTxn(nil)
	db, _ = txn.GetDatabase("db")
	dbentry := db.GetMeta().(*catalog.DBEntry)
	t.Log(dbentry.PrettyNameIndex())
	require.NoError(t, txn.Commit(context.Background()))

	require.NoError(t, tae.BGCheckpointRunner.ForceIncrementalCheckpoint(tae.TxnMgr.Now(), false))
	tae.Restart(ctx)

	txn, _ = tae.StartTxn(nil)
	db, _ = txn.GetDatabase("db")
	dbentry = db.GetMeta().(*catalog.DBEntry)
	t.Log(dbentry.PrettyNameIndex())
	require.NoError(t, txn.Commit(context.Background()))
}

func TestAlterRenameTbl2(t *testing.T) {
	defer testutils.AfterTest(t)()
	ctx := context.Background()

	opts := config.WithLongScanAndCKPOpts(nil)
	tae := testutil.NewTestEngine(ctx, ModuleName, t, opts)
	defer tae.Close()

	schema := catalog.MockSchemaAll(2, -1)
	schema.Name = "t1"
	schema.BlockMaxRows = 10
	schema.ObjectMaxBlocks = 2
	schema.Constraint = []byte("start version")
	schema.Comment = "comment version"

	schema2 := schema.Clone()
	schema2.Name = "t1-copy-fefsfwafe"

	schema3 := schema.Clone()
	schema3.Name = "t1-copy-igmgibjtm"

	var oldId, newId uint64
	{
		var err error
		txn, _ := tae.StartTxn(nil)
		txn.CreateDatabase("xx", "", "")

		db, _ := txn.GetDatabase("xx")

		hdl, err := db.CreateRelation(schema)
		require.NoError(t, err)
		oldId = hdl.ID()
		require.NoError(t, txn.Commit(context.Background()))
	}

	{
		txn, _ := tae.StartTxn(nil)
		db, _ := txn.GetDatabase("xx")
		hdl, err := db.CreateRelation(schema2)
		require.NoError(t, err)
		newId = hdl.ID()

		_, err = db.DropRelationByID(oldId)
		require.NoError(t, err)

		newhdl, _ := db.GetRelationByID(newId)
		require.NoError(t, newhdl.AlterTable(ctx, api.NewRenameTableReq(0, 0, "t1-copy-fefsfwafe", "t1")))
		require.NoError(t, txn.Commit(context.Background()))

		dbentry := db.GetMeta().(*catalog.DBEntry)
		t.Log(dbentry.PrettyNameIndex())
	}

	{
		txn, _ := tae.StartTxn(nil)
		db, _ := txn.GetDatabase("xx")
		hdl, err := db.CreateRelation(schema3)
		require.NoError(t, err)
		newId2 := hdl.ID()

		_, err = db.DropRelationByID(newId)
		require.NoError(t, err)

		newhdl, _ := db.GetRelationByID(newId2)
		require.NoError(t, newhdl.AlterTable(ctx, api.NewRenameTableReq(0, 0, "t1-copy-igmgibjtm", "t1")))
		require.NoError(t, txn.Commit(context.Background()))

		dbentry := db.GetMeta().(*catalog.DBEntry)
		t.Log(dbentry.PrettyNameIndex())
		newId = newId2
	}

	tae.Restart(ctx)
	{
		txn, _ := tae.StartTxn(nil)
		db, _ := txn.GetDatabase("xx")
		dbentry := db.GetMeta().(*catalog.DBEntry)
		t.Log(dbentry.PrettyNameIndex())
		require.NoError(t, txn.Commit(context.Background()))
	}

	{
		txn, _ := tae.StartTxn(nil)
		db, _ := txn.GetDatabase("xx")

		newhdl, _ := db.GetRelationByID(newId)
		require.NoError(t, newhdl.AlterTable(ctx, api.NewRenameTableReq(0, 0, "t1", "t2")))
		require.NoError(t, txn.Commit(context.Background()))

		dbentry := db.GetMeta().(*catalog.DBEntry)
		t.Log(dbentry.PrettyNameIndex())
	}

	require.NoError(t, tae.BGCheckpointRunner.ForceIncrementalCheckpoint(tae.TxnMgr.Now(), false))

	tae.Restart(ctx)
	{
		txn, _ := tae.StartTxn(nil)
		db, _ := txn.GetDatabase("xx")
		dbentry := db.GetMeta().(*catalog.DBEntry)
		t.Log(dbentry.PrettyNameIndex())
		require.NoError(t, txn.Commit(context.Background()))
	}

}

func TestAlterFakePk(t *testing.T) {
	defer testutils.AfterTest(t)()
	testutils.EnsureNoLeak(t)
	ctx := context.Background()

	opts := config.WithLongScanAndCKPOpts(nil)
	tae := testutil.NewTestEngine(ctx, ModuleName, t, opts)
	defer tae.Close()
	schema := catalog.MockSchemaAll(3, -1)
	schema.BlockMaxRows = 10
	schema.ObjectMaxBlocks = 2
	tae.BindSchema(schema)
	bats := catalog.MockBatch(schema, 12).Split(3)
	tae.CreateRelAndAppend(bats[0], true)

	var did, tid uint64
	var blkFp *common.ID
	{
		// add two cloumns
		txn, rel := tae.GetRelation()
		tid = rel.ID()
		d, _ := rel.GetDB()
		did = d.GetID()
		blkFp = testutil.GetOneObject(rel).Fingerprint()
		tblEntry := rel.GetMeta().(*catalog.TableEntry)
		err := rel.AlterTable(context.TODO(), api.NewAddColumnReq(0, 0, "add1", types.NewProtoType(types.T_int32), 1))
		require.NoError(t, err)
		err = rel.AlterTable(context.TODO(), api.NewAddColumnReq(0, 0, "add2", types.NewProtoType(types.T_int64), 2))
		require.NoError(t, err)
		t.Log(tblEntry.StringWithLevel(common.PPL2))
		require.NoError(t, txn.Commit(context.Background()))
		require.Equal(t, 2, tblEntry.MVCC.Depth())
	}

	{
		txn, rel := tae.GetRelation()
		obj, err := rel.GetObject(blkFp.ObjectID(), false)
		require.NoError(t, err)
		err = rel.RangeDelete(obj.Fingerprint(), 1, 1, handle.DT_Normal)
		require.NoError(t, err)
		err = rel.RangeDelete(obj.Fingerprint(), 3, 3, handle.DT_Normal)
		require.NoError(t, err)
		require.NoError(t, txn.Commit(context.Background()))
	}

	{
		txn, rel := tae.GetRelation()
		obj, err := rel.GetObject(blkFp.ObjectID(), false)
		require.NoError(t, err)
		// check non-exist column foreach
		newSchema := obj.GetRelation().Schema(false)
		sels := &nulls.Nulls{}
		sels.Add(1)
		sels.Add(3)
		rows := make([]int, 0, 4)
		tbl := rel.GetMeta().(*catalog.TableEntry)
		var view *containers.Batch
		blkID := objectio.NewBlockidWithObjectID(obj.GetID(), 0)
		err = tables.HybridScanByBlock(ctx, tbl, txn, &view, newSchema.(*catalog.Schema), []int{1}, blkID, common.DefaultAllocator)
		view.Vecs[0].Foreach(func(v any, isNull bool, row int) error {
			require.True(t, true)
			rows = append(rows, row)
			return nil
		}, sels)
		require.Equal(t, []int{1, 3}, rows)
		require.NoError(t, err)
		require.NoError(t, txn.Commit(context.Background()))
	}

	t.Log(tae.Catalog.SimplePPString(3))
	resp, close, _ := logtail.HandleSyncLogTailReq(context.TODO(), new(dummyCpkGetter), tae.LogtailMgr, tae.Catalog, api.SyncLogTailReq{
		CnHave: totsp(types.BuildTS(0, 0)),
		CnWant: totsp(types.MaxTs()),
		Table:  &api.TableID{DbId: did, TbId: tid},
	}, true)

	defer close()
	require.Equal(t, 4, len(resp.Commands)) // data object, tombstone object, date insert, data delete
	for i, cmd := range resp.Commands {
		t.Logf("command %d, table name %v, type %d", i, cmd.TableName, cmd.EntryType)
	}
	require.Equal(t, api.Entry_Insert, resp.Commands[0].EntryType) // data insert
	require.Equal(t, api.Entry_Insert, resp.Commands[1].EntryType) // data insert
	require.Equal(t, api.Entry_Insert, resp.Commands[2].EntryType) // data insert
	require.Equal(t, api.Entry_Delete, resp.Commands[3].EntryType) // data delete
<<<<<<< HEAD

	dataObjectBat, err := batch.ProtoBatchToBatch(resp.Commands[0].Bat)
	require.NoError(t, err)
	tnDataObjectBat := containers.NewNonNullBatchWithSharedMemory(dataObjectBat, common.DefaultAllocator)
	t.Log(tnDataObjectBat.Attrs)
	require.Equal(t, 12, len(tnDataObjectBat.Vecs))
	for _, v := range tnDataObjectBat.Vecs {
		require.Equal(t, 1, v.Length())
	}

	tombstoneObjectBat, err := batch.ProtoBatchToBatch(resp.Commands[1].Bat)
	require.NoError(t, err)
	tnTombstoneObjectBat := containers.NewNonNullBatchWithSharedMemory(tombstoneObjectBat, common.DefaultAllocator)
	t.Log(tnTombstoneObjectBat.Attrs)
	require.Equal(t, 12, len(tnTombstoneObjectBat.Vecs)) // 1 fake pk + 1 rowid + 1 committs
	for _, v := range tnTombstoneObjectBat.Vecs {
		require.Equal(t, 1, v.Length())
	}

=======

	dataObjectBat, err := batch.ProtoBatchToBatch(resp.Commands[0].Bat)
	require.NoError(t, err)
	tnDataObjectBat := containers.NewNonNullBatchWithSharedMemory(dataObjectBat, common.DefaultAllocator)
	t.Log(tnDataObjectBat.Attrs)
	require.Equal(t, 12, len(tnDataObjectBat.Vecs))
	for _, v := range tnDataObjectBat.Vecs {
		require.Equal(t, 1, v.Length())
	}

	tombstoneObjectBat, err := batch.ProtoBatchToBatch(resp.Commands[1].Bat)
	require.NoError(t, err)
	tnTombstoneObjectBat := containers.NewNonNullBatchWithSharedMemory(tombstoneObjectBat, common.DefaultAllocator)
	t.Log(tnTombstoneObjectBat.Attrs)
	require.Equal(t, 12, len(tnTombstoneObjectBat.Vecs)) // 1 fake pk + 1 rowid + 1 committs
	for _, v := range tnTombstoneObjectBat.Vecs {
		require.Equal(t, 1, v.Length())
	}

>>>>>>> 5ff6fd0d
	insBat, err := batch.ProtoBatchToBatch(resp.Commands[2].Bat)
	require.NoError(t, err)
	tnInsBat := containers.NewNonNullBatchWithSharedMemory(insBat, common.DefaultAllocator)
	t.Log(tnInsBat.Attrs)
	require.Equal(t, 6, len(tnInsBat.Vecs)) // 3 col + 1 fake pk + 1 rowid + 1 committs
	for _, v := range tnInsBat.Vecs {
		require.Equal(t, 4, v.Length())
	}
	t.Log(tnInsBat.GetVectorByName(pkgcatalog.FakePrimaryKeyColName).PPString(10))

	delBat, err := batch.ProtoBatchToBatch(resp.Commands[3].Bat)
	require.NoError(t, err)
	tnDelBat := containers.NewNonNullBatchWithSharedMemory(delBat, common.DefaultAllocator)
	t.Log(tnDelBat.Attrs)
	require.Equal(t, 4, len(tnDelBat.Vecs)) // 1 fake pk + 1 rowid + 1 committs + tombstone rowID
	for _, v := range tnDelBat.Vecs {
		require.Equal(t, 2, v.Length())
	}
	t.Log(tnDelBat.GetVectorByName(catalog.AttrPKVal).PPString(10))

}

func TestAlterColumnAndFreeze(t *testing.T) {
	defer testutils.AfterTest(t)()
	testutils.EnsureNoLeak(t)
	ctx := context.Background()

	opts := config.WithLongScanAndCKPOpts(nil)
	tae := testutil.NewTestEngine(ctx, ModuleName, t, opts)
	defer tae.Close()
	schema := catalog.MockSchemaAll(10, 5)
	schema.BlockMaxRows = 10
	schema.ObjectMaxBlocks = 2
	tae.BindSchema(schema)
	bats := catalog.MockBatch(schema, 8).Split(2)
	tae.CreateRelAndAppend(bats[0], true)

	{
		// test error in alter
		txn, rel := tae.GetRelation()
		tblEntry := rel.GetMeta().(*catalog.TableEntry)
		err := rel.AlterTable(context.TODO(), api.NewRemoveColumnReq(0, 0, 1, 10))
		require.True(t, moerr.IsMoErrCode(err, moerr.ErrInternal))
		require.Equal(t, 2, tblEntry.MVCC.Depth())
		t.Log(tblEntry.StringWithLevel(common.PPL2))
		require.NoError(t, txn.Rollback(context.Background()))
		// new node is clean
		require.Equal(t, 1, tblEntry.MVCC.Depth())
	}

	txn0, rel0 := tae.GetRelation()
	db, err := rel0.GetDB()
	require.NoError(t, err)
	did, tid := db.GetID(), rel0.ID()

	require.NoError(t, rel0.Append(context.Background(), bats[1])) // in localObject

	txn, rel := tae.GetRelation()
	require.NoError(t, rel.AlterTable(context.TODO(), api.NewAddColumnReq(0, 0, "xyz", types.NewProtoType(types.T_int32), 0)))
	require.NoError(t, txn.Commit(context.Background()))

	require.Error(t, rel0.Append(context.Background(), nil)) // schema changed, error
	// Test variaous read on old schema
	testutil.CheckAllColRowsByScan(t, rel0, 8, false)

	filter := handle.NewEQFilter(uint16(3))
	id, row, err := rel0.GetByFilter(context.Background(), filter)
	filen, blkn := id.BlockID.Offsets() // first block
	require.Equal(t, uint16(0), filen)
	require.Equal(t, uint16(0), blkn)
	require.Equal(t, uint32(3), row)
	require.NoError(t, err)

	for _, col := range rel0.Schema(false).(*catalog.Schema).ColDefs {
		val, null, err := rel0.GetValue(id, 2, uint16(col.Idx), false)
		require.NoError(t, err)
		require.False(t, null)
		if col.IsPrimary() {
			require.Equal(t, uint16(2), val.(uint16))
		}
	}
	require.Error(t, txn0.Commit(context.Background())) // scheam change, commit failed

	// GetValueByFilter() is combination of GetByFilter and GetValue
	// GetValueByPhyAddrKey is GetValue

	tae.Restart(ctx)

	txn, rel = tae.GetRelation()
	schema1 := rel.Schema(false).(*catalog.Schema)
	bats = catalog.MockBatch(schema1, 16).Split(4)
	require.Error(t, rel.Append(context.Background(), bats[0])) // dup error
	require.NoError(t, rel.Append(context.Background(), bats[1]))
	require.NoError(t, txn.Commit(context.Background()))

	txn, rel = tae.GetRelation()
	testutil.CheckAllColRowsByScan(t, rel, 8, false)
	it := rel.MakeObjectIt(false)
	cnt := 0
	var id2 *common.ID
	for it.Next() {
		cnt++
		id2 = it.GetObject().Fingerprint()
	}
	it.Close()
	require.Equal(t, 2, cnt) // 2 blocks because the first is freezed

	for _, col := range rel.Schema(false).(*catalog.Schema).ColDefs {
		val, null, err := rel.GetValue(id, 3, uint16(col.Idx), false) // get first blk
		require.NoError(t, err)
		if col.Name == "xyz" {
			require.True(t, null) // fill null for the new column
		} else {
			require.False(t, null)
		}
		if col.IsPrimary() {
			require.Equal(t, uint16(3), val.(uint16))
		}

		val, null, err = rel.GetValue(id2, 3, uint16(col.Idx), false) // get second blk
		require.NoError(t, err)
		require.False(t, null)
		if col.IsPrimary() {
			require.Equal(t, uint16(7), val.(uint16))
		}
	}
	txn.Commit(context.Background())

	// append to the second block
	txn, rel = tae.GetRelation()
	require.NoError(t, rel.Append(context.Background(), bats[2]))
	require.NoError(t, rel.Append(context.Background(), bats[3])) // new block and append 2 rows
	require.NoError(t, txn.Commit(context.Background()))

	// remove and freeze
	txn, rel = tae.GetRelation()
	require.NoError(t, rel.AlterTable(context.TODO(), api.NewRemoveColumnReq(0, 0, 9, 8))) // remove float mock_8
	require.NoError(t, txn.Commit(context.Background()))

	txn, rel = tae.GetRelation()
	schema2 := rel.Schema(false).(*catalog.Schema)
	bats = catalog.MockBatch(schema2, 20).Split(5)
	require.NoError(t, rel.Append(context.Background(), bats[4])) // new 4th block and append 4 blocks

	testutil.CheckAllColRowsByScan(t, rel, 20, true)
	require.NoError(t, txn.Commit(context.Background()))

	t.Log(tae.Catalog.SimplePPString(3))

	resp, close, _ := logtail.HandleSyncLogTailReq(context.TODO(), new(dummyCpkGetter), tae.LogtailMgr, tae.Catalog, api.SyncLogTailReq{
		CnHave: totsp(types.BuildTS(0, 0)),
		CnWant: totsp(types.MaxTs()),
		Table:  &api.TableID{DbId: did, TbId: tid},
	}, true)

	require.Equal(t, 4, len(resp.Commands)) // data object + 3 version insert
	bat0 := resp.Commands[1].Bat
	require.Equal(t, 12, len(bat0.Attrs))
	require.Equal(t, "mock_9", bat0.Attrs[2+schema.GetSeqnum("mock_9")])
	bat1 := resp.Commands[2].Bat
	require.Equal(t, 13, len(bat1.Attrs))
	require.Equal(t, "mock_9", bat1.Attrs[2+schema1.GetSeqnum("mock_9")])
	require.Equal(t, "xyz", bat1.Attrs[2+schema1.GetSeqnum("xyz")])
	bat2 := resp.Commands[3].Bat
	require.Equal(t, 13, len(bat2.Attrs))
	require.Equal(t, "mock_9", bat2.Attrs[2+schema1.GetSeqnum("mock_9")])
	require.Equal(t, "mock_9", bat2.Attrs[2+schema2.GetSeqnum("mock_9")])
	require.Equal(t, "xyz", bat2.Attrs[2+schema1.GetSeqnum("xyz")])
	require.Equal(t, "xyz", bat2.Attrs[2+schema2.GetSeqnum("xyz")])
	close()
	logutil.Infof(tae.Catalog.SimplePPString(common.PPL1))
}

func TestGlobalCheckpoint1(t *testing.T) {
	defer testutils.AfterTest(t)()
	testutils.EnsureNoLeak(t)
	ctx := context.Background()

	opts := config.WithQuickScanAndCKPOpts(nil)
	options.WithCheckpointGlobalMinCount(1)(opts)
	options.WithGlobalVersionInterval(time.Millisecond * 10)(opts)
	tae := testutil.NewTestEngine(ctx, ModuleName, t, opts)
	defer tae.Close()
	schema := catalog.MockSchemaAll(10, 2)
	schema.BlockMaxRows = 10
	schema.ObjectMaxBlocks = 2
	tae.BindSchema(schema)
	bat := catalog.MockBatch(schema, 400)

	tae.CreateRelAndAppend(bat, true)

	t.Log(tae.Catalog.SimplePPString(common.PPL1))
	tae.Restart(ctx)
	t.Log(tae.Catalog.SimplePPString(common.PPL1))
	tae.CheckRowsByScan(400, true)

	testutils.WaitExpect(4000, func() bool {
		return tae.Wal.GetPenddingCnt() == 0
	})

	tae.Restart(ctx)
	tae.CheckRowsByScan(400, true)
}

func TestAppendAndGC(t *testing.T) {
	defer testutils.AfterTest(t)()
	testutils.EnsureNoLeak(t)
	ctx := context.Background()

	opts := new(options.Options)
	opts = config.WithQuickScanAndCKPOpts(opts)
	options.WithDisableGCCheckpoint()(opts)
	tae := testutil.NewTestEngine(ctx, ModuleName, t, opts)
	defer tae.Close()
	db := tae.DB
	db.DiskCleaner.GetCleaner().SetMinMergeCountForTest(2)

	schema1 := catalog.MockSchemaAll(13, 2)
	schema1.BlockMaxRows = 10
	schema1.ObjectMaxBlocks = 2

	schema2 := catalog.MockSchemaAll(13, 2)
	schema2.BlockMaxRows = 10
	schema2.ObjectMaxBlocks = 2
	{
		txn, _ := db.StartTxn(nil)
		database, err := txn.CreateDatabase("db", "", "")
		assert.Nil(t, err)
		_, err = database.CreateRelation(schema1)
		assert.Nil(t, err)
		_, err = database.CreateRelation(schema2)
		assert.Nil(t, err)
		assert.Nil(t, txn.Commit(context.Background()))
	}
	bat := catalog.MockBatch(schema1, int(schema1.BlockMaxRows*10-1))
	defer bat.Close()
	bats := bat.Split(bat.Length())

	pool, err := ants.NewPool(20)
	assert.Nil(t, err)
	defer pool.Release()
	var wg sync.WaitGroup

	for _, data := range bats {
		wg.Add(2)
		err = pool.Submit(testutil.AppendClosure(t, data, schema1.Name, db, &wg))
		assert.Nil(t, err)
		err = pool.Submit(testutil.AppendClosure(t, data, schema2.Name, db, &wg))
		assert.Nil(t, err)
	}
	wg.Wait()
	testutils.WaitExpect(10000, func() bool {
		return db.Runtime.Scheduler.GetPenddingLSNCnt() == 0
	})
	t.Log(tae.Catalog.SimplePPString(common.PPL1))
	if db.Runtime.Scheduler.GetPenddingLSNCnt() != 0 {
		return
	}
	assert.Equal(t, uint64(0), db.Runtime.Scheduler.GetPenddingLSNCnt())
	err = db.DiskCleaner.GetCleaner().CheckGC()
	assert.Nil(t, err)
	testutils.WaitExpect(5000, func() bool {
		return db.DiskCleaner.GetCleaner().GetMinMerged() != nil
	})
	testutils.WaitExpect(10000, func() bool {
		return db.DiskCleaner.GetCleaner().GetMinMerged() != nil
	})
	minMerged := db.DiskCleaner.GetCleaner().GetMinMerged()
	if minMerged == nil {
		return
	}
	assert.NotNil(t, minMerged)
	tae.Restart(ctx)
	db = tae.DB
	db.DiskCleaner.GetCleaner().SetMinMergeCountForTest(2)
	testutils.WaitExpect(5000, func() bool {
		if db.DiskCleaner.GetCleaner().GetMaxConsumed() == nil {
			return false
		}
		end := db.DiskCleaner.GetCleaner().GetMaxConsumed().GetEnd()
		minEnd := minMerged.GetEnd()
		return end.GreaterEq(&minEnd)
	})
	end := db.DiskCleaner.GetCleaner().GetMaxConsumed().GetEnd()
	minEnd := minMerged.GetEnd()
	assert.True(t, end.GreaterEq(&minEnd))
	err = db.DiskCleaner.GetCleaner().CheckGC()
	assert.Nil(t, err)

}

func TestSnapshotGC(t *testing.T) {
	defer testutils.AfterTest(t)()
	testutils.EnsureNoLeak(t)
	ctx := context.Background()

	opts := new(options.Options)
	opts = config.WithQuickScanAndCKPOpts(opts)
	options.WithDisableGCCheckpoint()(opts)
	tae := testutil.NewTestEngine(ctx, ModuleName, t, opts)
	defer tae.Close()
	db := tae.DB
	db.DiskCleaner.GetCleaner().SetMinMergeCountForTest(1)

	snapshotSchema := catalog.MockSnapShotSchema()
	snapshotSchema.BlockMaxRows = 2
	snapshotSchema.ObjectMaxBlocks = 1
	schema1 := catalog.MockSchemaAll(13, 2)
	schema1.BlockMaxRows = 10
	schema1.ObjectMaxBlocks = 2

	schema2 := catalog.MockSchemaAll(13, 2)
	schema2.BlockMaxRows = 10
	schema2.ObjectMaxBlocks = 2
	var rel3 handle.Relation
	{
		txn, _ := db.StartTxn(nil)
		database, err := txn.CreateDatabase("db", "", "")
		assert.Nil(t, err)
		_, err = database.CreateRelation(schema1)
		assert.Nil(t, err)
		_, err = database.CreateRelation(schema2)
		assert.Nil(t, err)
		rel3, err = database.CreateRelation(snapshotSchema)
		assert.Nil(t, err)
		assert.Nil(t, txn.Commit(context.Background()))
	}
	db.DiskCleaner.GetCleaner().SetTid(rel3.ID())
	db.DiskCleaner.GetCleaner().DisableGCForTest()
	bat := catalog.MockBatch(schema1, int(schema1.BlockMaxRows*10-1))
	defer bat.Close()
	bats := bat.Split(bat.Length())

	pool, err := ants.NewPool(20)
	assert.Nil(t, err)
	defer pool.Release()
	snapshots := make([]int64, 0)
	var wg sync.WaitGroup
	var snapWG sync.WaitGroup
	snapWG.Add(1)
	go func() {
		i := 0
		for {
			if i > 3 {
				snapWG.Done()
				break
			}
			i++
			time.Sleep(200 * time.Millisecond)
			snapshot := time.Now().UTC().UnixNano()
			snapshots = append(snapshots, snapshot)
			attrs := []string{"col0", "col1", "ts", "col3", "col4", "col5", "col6", "id"}
			vecTypes := []types.Type{types.T_uint64.ToType(),
				types.T_uint64.ToType(), types.T_int64.ToType(),
				types.T_enum.ToType(), types.T_uint64.ToType(), types.T_uint64.ToType(),
				types.T_uint64.ToType(), types.T_uint64.ToType()}
			opt := containers.Options{}
			opt.Capacity = 0
			data1 := containers.BuildBatch(attrs, vecTypes, opt)
			data1.Vecs[0].Append(uint64(0), false)
			data1.Vecs[1].Append(uint64(0), false)
			data1.Vecs[2].Append(snapshot, false)
			data1.Vecs[3].Append(types.Enum(1), false)
			data1.Vecs[4].Append(uint64(0), false)
			data1.Vecs[5].Append(uint64(0), false)
			data1.Vecs[6].Append(uint64(0), false)
			data1.Vecs[7].Append(uint64(0), false)
			txn1, _ := db.StartTxn(nil)
			database, _ := txn1.GetDatabase("db")
			rel, _ := database.GetRelationByName(snapshotSchema.Name)
			err = rel.Append(context.Background(), data1)
			data1.Close()
			assert.Nil(t, err)
			assert.Nil(t, txn1.Commit(context.Background()))
		}
	}()
	for _, data := range bats {
		wg.Add(2)
		err := pool.Submit(testutil.AppendClosure(t, data, schema1.Name, db, &wg))
		assert.Nil(t, err)

		err = pool.Submit(testutil.AppendClosure(t, data, schema2.Name, db, &wg))
		assert.Nil(t, err)
	}
	snapWG.Wait()
	wg.Wait()
	testutils.WaitExpect(10000, func() bool {
		return db.Runtime.Scheduler.GetPenddingLSNCnt() == 0
	})
	if db.Runtime.Scheduler.GetPenddingLSNCnt() != 0 {
		return
	}
	db.DiskCleaner.GetCleaner().EnableGCForTest()
	t.Log(tae.Catalog.SimplePPString(common.PPL1))
	assert.Equal(t, uint64(0), db.Runtime.Scheduler.GetPenddingLSNCnt())
	testutils.WaitExpect(5000, func() bool {
		return db.DiskCleaner.GetCleaner().GetMinMerged() != nil
	})
	minMerged := db.DiskCleaner.GetCleaner().GetMinMerged()
	testutils.WaitExpect(5000, func() bool {
		return db.DiskCleaner.GetCleaner().GetMinMerged() != nil
	})
	if db.DiskCleaner.GetCleaner().GetMinMerged() == nil {
		return
	}
	assert.NotNil(t, minMerged)
	err = db.DiskCleaner.GetCleaner().CheckGC()
	assert.Nil(t, err)
	tae.RestartDisableGC(ctx)
	db = tae.DB
	db.DiskCleaner.GetCleaner().SetMinMergeCountForTest(1)
	testutils.WaitExpect(5000, func() bool {
		if db.DiskCleaner.GetCleaner().GetMaxConsumed() == nil {
			return false
		}
		end := db.DiskCleaner.GetCleaner().GetMaxConsumed().GetEnd()
		minEnd := minMerged.GetEnd()
		return end.GreaterEq(&minEnd)
	})
	end := db.DiskCleaner.GetCleaner().GetMaxConsumed().GetEnd()
	minEnd := minMerged.GetEnd()
	assert.True(t, end.GreaterEq(&minEnd))
	err = db.DiskCleaner.GetCleaner().CheckGC()
	assert.Nil(t, err)

}

func TestSnapshotGC2(t *testing.T) {
	t.Skip("skip the TestSnapshotGC2")
	defer testutils.AfterTest(t)()
	testutils.EnsureNoLeak(t)
	ctx := context.Background()

	opts := new(options.Options)
	opts = config.WithQuickScanAndALotCKPOpts(opts)
	options.WithDisableGCCheckpoint()(opts)
	tae := testutil.NewTestEngine(ctx, ModuleName, t, opts)
	defer tae.Close()
	db := tae.DB
	db.DiskCleaner.GetCleaner().SetMinMergeCountForTest(1)

	snapshotSchema := catalog.MockSnapShotSchema()
	snapshotSchema.BlockMaxRows = 2
	snapshotSchema.ObjectMaxBlocks = 1
	schema1 := catalog.MockSchemaAll(13, 2)
	schema1.BlockMaxRows = 10
	schema1.ObjectMaxBlocks = 2

	schema2 := catalog.MockSchemaAll(13, 2)
	schema2.BlockMaxRows = 10
	schema2.ObjectMaxBlocks = 2
	var rel3 handle.Relation
	{
		txn, _ := db.StartTxn(nil)
		database, err := txn.CreateDatabase("db", "", "")
		assert.Nil(t, err)
		_, err = database.CreateRelation(schema1)
		assert.Nil(t, err)
		_, err = database.CreateRelation(schema2)
		assert.Nil(t, err)
		rel3, err = database.CreateRelation(snapshotSchema)
		assert.Nil(t, err)
		assert.Nil(t, txn.Commit(context.Background()))
	}
	db.DiskCleaner.GetCleaner().SetTid(rel3.ID())
	db.DiskCleaner.GetCleaner().DisableGCForTest()
	bat := catalog.MockBatch(schema1, int(schema1.BlockMaxRows*100-1))
	defer bat.Close()
	bats := bat.Split(bat.Length())

	pool, err := ants.NewPool(20)
	assert.Nil(t, err)
	defer pool.Release()
	snapshots := make([]int64, 0)
	var wg sync.WaitGroup
	var snapWG sync.WaitGroup
	snapWG.Add(1)
	go func() {
		i := 0
		for {
			if i > 3 {
				snapWG.Done()
				break
			}
			i++
			time.Sleep(200 * time.Millisecond)
			snapshot := time.Now().UTC().UnixNano()
			snapshots = append(snapshots, snapshot)
			attrs := []string{"col0", "col1", "ts", "col3", "col4", "col5", "col6", "id"}
			vecTypes := []types.Type{types.T_uint64.ToType(),
				types.T_uint64.ToType(), types.T_int64.ToType(),
				types.T_enum.ToType(), types.T_uint64.ToType(), types.T_uint64.ToType(),
				types.T_uint64.ToType(), types.T_uint64.ToType()}
			opt := containers.Options{}
			opt.Capacity = 0
			data1 := containers.BuildBatch(attrs, vecTypes, opt)
			data1.Vecs[0].Append(uint64(0), false)
			data1.Vecs[1].Append(uint64(0), false)
			data1.Vecs[2].Append(snapshot, false)
			data1.Vecs[3].Append(types.Enum(1), false)
			data1.Vecs[4].Append(uint64(0), false)
			data1.Vecs[5].Append(uint64(0), false)
			data1.Vecs[6].Append(uint64(0), false)
			data1.Vecs[7].Append(uint64(0), false)
			txn1, _ := db.StartTxn(nil)
			database, _ := txn1.GetDatabase("db")
			rel, _ := database.GetRelationByName(snapshotSchema.Name)
			err = rel.Append(context.Background(), data1)
			data1.Close()
			assert.Nil(t, err)
			assert.Nil(t, txn1.Commit(context.Background()))
		}
	}()
	for _, data := range bats {
		wg.Add(2)
		err := pool.Submit(testutil.AppendClosure(t, data, schema1.Name, db, &wg))
		assert.Nil(t, err)

		err = pool.Submit(testutil.AppendClosure(t, data, schema2.Name, db, &wg))
		assert.Nil(t, err)
	}
	snapWG.Wait()
<<<<<<< HEAD
=======
	wg.Wait()
	testutils.WaitExpect(10000, func() bool {
		return db.Runtime.Scheduler.GetPenddingLSNCnt() == 0
	})
	if db.Runtime.Scheduler.GetPenddingLSNCnt() != 0 {
		return
	}
	db.DiskCleaner.GetCleaner().EnableGCForTest()
	t.Log(tae.Catalog.SimplePPString(common.PPL1))
	assert.Equal(t, uint64(0), db.Runtime.Scheduler.GetPenddingLSNCnt())
	testutils.WaitExpect(5000, func() bool {
		return db.DiskCleaner.GetCleaner().GetMinMerged() != nil
	})
	minMerged := db.DiskCleaner.GetCleaner().GetMinMerged()
	testutils.WaitExpect(5000, func() bool {
		return db.DiskCleaner.GetCleaner().GetMinMerged() != nil
	})
	if db.DiskCleaner.GetCleaner().GetMinMerged() == nil {
		return
	}
	assert.NotNil(t, minMerged)
	err = db.DiskCleaner.GetCleaner().CheckGC()
	assert.Nil(t, err)
	tae.RestartDisableGC(ctx)
	db = tae.DB
	db.DiskCleaner.GetCleaner().SetMinMergeCountForTest(1)
	testutils.WaitExpect(5000, func() bool {
		if db.DiskCleaner.GetCleaner().GetMaxConsumed() == nil {
			return false
		}
		end := db.DiskCleaner.GetCleaner().GetMaxConsumed().GetEnd()
		minEnd := minMerged.GetEnd()
		return end.GreaterEq(&minEnd)
	})
	end := db.DiskCleaner.GetCleaner().GetMaxConsumed().GetEnd()
	minEnd := minMerged.GetEnd()
	assert.True(t, end.GreaterEq(&minEnd))
	err = db.DiskCleaner.GetCleaner().CheckGC()
	assert.Nil(t, err)

}

func TestSnapshotGC2(t *testing.T) {
	t.Skip("skip the TestSnapshotGC2")
	defer testutils.AfterTest(t)()
	testutils.EnsureNoLeak(t)
	ctx := context.Background()

	opts := new(options.Options)
	opts = config.WithQuickScanAndALotCKPOpts(opts)
	options.WithDisableGCCheckpoint()(opts)
	tae := testutil.NewTestEngine(ctx, ModuleName, t, opts)
	defer tae.Close()
	db := tae.DB
	db.DiskCleaner.GetCleaner().SetMinMergeCountForTest(1)

	snapshotSchema := catalog.MockSnapShotSchema()
	snapshotSchema.BlockMaxRows = 2
	snapshotSchema.ObjectMaxBlocks = 1
	schema1 := catalog.MockSchemaAll(13, 2)
	schema1.BlockMaxRows = 10
	schema1.ObjectMaxBlocks = 2

	schema2 := catalog.MockSchemaAll(13, 2)
	schema2.BlockMaxRows = 10
	schema2.ObjectMaxBlocks = 2
	var rel3 handle.Relation
	{
		txn, _ := db.StartTxn(nil)
		database, err := txn.CreateDatabase("db", "", "")
		assert.Nil(t, err)
		_, err = database.CreateRelation(schema1)
		assert.Nil(t, err)
		_, err = database.CreateRelation(schema2)
		assert.Nil(t, err)
		rel3, err = database.CreateRelation(snapshotSchema)
		assert.Nil(t, err)
		assert.Nil(t, txn.Commit(context.Background()))
	}
	db.DiskCleaner.GetCleaner().SetTid(rel3.ID())
	db.DiskCleaner.GetCleaner().DisableGCForTest()
	bat := catalog.MockBatch(schema1, int(schema1.BlockMaxRows*100-1))
	defer bat.Close()
	bats := bat.Split(bat.Length())

	pool, err := ants.NewPool(20)
	assert.Nil(t, err)
	defer pool.Release()
	snapshots := make([]int64, 0)
	var wg sync.WaitGroup
	var snapWG sync.WaitGroup
	snapWG.Add(1)
	go func() {
		i := 0
		for {
			if i > 3 {
				snapWG.Done()
				break
			}
			i++
			time.Sleep(200 * time.Millisecond)
			snapshot := time.Now().UTC().UnixNano()
			snapshots = append(snapshots, snapshot)
			attrs := []string{"col0", "col1", "ts", "col3", "col4", "col5", "col6", "id"}
			vecTypes := []types.Type{types.T_uint64.ToType(),
				types.T_uint64.ToType(), types.T_int64.ToType(),
				types.T_enum.ToType(), types.T_uint64.ToType(), types.T_uint64.ToType(),
				types.T_uint64.ToType(), types.T_uint64.ToType()}
			opt := containers.Options{}
			opt.Capacity = 0
			data1 := containers.BuildBatch(attrs, vecTypes, opt)
			data1.Vecs[0].Append(uint64(0), false)
			data1.Vecs[1].Append(uint64(0), false)
			data1.Vecs[2].Append(snapshot, false)
			data1.Vecs[3].Append(types.Enum(1), false)
			data1.Vecs[4].Append(uint64(0), false)
			data1.Vecs[5].Append(uint64(0), false)
			data1.Vecs[6].Append(uint64(0), false)
			data1.Vecs[7].Append(uint64(0), false)
			txn1, _ := db.StartTxn(nil)
			database, _ := txn1.GetDatabase("db")
			rel, _ := database.GetRelationByName(snapshotSchema.Name)
			err = rel.Append(context.Background(), data1)
			data1.Close()
			assert.Nil(t, err)
			assert.Nil(t, txn1.Commit(context.Background()))
		}
	}()
	for _, data := range bats {
		wg.Add(2)
		err = pool.Submit(testutil.AppendClosure(t, data, schema1.Name, db, &wg))
		assert.Nil(t, err)

		err = pool.Submit(testutil.AppendClosure(t, data, schema2.Name, db, &wg))
		assert.Nil(t, err)
	}
	snapWG.Wait()
>>>>>>> 5ff6fd0d
	wg.Wait()
	testutils.WaitExpect(10000, func() bool {
		return db.Runtime.Scheduler.GetPenddingLSNCnt() == 0
	})
	if db.Runtime.Scheduler.GetPenddingLSNCnt() != 0 {
		return
	}
	db.DiskCleaner.GetCleaner().EnableGCForTest()
	t.Log(tae.Catalog.SimplePPString(common.PPL1))
	assert.Equal(t, uint64(0), db.Runtime.Scheduler.GetPenddingLSNCnt())
	testutils.WaitExpect(5000, func() bool {
		return db.DiskCleaner.GetCleaner().GetMinMerged() != nil
	})
	minMerged := db.DiskCleaner.GetCleaner().GetMinMerged()
	testutils.WaitExpect(5000, func() bool {
		return db.DiskCleaner.GetCleaner().GetMinMerged() != nil
	})
	if db.DiskCleaner.GetCleaner().GetMinMerged() == nil {
		return
	}
	assert.NotNil(t, minMerged)
	err = db.DiskCleaner.GetCleaner().CheckGC()
	assert.Nil(t, err)
	tae.RestartDisableGC(ctx)
	db = tae.DB
	db.DiskCleaner.GetCleaner().SetMinMergeCountForTest(1)
	testutils.WaitExpect(5000, func() bool {
		if db.DiskCleaner.GetCleaner().GetMaxConsumed() == nil {
			return false
		}
		end := db.DiskCleaner.GetCleaner().GetMaxConsumed().GetEnd()
		minEnd := minMerged.GetEnd()
		return end.GreaterEq(&minEnd)
	})
	end := db.DiskCleaner.GetCleaner().GetMaxConsumed().GetEnd()
	minEnd := minMerged.GetEnd()
	assert.True(t, end.GreaterEq(&minEnd))
	err = db.DiskCleaner.GetCleaner().CheckGC()
	assert.Nil(t, err)

}

func TestSnapshotMeta(t *testing.T) {
	defer testutils.AfterTest(t)()
	testutils.EnsureNoLeak(t)
	ctx := context.Background()

	opts := new(options.Options)
	opts = config.WithQuickScanAndCKPOpts(opts)
	options.WithDisableGCCheckpoint()(opts)
	tae := testutil.NewTestEngine(ctx, ModuleName, t, opts)
	defer tae.Close()
	db := tae.DB
	db.DiskCleaner.GetCleaner().SetMinMergeCountForTest(1)

	snapshotSchema := catalog.MockSnapShotSchema()
	snapshotSchema.BlockMaxRows = 2
	snapshotSchema.ObjectMaxBlocks = 1
	snapshotSchema1 := catalog.MockSnapShotSchema()
	snapshotSchema1.BlockMaxRows = 2
	snapshotSchema1.ObjectMaxBlocks = 1
	snapshotSchema2 := catalog.MockSnapShotSchema()
	snapshotSchema2.BlockMaxRows = 2
	snapshotSchema2.ObjectMaxBlocks = 1
	var rel3, rel4, rel5 handle.Relation
	{
		txn, _ := db.StartTxn(nil)
		database, err := txn.CreateDatabase("db", "", "")
		assert.Nil(t, err)
		database2, err := txn.CreateDatabase("db2", "", "")
		assert.Nil(t, err)
		database3, err := txn.CreateDatabase("db3", "", "")
		assert.Nil(t, err)
		rel3, err = database.CreateRelation(snapshotSchema)
		assert.Nil(t, err)
		rel4, err = database2.CreateRelation(snapshotSchema1)
		assert.Nil(t, err)
		rel5, err = database3.CreateRelation(snapshotSchema2)
		assert.Nil(t, err)
		assert.Nil(t, txn.Commit(context.Background()))
	}
	//db.DiskCleaner.GetCleaner().DisableGCForTest()

	snapshots := make([]int64, 0)
	for i := 0; i < 10; i++ {
		time.Sleep(20 * time.Millisecond)
		snapshot := time.Now().UTC().Unix()
		snapshots = append(snapshots, snapshot)
	}
	testutils.WaitExpect(10000, func() bool {
		return db.Runtime.Scheduler.GetPenddingLSNCnt() == 0
	})
	if db.Runtime.Scheduler.GetPenddingLSNCnt() != 0 {
		return
	}
	tae.Restart(ctx)
	db = tae.DB
	db.DiskCleaner.GetCleaner().DisableGCForTest()
	db.DiskCleaner.GetCleaner().SetMinMergeCountForTest(1)
	for i, snapshot := range snapshots {
		attrs := []string{"col0", "col1", "ts", "col3", "col4", "col5", "col6", "id"}
		vecTypes := []types.Type{types.T_uint64.ToType(),
			types.T_uint64.ToType(), types.T_int64.ToType(),
			types.T_enum.ToType(), types.T_uint64.ToType(), types.T_uint64.ToType(),
			types.T_uint64.ToType(), types.T_uint64.ToType()}
		opt := containers.Options{}
		opt.Capacity = 0
		data1 := containers.BuildBatch(attrs, vecTypes, opt)
		data1.Vecs[0].Append(uint64(0), false)
		data1.Vecs[1].Append(uint64(0), false)
		data1.Vecs[2].Append(snapshot, false)
		data1.Vecs[3].Append(types.Enum(1), false)
		data1.Vecs[4].Append(uint64(0), false)
		data1.Vecs[5].Append(uint64(0), false)
		data1.Vecs[6].Append(uint64(0), false)
		data1.Vecs[7].Append(uint64(0), false)
		txn1, _ := db.StartTxn(nil)
		var database handle.Database
		var id uint64
		if i%3 == 0 {
			id = rel3.ID()
			database, _ = txn1.GetDatabase("db")
		} else if i%3 == 1 {
			id = rel4.ID()
			database, _ = txn1.GetDatabase("db2")
		} else {
			id = rel5.ID()
			database, _ = txn1.GetDatabase("db3")
		}
		rel, _ := database.GetRelationByID(id)
		err := rel.Append(context.Background(), data1)
		data1.Close()
		assert.Nil(t, err)
		assert.Nil(t, txn1.Commit(context.Background()))
	}
	testutils.WaitExpect(10000, func() bool {
		return db.Runtime.Scheduler.GetPenddingLSNCnt() == 0
	})
	if db.Runtime.Scheduler.GetPenddingLSNCnt() != 0 {
		return
	}
	initMinMerged := db.DiskCleaner.GetCleaner().GetMinMerged()
	db.DiskCleaner.GetCleaner().EnableGCForTest()
	t.Log(tae.Catalog.SimplePPString(common.PPL1))
	assert.Equal(t, uint64(0), db.Runtime.Scheduler.GetPenddingLSNCnt())
	testutils.WaitExpect(3000, func() bool {
		if db.DiskCleaner.GetCleaner().GetMinMerged() == nil {
			return false
		}
		minEnd := db.DiskCleaner.GetCleaner().GetMinMerged().GetEnd()
		if minEnd.IsEmpty() {
			return false
		}
		if initMinMerged == nil {
			return true
		}
		initMinEnd := initMinMerged.GetEnd()
		return minEnd.Greater(&initMinEnd)
	})
	minMerged := db.DiskCleaner.GetCleaner().GetMinMerged()
	if minMerged == nil {
		return
	}
	minEnd := minMerged.GetEnd()
	if minEnd.IsEmpty() {
		return
	}
	if initMinMerged != nil {
		initMinEnd := initMinMerged.GetEnd()
		if !minEnd.Greater(&initMinEnd) {
			return
		}
	}

	assert.NotNil(t, minMerged)
	snaps, err := db.DiskCleaner.GetCleaner().GetSnapshots()
	assert.Nil(t, err)
	defer logtail.CloseSnapshotList(snaps)
	assert.Equal(t, 1, len(snaps))
	for _, snap := range snaps {
		assert.Equal(t, len(snapshots), snap.Length())
	}
	err = db.DiskCleaner.GetCleaner().CheckGC()
	assert.Nil(t, err)
	tae.RestartDisableGC(ctx)
	db = tae.DB
	db.DiskCleaner.GetCleaner().SetMinMergeCountForTest(1)
	testutils.WaitExpect(10000, func() bool {
		if db.DiskCleaner.GetCleaner().GetMaxConsumed() == nil {
			return false
		}
		end := db.DiskCleaner.GetCleaner().GetMaxConsumed().GetEnd()
		if db.DiskCleaner.GetCleaner().GetMinMerged() == nil {
			return false
		}
		minEnd := db.DiskCleaner.GetCleaner().GetMinMerged().GetEnd()
		return end.GreaterEq(&minEnd)
	})
	end := db.DiskCleaner.GetCleaner().GetMaxConsumed().GetEnd()
	minEnd = db.DiskCleaner.GetCleaner().GetMinMerged().GetEnd()
	assert.True(t, end.GreaterEq(&minEnd))
	snaps, err = db.DiskCleaner.GetCleaner().GetSnapshots()
	assert.Nil(t, err)
	defer logtail.CloseSnapshotList(snaps)
	assert.Equal(t, 1, len(snaps))
	for _, snap := range snaps {
		assert.Equal(t, len(snapshots), snap.Length())
	}
	err = db.DiskCleaner.GetCleaner().CheckGC()
	assert.Nil(t, err)
}

func TestGlobalCheckpoint2(t *testing.T) {
	defer testutils.AfterTest(t)()
	testutils.EnsureNoLeak(t)
	ctx := context.Background()

	opts := config.WithQuickScanAndCKPOpts(nil)
	options.WithCheckpointGlobalMinCount(1)(opts)
	options.WithDisableGCCatalog()(opts)
	tae := testutil.NewTestEngine(ctx, ModuleName, t, opts)
	tae.BGCheckpointRunner.DisableCheckpoint()
	tae.BGCheckpointRunner.CleanPenddingCheckpoint()
	defer tae.Close()
	schema := catalog.MockSchemaAll(10, 2)
	schema.BlockMaxRows = 10
	schema.ObjectMaxBlocks = 2
	tae.BindSchema(schema)
	bat := catalog.MockBatch(schema, 40)

	_, firstRel := tae.CreateRelAndAppend(bat, true)

	tae.DropRelation(t)
	txn, err := tae.StartTxn(nil)
	assert.NoError(t, err)
	tae.IncrementalCheckpoint(txn.GetStartTS(), false, true, true)
	tae.GlobalCheckpoint(txn.GetStartTS(), 0, false)
	assert.NoError(t, txn.Commit(context.Background()))

	tae.CreateRelAndAppend(bat, false)

	txn, rel := tae.GetRelation()
	require.NoError(t, rel.AlterTable(context.Background(), api.NewRemoveColumnReq(0, 0, 3, 3)))
	require.NoError(t, txn.Commit(context.Background()))

	txn, rel = tae.GetRelation()
	newschema := rel.Schema(false).(*catalog.Schema)
	require.Equal(t, uint32(1), newschema.Version)
	require.Equal(t, uint32(10), newschema.Extra.NextColSeqnum)
	require.Equal(t, "mock_3", newschema.Extra.DroppedAttrs[0])
	require.NoError(t, txn.Commit(context.Background()))

	currTs := types.BuildTS(time.Now().UTC().UnixNano(), 0)
	assert.NoError(t, err)
	tae.IncrementalCheckpoint(currTs, false, true, true)
	tae.GlobalCheckpoint(currTs, time.Duration(1), false)

	p := &catalog.LoopProcessor{}
	tableExisted := false
	p.TableFn = func(te *catalog.TableEntry) error {
		if te.ID == firstRel.ID() {
			tableExisted = true
		}
		return nil
	}

	assert.NoError(t, tae.Catalog.RecurLoop(p))
	assert.True(t, tableExisted)

	t.Log(tae.Catalog.SimplePPString(3))
	tae.Restart(ctx)
	t.Log(tae.Catalog.SimplePPString(3))

	tableExisted = false
	assert.NoError(t, tae.Catalog.RecurLoop(p))
	assert.False(t, tableExisted)
	txn, rel = tae.GetRelation()
	newschema = rel.Schema(false).(*catalog.Schema)
	require.Equal(t, uint32(1), newschema.Version)
	require.Equal(t, uint32(10), newschema.Extra.NextColSeqnum)
	require.Equal(t, "mock_3", newschema.Extra.DroppedAttrs[0])
	require.NoError(t, txn.Commit(context.Background()))

}

func TestGlobalCheckpoint3(t *testing.T) {
	t.Skip("This case crashes occasionally, is being fixed, skip it for now")
	defer testutils.AfterTest(t)()
	testutils.EnsureNoLeak(t)
	ctx := context.Background()

	opts := config.WithQuickScanAndCKPOpts(nil)
	options.WithCheckpointGlobalMinCount(1)(opts)
	options.WithGlobalVersionInterval(time.Nanosecond * 1)(opts)
	options.WithDisableGCCatalog()(opts)
	tae := testutil.NewTestEngine(ctx, ModuleName, t, opts)
	defer tae.Close()
	schema := catalog.MockSchemaAll(10, 2)
	schema.BlockMaxRows = 10
	schema.ObjectMaxBlocks = 2
	tae.BindSchema(schema)
	bat := catalog.MockBatch(schema, 40)

	_, rel := tae.CreateRelAndAppend(bat, true)
	testutils.WaitExpect(1000, func() bool {
		return tae.Wal.GetPenddingCnt() == 0
	})

	tae.DropRelation(t)
	testutils.WaitExpect(1000, func() bool {
		return tae.Wal.GetPenddingCnt() == 0
	})

	tae.CreateRelAndAppend(bat, false)
	testutils.WaitExpect(1000, func() bool {
		return tae.Wal.GetPenddingCnt() == 0
	})

	p := &catalog.LoopProcessor{}
	tableExisted := false
	p.TableFn = func(te *catalog.TableEntry) error {
		if te.ID == rel.ID() {
			tableExisted = true
		}
		return nil
	}

	assert.NoError(t, tae.Catalog.RecurLoop(p))
	assert.True(t, tableExisted)

	tae.Restart(ctx)

	tableExisted = false
	assert.NoError(t, tae.Catalog.RecurLoop(p))
	assert.False(t, tableExisted)
}

func TestGlobalCheckpoint4(t *testing.T) {
	t.Skip("This case crashes occasionally, is being fixed, skip it for now")
	defer testutils.AfterTest(t)()
	testutils.EnsureNoLeak(t)
	ctx := context.Background()

	opts := config.WithQuickScanAndCKPOpts(nil)
	tae := testutil.NewTestEngine(ctx, ModuleName, t, opts)
	defer tae.Close()
	tae.BGCheckpointRunner.DisableCheckpoint()
	tae.BGCheckpointRunner.CleanPenddingCheckpoint()
	globalCkpInterval := time.Second

	schema := catalog.MockSchemaAll(18, 2)
	schema.BlockMaxRows = 10
	schema.ObjectMaxBlocks = 2
	tae.BindSchema(schema)
	bat := catalog.MockBatch(schema, 40)

	txn, err := tae.StartTxn(nil)
	assert.NoError(t, err)
	_, err = txn.CreateDatabase("db", "", "")
	assert.NoError(t, err)
	assert.NoError(t, txn.Commit(context.Background()))

	err = tae.IncrementalCheckpoint(txn.GetCommitTS(), false, true, true)
	assert.NoError(t, err)

	txn, err = tae.StartTxn(nil)
	assert.NoError(t, err)
	_, err = txn.DropDatabase("db")
	assert.NoError(t, err)
	assert.NoError(t, txn.Commit(context.Background()))

	err = tae.GlobalCheckpoint(txn.GetCommitTS(), globalCkpInterval, false)
	assert.NoError(t, err)

	tae.CreateRelAndAppend(bat, true)

	t.Log(tae.Catalog.SimplePPString(3))
	tae.Restart(ctx)
	tae.BGCheckpointRunner.DisableCheckpoint()
	tae.BGCheckpointRunner.CleanPenddingCheckpoint()
	t.Log(tae.Catalog.SimplePPString(3))

	// tae.CreateRelAndAppend(bat, false)

	txn, err = tae.StartTxn(nil)
	assert.NoError(t, err)
	db, err := txn.GetDatabase("db")
	assert.NoError(t, err)
	_, err = db.DropRelationByName(schema.Name)
	assert.NoError(t, err)
	assert.NoError(t, txn.Commit(context.Background()))

	err = tae.GlobalCheckpoint(txn.GetCommitTS(), globalCkpInterval, false)
	assert.NoError(t, err)

	tae.CreateRelAndAppend(bat, false)

	t.Log(tae.Catalog.SimplePPString(3))
	tae.Restart(ctx)
	tae.BGCheckpointRunner.DisableCheckpoint()
	tae.BGCheckpointRunner.CleanPenddingCheckpoint()
	t.Log(tae.Catalog.SimplePPString(3))
}

func TestGlobalCheckpoint5(t *testing.T) {
	defer testutils.AfterTest(t)()
	testutils.EnsureNoLeak(t)
	ctx := context.Background()

	opts := config.WithQuickScanAndCKPOpts(nil)
	tae := testutil.NewTestEngine(ctx, ModuleName, t, opts)
	defer tae.Close()
	tae.BGCheckpointRunner.DisableCheckpoint()
	tae.BGCheckpointRunner.CleanPenddingCheckpoint()
	globalCkpInterval := time.Duration(0)

	schema := catalog.MockSchemaAll(18, 2)
	schema.BlockMaxRows = 10
	schema.ObjectMaxBlocks = 2
	tae.BindSchema(schema)
	bat := catalog.MockBatch(schema, 60)
	bats := bat.Split(3)

	txn, err := tae.StartTxn(nil)
	assert.NoError(t, err)
	err = tae.IncrementalCheckpoint(txn.GetStartTS(), false, true, true)
	assert.NoError(t, err)
	assert.NoError(t, txn.Commit(context.Background()))

	tae.CreateRelAndAppend(bats[0], true)

	txn, err = tae.StartTxn(nil)
	assert.NoError(t, err)
	err = tae.GlobalCheckpoint(txn.GetStartTS(), globalCkpInterval, false)
	assert.NoError(t, err)
	assert.NoError(t, txn.Commit(context.Background()))

	tae.DoAppend(bats[1])

	txn, err = tae.StartTxn(nil)
	assert.NoError(t, err)
	err = tae.GlobalCheckpoint(txn.GetStartTS(), globalCkpInterval, false)
	assert.NoError(t, err)
	assert.NoError(t, txn.Commit(context.Background()))

	tae.CheckRowsByScan(40, true)

	t.Log(tae.Catalog.SimplePPString(3))
	tae.Restart(ctx)
	tae.BGCheckpointRunner.DisableCheckpoint()
	tae.BGCheckpointRunner.CleanPenddingCheckpoint()
	t.Log(tae.Catalog.SimplePPString(3))

	tae.CheckRowsByScan(40, true)

	tae.DoAppend(bats[2])

	tae.CheckRowsByScan(60, true)
	txn, err = tae.StartTxn(nil)
	assert.NoError(t, err)
	err = tae.GlobalCheckpoint(txn.GetStartTS(), globalCkpInterval, false)
	assert.NoError(t, err)
	assert.NoError(t, err)
	assert.NoError(t, txn.Commit(context.Background()))
}

func TestGlobalCheckpoint6(t *testing.T) {
	t.Skip("This case crashes occasionally, is being fixed, skip it for now")
	defer testutils.AfterTest(t)()
	testutils.EnsureNoLeak(t)
	ctx := context.Background()

	opts := config.WithQuickScanAndCKPOpts(nil)
	tae := testutil.NewTestEngine(ctx, ModuleName, t, opts)
	defer tae.Close()
	tae.BGCheckpointRunner.DisableCheckpoint()
	tae.BGCheckpointRunner.CleanPenddingCheckpoint()
	globalCkpInterval := time.Duration(0)
	restartCnt := 10
	batchsize := 10

	schema := catalog.MockSchemaAll(18, 2)
	schema.BlockMaxRows = 5
	schema.ObjectMaxBlocks = 2
	tae.BindSchema(schema)
	bat := catalog.MockBatch(schema, batchsize*(restartCnt+1))
	bats := bat.Split(restartCnt + 1)

	tae.CreateRelAndAppend(bats[0], true)
	txn, err := tae.StartTxn(nil)
	assert.NoError(t, err)
	err = tae.IncrementalCheckpoint(txn.GetStartTS(), false, true, true)
	assert.NoError(t, err)
	assert.NoError(t, txn.Commit(context.Background()))

	for i := 0; i < restartCnt; i++ {
		tae.DoAppend(bats[i+1])
		txn, err = tae.StartTxn(nil)
		assert.NoError(t, err)
		err = tae.GlobalCheckpoint(txn.GetStartTS(), globalCkpInterval, false)
		assert.NoError(t, err)
		assert.NoError(t, txn.Commit(context.Background()))

		rows := (i + 2) * batchsize
		tae.CheckRowsByScan(rows, true)
		t.Log(tae.Catalog.SimplePPString(3))
		tae.Restart(ctx)
		tae.BGCheckpointRunner.DisableCheckpoint()
		tae.BGCheckpointRunner.CleanPenddingCheckpoint()
		t.Log(tae.Catalog.SimplePPString(3))
		tae.CheckRowsByScan(rows, true)
	}
}

func TestGCCheckpoint1(t *testing.T) {
	defer testutils.AfterTest(t)()
	testutils.EnsureNoLeak(t)
	ctx := context.Background()

	opts := config.WithQuickScanAndCKPOpts(nil)
	tae := testutil.NewTestEngine(ctx, ModuleName, t, opts)
	defer tae.Close()

	schema := catalog.MockSchemaAll(18, 2)
	schema.BlockMaxRows = 5
	schema.ObjectMaxBlocks = 2
	tae.BindSchema(schema)
	bat := catalog.MockBatch(schema, 50)

	tae.CreateRelAndAppend(bat, true)

	testutils.WaitExpect(4000, func() bool {
		return tae.Wal.GetPenddingCnt() == 0
	})
	assert.Equal(t, uint64(0), tae.Wal.GetPenddingCnt())

	testutils.WaitExpect(4000, func() bool {
		return tae.BGCheckpointRunner.GetPenddingIncrementalCount() == 0
	})
	assert.Equal(t, 0, tae.BGCheckpointRunner.GetPenddingIncrementalCount())

	testutils.WaitExpect(4000, func() bool {
		return tae.BGCheckpointRunner.MaxGlobalCheckpoint().IsFinished()
	})
	assert.True(t, tae.BGCheckpointRunner.MaxGlobalCheckpoint().IsFinished())

	tae.BGCheckpointRunner.DisableCheckpoint()

	gcTS := types.BuildTS(time.Now().UTC().UnixNano(), 0)
	t.Log(gcTS.ToString())
	tae.BGCheckpointRunner.GCByTS(context.Background(), gcTS)

	maxGlobal := tae.BGCheckpointRunner.MaxGlobalCheckpoint()

	testutils.WaitExpect(4000, func() bool {
		tae.BGCheckpointRunner.ExistPendingEntryToGC()
		return !tae.BGCheckpointRunner.ExistPendingEntryToGC()
	})
	assert.False(t, tae.BGCheckpointRunner.ExistPendingEntryToGC())

	globals := tae.BGCheckpointRunner.GetAllGlobalCheckpoints()
	assert.Equal(t, 1, len(globals))
	end := maxGlobal.GetEnd()
	maxEnd := globals[0].GetEnd()
	assert.True(t, end.Equal(&maxEnd))
	for _, global := range globals {
		t.Log(global.String())
	}

	incrementals := tae.BGCheckpointRunner.GetAllIncrementalCheckpoints()
	prevEnd := maxGlobal.GetEnd().Prev()
	for _, incremental := range incrementals {
		startTS := incremental.GetStart()
		prevEndNextTS := prevEnd.Next()
		assert.True(t, startTS.Equal(&prevEndNextTS))
		t.Log(incremental.String())
	}
}

func TestGCCatalog1(t *testing.T) {
	defer testutils.AfterTest(t)()
	ctx := context.Background()

	opts := config.WithLongScanAndCKPOpts(nil)
	tae := testutil.NewTestEngine(ctx, ModuleName, t, opts)
	defer tae.Close()

	txn1, _ := tae.StartTxn(nil)
	db, err := txn1.CreateDatabase("db1", "", "")
	assert.Nil(t, err)
	db2, err := txn1.CreateDatabase("db2", "", "")
	assert.Nil(t, err)

	schema := catalog.MockSchema(1, 0)
	schema.Name = "tb1"
	tb, err := db.CreateRelation(schema)
	assert.Nil(t, err)
	schema2 := catalog.MockSchema(1, 0)
	schema2.Name = "tb2"
	tb2, err := db.CreateRelation(schema2)
	assert.Nil(t, err)
	schema3 := catalog.MockSchema(1, 0)
	schema3.Name = "tb3"
	tb3, err := db2.CreateRelation(schema3)
	assert.Nil(t, err)

	_, err = tb.CreateObject(false)
	assert.Nil(t, err)
	_, err = tb2.CreateObject(false)
	assert.Nil(t, err)
	obj3, err := tb2.CreateObject(false)
	assert.Nil(t, err)
	obj4, err := tb3.CreateObject(false)
	assert.Nil(t, err)

	err = txn1.Commit(context.Background())
	assert.Nil(t, err)

	p := &catalog.LoopProcessor{}
	var dbCnt, tableCnt, objCnt int
	p.DatabaseFn = func(d *catalog.DBEntry) error {
		if d.IsSystemDB() {
			return nil
		}
		dbCnt++
		return nil
	}
	p.TableFn = func(te *catalog.TableEntry) error {
		if te.GetDB().IsSystemDB() {
			return nil
		}
		tableCnt++
		return nil
	}
	p.ObjectFn = func(se *catalog.ObjectEntry) error {
		if se.GetTable().GetDB().IsSystemDB() {
			return nil
		}
		objCnt++
		return nil
	}
	resetCount := func() {
		dbCnt = 0
		tableCnt = 0
		objCnt = 0
	}

	err = tae.Catalog.RecurLoop(p)
	assert.NoError(t, err)
	assert.Equal(t, 2, dbCnt)
	assert.Equal(t, 3, tableCnt)
	assert.Equal(t, 4, objCnt)

	txn2, err := tae.StartTxn(nil)
	assert.NoError(t, err)
	db2, err = txn2.GetDatabase("db2")
	assert.NoError(t, err)
	tb3, err = db2.GetRelationByName("tb3")
	assert.NoError(t, err)
	obj4, err = tb3.GetObject(obj4.GetID(), false)
	assert.NoError(t, err)
	err = txn2.Commit(context.Background())
	assert.NoError(t, err)

	t.Log(tae.Catalog.SimplePPString(3))
	commitTS := txn2.GetCommitTS()
	tae.Catalog.GCByTS(context.Background(), commitTS.Next())
	t.Log(tae.Catalog.SimplePPString(3))

	resetCount()
	err = tae.Catalog.RecurLoop(p)
	assert.NoError(t, err)
	assert.Equal(t, 2, dbCnt)
	assert.Equal(t, 3, tableCnt)
	assert.Equal(t, 4, objCnt)

	txn3, err := tae.StartTxn(nil)
	assert.NoError(t, err)
	db2, err = txn3.GetDatabase("db2")
	assert.NoError(t, err)
	tb3, err = db2.GetRelationByName("tb3")
	assert.NoError(t, err)
	obj4, err = tb3.GetObject(obj4.GetID(), false)
	assert.NoError(t, err)
	err = tb3.SoftDeleteObject(obj4.GetID(), false)
	testutil.MockObjectStats(t, obj4)
	assert.NoError(t, err)

	db2, err = txn3.GetDatabase("db1")
	assert.NoError(t, err)
	tb3, err = db2.GetRelationByName("tb2")
	assert.NoError(t, err)
	obj3, err = tb3.GetObject(obj3.GetID(), false)
	assert.NoError(t, err)
	err = tb3.SoftDeleteObject(obj3.GetID(), false)
	testutil.MockObjectStats(t, obj3)
	assert.NoError(t, err)

	err = txn3.Commit(context.Background())
	assert.NoError(t, err)

	t.Log(tae.Catalog.SimplePPString(3))
	commitTS = txn3.GetCommitTS()
	tae.Catalog.GCByTS(context.Background(), commitTS.Next())
	t.Log(tae.Catalog.SimplePPString(3))

	resetCount()
	err = tae.Catalog.RecurLoop(p)
	assert.NoError(t, err)
	assert.Equal(t, 2, dbCnt)
	assert.Equal(t, 3, tableCnt)
	assert.Equal(t, 2, objCnt)

	txn4, err := tae.StartTxn(nil)
	assert.NoError(t, err)
	db2, err = txn4.GetDatabase("db2")
	assert.NoError(t, err)
	_, err = db2.DropRelationByName("tb3")
	assert.NoError(t, err)

	db2, err = txn4.GetDatabase("db1")
	assert.NoError(t, err)
	_, err = db2.DropRelationByName("tb2")
	assert.NoError(t, err)

	err = txn4.Commit(context.Background())
	assert.NoError(t, err)

	t.Log(tae.Catalog.SimplePPString(3))
	commitTS = txn4.GetCommitTS()
	tae.Catalog.GCByTS(context.Background(), commitTS.Next())
	t.Log(tae.Catalog.SimplePPString(3))

	resetCount()
	err = tae.Catalog.RecurLoop(p)
	assert.NoError(t, err)
	assert.Equal(t, 2, dbCnt)
	assert.Equal(t, 1, tableCnt)
	assert.Equal(t, 1, objCnt)

	txn5, err := tae.StartTxn(nil)
	assert.NoError(t, err)
	_, err = txn5.DropDatabase("db2")
	assert.NoError(t, err)

	_, err = txn5.DropDatabase("db1")
	assert.NoError(t, err)

	err = txn5.Commit(context.Background())
	assert.NoError(t, err)

	t.Log(tae.Catalog.SimplePPString(3))
	commitTS = txn5.GetCommitTS()
	tae.Catalog.GCByTS(context.Background(), commitTS.Next())
	t.Log(tae.Catalog.SimplePPString(3))

	resetCount()
	err = tae.Catalog.RecurLoop(p)
	assert.NoError(t, err)
	assert.Equal(t, 0, dbCnt)
	assert.Equal(t, 0, tableCnt)
	assert.Equal(t, 0, objCnt)
}

func TestGCCatalog2(t *testing.T) {
	defer testutils.AfterTest(t)()
	ctx := context.Background()

	opts := config.WithQuickScanAndCKPOpts(nil)
	options.WithCatalogGCInterval(10 * time.Millisecond)(opts)
	tae := testutil.NewTestEngine(ctx, ModuleName, t, opts)
	defer tae.Close()
	schema := catalog.MockSchema(3, 2)
	schema.BlockMaxRows = 10
	schema.ObjectMaxBlocks = 2
	tae.BindSchema(schema)
	bat := catalog.MockBatch(schema, 33)

	checkCompactAndGCFn := func() bool {
		p := &catalog.LoopProcessor{}
		appendableCount := 0
		p.ObjectFn = func(be *catalog.ObjectEntry) error {
			if be.GetTable().GetDB().IsSystemDB() {
				return nil
			}
			if be.IsAppendable() {
				appendableCount++
			}
			return nil
		}
		err := tae.Catalog.RecurLoop(p)
		assert.NoError(t, err)
		return appendableCount == 0
	}

	tae.CreateRelAndAppend(bat, true)
	t.Log(tae.Catalog.SimplePPString(3))
	testutils.WaitExpect(10000, checkCompactAndGCFn)
	assert.True(t, checkCompactAndGCFn())
	t.Log(tae.Catalog.SimplePPString(3))
}
func TestGCCatalog3(t *testing.T) {
	defer testutils.AfterTest(t)()
	ctx := context.Background()

	opts := config.WithQuickScanAndCKPOpts(nil)
	options.WithCatalogGCInterval(10 * time.Millisecond)(opts)
	tae := testutil.NewTestEngine(ctx, ModuleName, t, opts)
	defer tae.Close()
	schema := catalog.MockSchema(3, 2)
	schema.BlockMaxRows = 10
	schema.ObjectMaxBlocks = 2
	tae.BindSchema(schema)
	bat := catalog.MockBatch(schema, 33)

	checkCompactAndGCFn := func() bool {
		p := &catalog.LoopProcessor{}
		dbCount := 0
		p.DatabaseFn = func(be *catalog.DBEntry) error {
			if be.IsSystemDB() {
				return nil
			}
			dbCount++
			return nil
		}
		err := tae.Catalog.RecurLoop(p)
		assert.NoError(t, err)
		return dbCount == 0
	}

	tae.CreateRelAndAppend(bat, true)
	txn, err := tae.StartTxn(nil)
	assert.NoError(t, err)
	_, err = txn.DropDatabase("db")
	assert.NoError(t, err)
	assert.NoError(t, txn.Commit(context.Background()))

	t.Log(tae.Catalog.SimplePPString(3))
	testutils.WaitExpect(10000, checkCompactAndGCFn)
	assert.True(t, checkCompactAndGCFn())
	t.Log(tae.Catalog.SimplePPString(3))
}

func TestForceCheckpoint(t *testing.T) {
	fault.Enable()
	defer fault.Disable()
	err := fault.AddFaultPoint(context.Background(), "tae: flush timeout", ":::", "echo", 0, "mock flush timeout")
	assert.NoError(t, err)
	defer func() {
		err := fault.RemoveFaultPoint(context.Background(), "tae: flush timeout")
		assert.NoError(t, err)
	}()
	ctx := context.Background()

	opts := config.WithLongScanAndCKPOpts(nil)
	tae := testutil.NewTestEngine(ctx, ModuleName, t, opts)
	defer tae.Close()

	schema := catalog.MockSchemaAll(18, 2)
	schema.BlockMaxRows = 5
	schema.ObjectMaxBlocks = 2
	tae.BindSchema(schema)
	bat := catalog.MockBatch(schema, 50)

	tae.CreateRelAndAppend(bat, true)

	err = tae.BGCheckpointRunner.ForceFlushWithInterval(tae.TxnMgr.Now(), context.Background(), time.Second*2, time.Millisecond*10)
	assert.Error(t, err)
	err = tae.BGCheckpointRunner.ForceIncrementalCheckpoint(tae.TxnMgr.Now(), false)
	assert.NoError(t, err)
}

func TestLogailAppend(t *testing.T) {
	ctx := context.Background()
	tae := testutil.NewTestEngine(ctx, ModuleName, t, nil)
	defer tae.Close()
	tae.DB.LogtailMgr.RegisterCallback(logtail.MockCallback)
	schema := catalog.MockSchemaAll(13, 2)
	schema.BlockMaxRows = 10
	schema.ObjectMaxBlocks = 2
	tae.BindSchema(schema)
	batch := catalog.MockBatch(schema, int(schema.BlockMaxRows*uint32(schema.ObjectMaxBlocks)-1))
	//create database, create table, append
	tae.CreateRelAndAppend(batch, true)
	//delete
	err := tae.DeleteAll(true)
	assert.NoError(t, err)
	//compact(metadata)
	tae.DoAppend(batch)
	tae.CompactBlocks(false)
	//drop table
	tae.DropRelation(t)
	//drop database
	txn, err := tae.StartTxn(nil)
	assert.NoError(t, err)
	txn.DropDatabase("db")
	assert.NoError(t, txn.Commit(context.Background()))
}

func TestSnapshotLag1(t *testing.T) {
	ctx := context.Background()
	opts := config.WithLongScanAndCKPOpts(nil)
	tae := testutil.NewTestEngine(ctx, ModuleName, t, opts)
	defer tae.Close()

	schema := catalog.MockSchemaAll(14, 3)
	schema.BlockMaxRows = 10000
	schema.ObjectMaxBlocks = 10
	tae.BindSchema(schema)

	data := catalog.MockBatch(schema, 20)
	defer data.Close()

	bats := data.Split(4)
	tae.CreateRelAndAppend(bats[0], true)

	txn1, rel1 := tae.GetRelation()
	assert.NoError(t, rel1.Append(context.Background(), bats[1]))
	txn2, rel2 := tae.GetRelation()
	assert.NoError(t, rel2.Append(context.Background(), bats[1]))

	{
		txn, rel := tae.GetRelation()
		assert.NoError(t, rel.Append(context.Background(), bats[1]))
		assert.NoError(t, txn.Commit(context.Background()))
	}

	txn1.MockStartTS(tae.TxnMgr.Now())
	err := txn1.Commit(context.Background())
	assert.True(t, moerr.IsMoErrCode(err, moerr.ErrDuplicateEntry))
	err = txn2.Commit(context.Background())
	assert.True(t, moerr.IsMoErrCode(err, moerr.ErrTxnWWConflict))
}

func TestMarshalPartioned(t *testing.T) {
	ctx := context.Background()
	opts := config.WithLongScanAndCKPOpts(nil)
	tae := testutil.NewTestEngine(ctx, ModuleName, t, opts)
	defer tae.Close()

	schema := catalog.MockSchemaAll(14, 3)
	schema.BlockMaxRows = 10000
	schema.ObjectMaxBlocks = 10
	schema.Partitioned = 1
	tae.BindSchema(schema)

	data := catalog.MockBatch(schema, 20)
	defer data.Close()

	bats := data.Split(4)
	tae.CreateRelAndAppend(bats[0], true)

	_, rel := tae.GetRelation()
	partioned := rel.Schema(false).(*catalog.Schema).Partitioned
	assert.Equal(t, int8(1), partioned)

	tae.Restart(ctx)

	_, rel = tae.GetRelation()
	partioned = rel.Schema(false).(*catalog.Schema).Partitioned
	assert.Equal(t, int8(1), partioned)

	err := tae.BGCheckpointRunner.ForceIncrementalCheckpoint(tae.TxnMgr.Now(), false)
	assert.NoError(t, err)
	lsn := tae.BGCheckpointRunner.MaxLSNInRange(tae.TxnMgr.Now())
	entry, err := tae.Wal.RangeCheckpoint(1, lsn)
	assert.NoError(t, err)
	assert.NoError(t, entry.WaitDone())

	tae.Restart(ctx)

	_, rel = tae.GetRelation()
	partioned = rel.Schema(false).(*catalog.Schema).Partitioned
	assert.Equal(t, int8(1), partioned)
}

func TestDedup2(t *testing.T) {
	ctx := context.Background()
	opts := config.WithQuickScanAndCKPAndGCOpts(nil)
	tae := testutil.NewTestEngine(ctx, ModuleName, t, opts)
	defer tae.Close()

	schema := catalog.MockSchemaAll(14, 3)
	schema.BlockMaxRows = 2
	schema.ObjectMaxBlocks = 10
	schema.Partitioned = 1
	tae.BindSchema(schema)

	count := 50
	data := catalog.MockBatch(schema, count)
	datas := data.Split(count)

	tae.CreateRelAndAppend(datas[0], true)

	for i := 1; i < count; i++ {
		tae.DoAppend(datas[i])
		txn, rel := tae.GetRelation()
		for j := 0; j <= i; j++ {
			err := rel.Append(context.Background(), datas[j])
			assert.Error(t, err, "txn start at %v", txn.GetStartTS().ToString())
		}
		assert.NoError(t, txn.Commit(context.Background()))
	}
}

func TestCompactLargeTable(t *testing.T) {
	ctx := context.Background()
	opts := config.WithQuickScanAndCKPAndGCOpts(nil)
	tae := testutil.NewTestEngine(ctx, ModuleName, t, opts)
	defer tae.Close()

	schema := catalog.MockSchemaAll(600, 3)
	schema.BlockMaxRows = 2
	schema.ObjectMaxBlocks = 10
	schema.Partitioned = 1
	tae.BindSchema(schema)

	data := catalog.MockBatch(schema, 10)

	tae.CreateRelAndAppend(data, true)

	tae.Restart(ctx)

	tae.CheckRowsByScan(10, true)

	testutils.WaitExpect(10000, func() bool {
		return tae.Wal.GetPenddingCnt() == 0
	})

	tae.Restart(ctx)

	tae.CheckRowsByScan(10, true)
}

func TestCommitS3Blocks(t *testing.T) {
	ctx := context.Background()
	opts := config.WithQuickScanAndCKPAndGCOpts(nil)
	tae := testutil.NewTestEngine(ctx, ModuleName, t, opts)
	defer tae.Close()

	schema := catalog.MockSchemaAll(60, 3)
	schema.BlockMaxRows = 20
	schema.ObjectMaxBlocks = 10
	schema.Partitioned = 1
	tae.BindSchema(schema)

	data := catalog.MockBatch(schema, 200)
	datas := data.Split(10)
	tae.CreateRelAndAppend(datas[0], true)
	datas = datas[1:]

	statsVecs := make([]containers.Vector, 0)
	for _, bat := range datas {
		name := objectio.BuildObjectNameWithObjectID(objectio.NewObjectid())
		writer, err := blockio.NewBlockWriterNew(tae.Runtime.Fs.Service, name, 0, nil)
		assert.Nil(t, err)
		writer.SetPrimaryKey(3)
		for i := 0; i < 50; i++ {
			_, err := writer.WriteBatch(containers.ToCNBatch(bat))
			assert.Nil(t, err)
			//offset++
		}
		blocks, _, err := writer.Sync(context.Background())
		assert.Nil(t, err)
		assert.Equal(t, 50, len(blocks))
		statsVec := containers.MakeVector(types.T_varchar.ToType(), common.DefaultAllocator)
		defer statsVec.Close()
		statsVec.Append(writer.GetObjectStats()[objectio.SchemaData][:], false)
		statsVecs = append(statsVecs, statsVec)
	}

	for _, vec := range statsVecs {
		txn, rel := tae.GetRelation()
		rel.AddObjsWithMetaLoc(context.Background(), vec)
		assert.NoError(t, txn.Commit(context.Background()))
	}
	for _, vec := range statsVecs {
		txn, rel := tae.GetRelation()
		err := rel.AddObjsWithMetaLoc(context.Background(), vec)
		assert.Error(t, err)
		assert.NoError(t, txn.Commit(context.Background()))
	}
}

func TestDedupSnapshot1(t *testing.T) {
	defer testutils.AfterTest(t)()
	testutils.EnsureNoLeak(t)
	ctx := context.Background()

	opts := config.WithQuickScanAndCKPOpts(nil)
	tae := testutil.NewTestEngine(ctx, ModuleName, t, opts)
	defer tae.Close()

	schema := catalog.MockSchemaAll(13, 3)
	schema.BlockMaxRows = 10
	schema.ObjectMaxBlocks = 3
	tae.BindSchema(schema)
	bat := catalog.MockBatch(schema, 10)
	tae.CreateRelAndAppend(bat, true)

	testutils.WaitExpect(10000, func() bool {
		return tae.Wal.GetPenddingCnt() == 0
	})
	assert.Equal(t, uint64(0), tae.Wal.GetPenddingCnt())

	txn, rel := tae.GetRelation()
	startTS := txn.GetStartTS()
	txn.SetSnapshotTS(startTS.Next())
	txn.SetDedupType(txnif.IncrementalDedup)
	err := rel.Append(context.Background(), bat)
	assert.NoError(t, err)
	_ = txn.Commit(context.Background())
}

func TestDedupSnapshot2(t *testing.T) {
	defer testutils.AfterTest(t)()
	testutils.EnsureNoLeak(t)
	ctx := context.Background()

	opts := config.WithQuickScanAndCKPOpts(nil)
	tae := testutil.NewTestEngine(ctx, ModuleName, t, opts)
	defer tae.Close()

	schema := catalog.MockSchemaAll(13, 3)
	schema.BlockMaxRows = 10
	schema.ObjectMaxBlocks = 3
	tae.BindSchema(schema)
	data := catalog.MockBatch(schema, 200)
	testutil.CreateRelation(t, tae.DB, "db", schema, true)

	name := objectio.BuildObjectNameWithObjectID(objectio.NewObjectid())
	writer, err := blockio.NewBlockWriterNew(tae.Runtime.Fs.Service, name, 0, nil)
	assert.Nil(t, err)
	writer.SetPrimaryKey(3)
	_, err = writer.WriteBatch(containers.ToCNBatch(data))
	assert.Nil(t, err)
	blocks, _, err := writer.Sync(context.Background())
	assert.Nil(t, err)
	assert.Equal(t, 1, len(blocks))
	statsVec := containers.MakeVector(types.T_varchar.ToType(), common.DefaultAllocator)
	defer statsVec.Close()
	statsVec.Append(writer.GetObjectStats()[objectio.SchemaData][:], false)

	name2 := objectio.BuildObjectNameWithObjectID(objectio.NewObjectid())
	writer, err = blockio.NewBlockWriterNew(tae.Runtime.Fs.Service, name2, 0, nil)
	assert.Nil(t, err)
	writer.SetPrimaryKey(3)
	_, err = writer.WriteBatch(containers.ToCNBatch(data))
	assert.Nil(t, err)
	blocks, _, err = writer.Sync(context.Background())
	assert.Nil(t, err)
	assert.Equal(t, 1, len(blocks))
	statsVec2 := containers.MakeVector(types.T_varchar.ToType(), common.DefaultAllocator)
	defer statsVec2.Close()
	statsVec2.Append(writer.GetObjectStats()[objectio.SchemaData][:], false)

	txn, rel := tae.GetRelation()
	err = rel.AddObjsWithMetaLoc(context.Background(), statsVec)
	assert.NoError(t, err)
	assert.NoError(t, txn.Commit(context.Background()))

	txn, rel = tae.GetRelation()
	startTS := txn.GetStartTS()
	txn.SetSnapshotTS(startTS.Next())
	txn.SetDedupType(txnif.IncrementalDedup)
	err = rel.AddObjsWithMetaLoc(context.Background(), statsVec2)
	assert.NoError(t, err)
	_ = txn.Commit(context.Background())
}

func TestDedupSnapshot3(t *testing.T) {
	defer testutils.AfterTest(t)()
	testutils.EnsureNoLeak(t)
	ctx := context.Background()

	opts := config.WithQuickScanAndCKPOpts(nil)
	tae := testutil.NewTestEngine(ctx, ModuleName, t, opts)
	defer tae.Close()

	schema := catalog.MockSchemaAll(13, 3)
	schema.BlockMaxRows = 10
	schema.ObjectMaxBlocks = 3
	tae.BindSchema(schema)
	testutil.CreateRelation(t, tae.DB, "db", schema, true)

	totalRows := 100

	bat := catalog.MockBatch(schema, int(totalRows))
	bats := bat.Split(totalRows)
	var wg sync.WaitGroup
	pool, _ := ants.NewPool(80)
	defer pool.Release()

	appendFn := func(offset uint32) func() {
		return func() {
			defer wg.Done()
			txn, _ := tae.StartTxn(nil)
			database, _ := txn.GetDatabase("db")
			rel, _ := database.GetRelationByName(schema.Name)
			err := rel.BatchDedup(bats[offset].Vecs[3])
			txn.Commit(context.Background())
			if err != nil {
				logutil.Infof("err is %v", err)
				return
			}

			txn2, _ := tae.StartTxn(nil)
			txn2.SetDedupType(txnif.IncrementalDedup)
			txn2.SetSnapshotTS(txn.GetStartTS())
			database, _ = txn2.GetDatabase("db")
			rel, _ = database.GetRelationByName(schema.Name)
			_ = rel.Append(context.Background(), bats[offset])
			_ = txn2.Commit(context.Background())
		}
	}

	for i := 0; i < totalRows; i++ {
		for j := 0; j < 5; j++ {
			wg.Add(1)
			err := pool.Submit(appendFn(uint32(i)))
			assert.Nil(t, err)
		}
	}
	wg.Wait()

	txn, rel := tae.GetRelation()
	for _, def := range schema.ColDefs {
		rows := testutil.GetColumnRowsByScan(t, rel, def.Idx, false)
		if totalRows != rows {
			t.Log(tae.Catalog.SimplePPString(common.PPL3))
			it := rel.MakeObjectIt(false)
			for it.Next() {
				obj := it.GetObject()
				t.Log(obj.GetMeta().(*catalog.ObjectEntry).GetObjectData().PPString(common.PPL3, 0, "", -1))
			}
<<<<<<< HEAD
=======
		}
		require.Equal(t, totalRows, rows)
	}
	require.NoError(t, txn.Commit(context.Background()))
}

func TestSoftDeleteRollback(t *testing.T) {
	defer testutils.AfterTest(t)()
	ctx := context.Background()
	opts := config.WithLongScanAndCKPOpts(nil)
	tae := testutil.NewTestEngine(ctx, ModuleName, t, opts)
	defer tae.Close()
	schema := catalog.MockSchemaAll(2, 1)
	schema.BlockMaxRows = 20
	schema.Name = "testtable"
	tae.BindSchema(schema)
	bat := catalog.MockBatch(schema, 50)
	defer bat.Close()

	tae.CreateRelAndAppend(bat, true)

	// flush the table
	txn2, rel := tae.GetRelation()
	metas := testutil.GetAllBlockMetas(rel, false)
	task, err := jobs.NewFlushTableTailTask(nil, txn2, metas, nil, tae.Runtime, types.MaxTs())
	assert.NoError(t, err)
	err = task.OnExec(context.Background())
	assert.NoError(t, err)
	assert.NoError(t, txn2.Commit(context.Background()))

	txn, rel := tae.GetRelation()
	it := rel.MakeObjectIt(false)
	var obj *catalog.ObjectEntry
	for it.Next() {
		obj = it.GetObject().GetMeta().(*catalog.ObjectEntry)
		if obj.IsActive() && !obj.IsAppendable() {
			break
>>>>>>> 5ff6fd0d
		}
	}
	t.Log(obj.ID().String())
	require.NoError(t, txn.GetStore().SoftDeleteObject(false, obj.AsCommonID()))
	require.NoError(t, txn.Rollback(ctx))

	tae.CheckRowsByScan(50, false)
}

func TestDeduplication(t *testing.T) {
	ctx := context.Background()
	opts := config.WithLongScanAndCKPOpts(nil)
	tae := testutil.NewTestEngine(ctx, ModuleName, t, opts)
	defer tae.Close()

	schema := catalog.MockSchemaAll(60, 3)
	schema.BlockMaxRows = 2
	schema.ObjectMaxBlocks = 10
	tae.BindSchema(schema)
	testutil.CreateRelation(t, tae.DB, "db", schema, true)

	rows := 10
	bat := catalog.MockBatch(schema, rows)
	bats := bat.Split(rows)

	ObjectIDs := make([]*types.Objectid, 2)
	ObjectIDs[0] = objectio.NewObjectid()
	ObjectIDs[1] = objectio.NewObjectid()
	sort.Slice(ObjectIDs, func(i, j int) bool {
		return ObjectIDs[i].Le(*ObjectIDs[j])
	})

	blk1Name := objectio.BuildObjectNameWithObjectID(ObjectIDs[1])
	writer, err := blockio.NewBlockWriterNew(tae.Runtime.Fs.Service, blk1Name, 0, nil)
	assert.NoError(t, err)
	writer.SetPrimaryKey(3)
	writer.WriteBatch(containers.ToCNBatch(bats[0]))
	blocks, _, err := writer.Sync(context.TODO())
	assert.NoError(t, err)
	assert.Equal(t, 1, len(blocks))

	statsVec := containers.MakeVector(types.T_varchar.ToType(), common.DefaultAllocator)
	defer statsVec.Close()
	statsVec.Append(writer.GetObjectStats()[objectio.SchemaData][:], false)

	txn, rel := tae.GetRelation()
	err = rel.AddObjsWithMetaLoc(context.Background(), statsVec)
	assert.NoError(t, err)
	assert.NoError(t, txn.Commit(context.Background()))

	txn, err = tae.StartTxn(nil)
	assert.NoError(t, err)
	db, err := tae.Catalog.TxnGetDBEntryByName("db", txn)
	assert.NoError(t, err)
	tbl, err := db.TxnGetTableEntryByName(schema.Name, txn)
	assert.NoError(t, err)
	dataFactory := tables.NewDataFactory(
		tae.Runtime,
		tae.Dir)
	obj, err := tbl.CreateObject(
		txn,
		catalog.ES_Appendable,
		new(objectio.CreateObjOpt).WithId(ObjectIDs[0]), dataFactory.MakeObjectFactory(), false)
	assert.NoError(t, err)
	txn.GetStore().AddTxnEntry(txnif.TxnType_Normal, obj)
	txn.GetStore().IncreateWriteCnt()
	assert.NoError(t, txn.Commit(context.Background()))
	assert.NoError(t, obj.PrepareCommit())
	assert.NoError(t, obj.ApplyCommit(txn.GetID()))

	txns := make([]txnif.AsyncTxn, 0)
	for i := 0; i < 5; i++ {
		for j := 1; j < rows; j++ {
			txn, _ := tae.StartTxn(nil)
			database, _ := txn.GetDatabase("db")
			rel, _ := database.GetRelationByName(schema.Name)
			_ = rel.Append(context.Background(), bats[j])
			txns = append(txns, txn)
		}
	}
	for _, txn := range txns {
		txn.Commit(context.Background())
	}
	tae.CheckRowsByScan(rows, false)
	t.Logf(tae.Catalog.SimplePPString(3))
}

func TestRW(t *testing.T) {
	ctx := context.Background()
	opts := config.WithLongScanAndCKPOpts(nil)
	tae := testutil.NewTestEngine(ctx, ModuleName, t, opts)
	defer tae.Close()
	rows := 10
	schema := catalog.MockSchemaAll(5, 2)
	schema.BlockMaxRows = uint32(rows)
	tae.BindSchema(schema)
	bat := catalog.MockBatch(schema, rows)
	defer bat.Close()
	tae.CreateRelAndAppend(bat, true)

	txn1, rel1 := tae.GetRelation()
	v := bat.Vecs[2].Get(2)
	filter := handle.NewEQFilter(v)
	id, row, err := rel1.GetByFilter(ctx, filter)
	assert.NoError(t, err)
	err = rel1.RangeDelete(id, row, row, handle.DT_Normal)
	assert.NoError(t, err)

	meta := rel1.GetMeta().(*catalog.TableEntry)

	cnt := 3
	for i := 0; i < cnt; i++ {
		txn2, rel2 := tae.GetRelation()
		v = bat.Vecs[2].Get(i + 3)
		filter = handle.NewEQFilter(v)
		id, row, err = rel2.GetByFilter(ctx, filter)
		assert.NoError(t, err)
		err = rel2.RangeDelete(id, row, row, handle.DT_Normal)
		assert.NoError(t, err)
		err = txn2.Commit(ctx)
		assert.NoError(t, err)

		err = tae.FlushTable(
			ctx, 0, meta.GetDB().ID, meta.ID,
			types.BuildTS(time.Now().UTC().UnixNano(), 0),
		)
		assert.NoError(t, err)
	}

	err = txn1.Commit(ctx)
	assert.NoError(t, err)

	{
		txn, rel := tae.GetRelation()
		rcnt := testutil.GetColumnRowsByScan(t, rel, 2, true)
		assert.Equal(t, rows-cnt-1, rcnt)
		assert.NoError(t, txn.Commit(ctx))
	}
}

func TestReplayDeletes(t *testing.T) {
	defer testutils.AfterTest(t)()
	ctx := context.Background()

	opts := config.WithLongScanAndCKPOpts(nil)
	tae := testutil.NewTestEngine(ctx, ModuleName, t, opts)
	defer tae.Close()
	rows := 250
	schema := catalog.MockSchemaAll(2, 1)
	schema.BlockMaxRows = 50
	tae.BindSchema(schema)
	bat := catalog.MockBatch(schema, rows)
	defer bat.Close()
	bats := bat.Split(5)
	tae.CreateRelAndAppend(bats[0], true)
	//nablk
	tae.CompactBlocks(false)
	//deletes
	txn, rel := tae.GetRelation()
	blk := testutil.GetOneObject(rel)
	rel.RangeDelete(blk.Fingerprint(), 1, 49, handle.DT_Normal)
	assert.NoError(t, txn.Commit(context.Background()))
	//the next blk to compact
	tae.DoAppend(bats[1])
	//keep the Object appendable
	tae.DoAppend(bats[2])
	//compact nablk and its next blk
	txn2, rel := tae.GetRelation()
	blkEntry := testutil.GetOneTombstoneMeta(rel)
	txn, err := tae.StartTxn(nil)
	assert.NoError(t, err)
	task, err := jobs.NewFlushTableTailTask(nil, txn, nil, []*catalog.ObjectEntry{blkEntry}, tae.Runtime, types.MaxTs())
	assert.NoError(t, err)
	err = task.OnExec(context.Background())
	assert.NoError(t, err)
	assert.NoError(t, txn.Commit(context.Background()))
	assert.NoError(t, txn2.Commit(context.Background()))
}
func TestApplyDeltalocation1(t *testing.T) {
	defer testutils.AfterTest(t)()
	ctx := context.Background()

	opts := config.WithLongScanAndCKPOpts(nil)
	tae := testutil.NewTestEngine(ctx, ModuleName, t, opts)
	defer tae.Close()
	rows := 10
	schema := catalog.MockSchemaAll(2, 1)
	schema.BlockMaxRows = 10
	tae.BindSchema(schema)
	bat := catalog.MockBatch(schema, rows)
	defer bat.Close()
	tae.CreateRelAndAppend(bat, true)

	// apply deleteloc fails on ablk
	v1 := bat.Vecs[schema.GetSingleSortKeyIdx()].Get(1)
	ok, err := tae.TryDeleteByDeltaloc([]any{v1})
	assert.NoError(t, err)
	assert.True(t, ok)

	tae.CompactBlocks(false)
	filter := handle.NewEQFilter(v1)
	txn, rel := tae.GetRelation()
	id, offset, err := rel.GetByFilter(context.Background(), filter)
	assert.Error(t, err)
	assert.NoError(t, txn.Commit(context.Background()))

	// apply deltaloc fails if there're persisted deletes
	v2 := bat.Vecs[schema.GetSingleSortKeyIdx()].Get(2)
	ok, err = tae.TryDeleteByDeltaloc([]any{v2})
	assert.NoError(t, err)
	assert.True(t, ok)

	// apply deltaloc fails if there're deletes in memory
	tae.CompactBlocks(false)
	v3 := bat.Vecs[schema.GetSingleSortKeyIdx()].Get(3)
	filter = handle.NewEQFilter(v3)
	txn, rel = tae.GetRelation()
	id, offset, err = rel.GetByFilter(context.Background(), filter)
	assert.NoError(t, err)
	err = rel.RangeDelete(id, offset, offset, handle.DT_Normal)
	assert.NoError(t, err)
	assert.NoError(t, txn.Commit(context.Background()))

	v4 := bat.Vecs[schema.GetSingleSortKeyIdx()].Get(4)
	ok, err = tae.TryDeleteByDeltaloc([]any{v4})
	assert.NoError(t, err)
	assert.True(t, ok)

}

// test compact
func TestApplyDeltalocation2(t *testing.T) {
	defer testutils.AfterTest(t)()
	ctx := context.Background()

	opts := config.WithLongScanAndCKPOpts(nil)
	tae := testutil.NewTestEngine(ctx, ModuleName, t, opts)
	defer tae.Close()
	rows := 10
	schema := catalog.MockSchemaAll(2, 1)
	schema.BlockMaxRows = 10
	tae.BindSchema(schema)
	bat := catalog.MockBatch(schema, rows)
	bats := bat.Split(10)
	defer bat.Close()
	tae.CreateRelAndAppend(bat, true)
	tae.CompactBlocks(false)

	v3 := bat.Vecs[schema.GetSingleSortKeyIdx()].Get(3)
	v5 := bat.Vecs[schema.GetSingleSortKeyIdx()].Get(5)
	filter3 := handle.NewEQFilter(v3)
	filter5 := handle.NewEQFilter(v5)

	// test logtail
	tae.LogtailMgr.RegisterCallback(logtail.MockCallback)
	tae.TryDeleteByDeltaloc([]any{v3, v5})
	t.Log(tae.Catalog.SimplePPString(3))

	txn, rel := tae.GetRelation()
	_, _, err := rel.GetByFilter(context.Background(), filter5)
	assert.Error(t, err)
	_, _, err = rel.GetByFilter(context.Background(), filter3)
	assert.Error(t, err)
	assert.NoError(t, txn.Commit(context.Background()))
	tae.CheckRowsByScan(8, true)

	tae.Restart(context.Background())
	txn, rel = tae.GetRelation()
	_, _, err = rel.GetByFilter(context.Background(), filter5)
	assert.Error(t, err)
	_, _, err = rel.GetByFilter(context.Background(), filter3)
	assert.Error(t, err)
	assert.NoError(t, txn.Commit(context.Background()))
	tae.CheckRowsByScan(8, true)

	// test dedup
	tae.DoAppend(bats[3])
	tae.CheckRowsByScan(9, true)

	// test compact
	tae.CompactBlocks(false)
	txn, rel = tae.GetRelation()
	_, _, err = rel.GetByFilter(context.Background(), filter5)
	assert.Error(t, err)
	assert.NoError(t, txn.Commit(context.Background()))
	tae.CheckRowsByScan(9, true)

	tae.Restart(context.Background())
	txn, rel = tae.GetRelation()
	_, _, err = rel.GetByFilter(context.Background(), filter5)
	assert.Error(t, err)
	assert.NoError(t, txn.Commit(context.Background()))
	tae.CheckRowsByScan(9, true)
}

func TestApplyDeltalocation3(t *testing.T) {
	defer testutils.AfterTest(t)()
	ctx := context.Background()

	opts := config.WithLongScanAndCKPOpts(nil)
	tae := testutil.NewTestEngine(ctx, ModuleName, t, opts)
	defer tae.Close()
	rows := 10
	schema := catalog.MockSchemaAll(2, 1)
	schema.BlockMaxRows = 10
	tae.BindSchema(schema)
	bat := catalog.MockBatch(schema, rows)
	defer bat.Close()
	tae.CreateRelAndAppend(bat, true)
	tae.CompactBlocks(false)

	v3 := bat.Vecs[schema.GetSingleSortKeyIdx()].Get(3)
	filter3 := handle.NewEQFilter(v3)

	// apply deltaloc failed if there're new deletes

	v5 := bat.Vecs[schema.GetSingleSortKeyIdx()].Get(5)
	filter5 := handle.NewEQFilter(v5)
	txn, err := tae.StartTxn(nil)
	assert.NoError(t, err)
	ok, err := tae.TryDeleteByDeltalocWithTxn([]any{v3}, txn)
	assert.NoError(t, err)
	assert.True(t, ok)

	{
		// delete v5
		txn2, rel2 := tae.GetRelation()
		err = rel2.DeleteByFilter(context.Background(), filter5)
		assert.NoError(t, err)
		assert.NoError(t, txn2.Commit(context.Background()))
	}
	tae.CheckRowsByScan(9, true)

	assert.NoError(t, txn.Commit(context.Background()))
	tae.CheckRowsByScan(8, true)

	// delete v5
	v4 := bat.Vecs[schema.GetSingleSortKeyIdx()].Get(4)
	filter4 := handle.NewEQFilter(v4)
	txn2, rel2 := tae.GetRelation()
	err = rel2.DeleteByFilter(context.Background(), filter4)
	assert.NoError(t, err)

	tae.CheckRowsByScan(8, true)

	assert.NoError(t, txn2.Commit(context.Background()))
	tae.CheckRowsByScan(7, true)

	txn, rel := tae.GetRelation()
	_, _, err = rel.GetByFilter(context.Background(), filter3)
	assert.Error(t, err)
	assert.NoError(t, txn.Commit(context.Background()))

}

func TestApplyDeltalocation4(t *testing.T) {
	defer testutils.AfterTest(t)()
	ctx := context.Background()

	opts := config.WithLongScanAndCKPOpts(nil)
	tae := testutil.NewTestEngine(ctx, ModuleName, t, opts)
	defer tae.Close()
	rows := 10
	schema := catalog.MockSchemaAll(2, 1)
	schema.BlockMaxRows = 10
	tae.BindSchema(schema)
	bat := catalog.MockBatch(schema, rows)
	defer bat.Close()
	bats := bat.Split(rows)
	tae.CreateRelAndAppend(bat, true)

	tae.CompactBlocks(false)

	txn, err := tae.StartTxn(nil)
	assert.NoError(t, err)
	v5 := bat.Vecs[schema.GetSingleSortKeyIdx()].Get(5)
	tae.TryDeleteByDeltalocWithTxn([]any{v5}, txn)
	v1 := bat.Vecs[schema.GetSingleSortKeyIdx()].Get(1)
	filter1 := handle.NewEQFilter(v1)
	db, err := txn.GetDatabase("db")
	assert.NoError(t, err)
	rel, err := db.GetRelationByName(schema.Name)
	assert.NoError(t, err)
	err = rel.DeleteByFilter(context.Background(), filter1)
	assert.NoError(t, err)
	tae.DoAppendWithTxn(bats[1], txn, false)
	tae.DoAppendWithTxn(bats[5], txn, false)
	assert.NoError(t, txn.Commit(context.Background()))

	tae.CheckRowsByScan(rows, true)

	tae.Restart(ctx)

	tae.CheckRowsByScan(rows, true)
}

func TestReplayPersistedDelete(t *testing.T) {
	defer testutils.AfterTest(t)()
	ctx := context.Background()

	opts := config.WithLongScanAndCKPOpts(nil)
	tae := testutil.NewTestEngine(ctx, ModuleName, t, opts)
	defer tae.Close()
	rows := 10
	schema := catalog.MockSchemaAll(2, 1)
	schema.BlockMaxRows = 10
	tae.BindSchema(schema)
	bat := catalog.MockBatch(schema, rows)
	defer bat.Close()
	tae.CreateRelAndAppend(bat, true)
	tae.CompactBlocks(false)

	v3 := bat.Vecs[schema.GetSingleSortKeyIdx()].Get(3)
	filter3 := handle.NewEQFilter(v3)
	txn, rel := tae.GetRelation()
	id, offset, err := rel.GetByFilter(context.Background(), filter3)
	assert.NoError(t, err)
	assert.NoError(t, txn.Commit(context.Background()))

	ok, err := tae.TryDeleteByDeltaloc([]any{v3})
	assert.NoError(t, err)
	assert.True(t, ok)

	tae.Restart(context.Background())

	txn, rel = tae.GetRelation()
	err = rel.RangeDelete(id, offset, offset, handle.DT_Normal)
	assert.Error(t, err)
	assert.NoError(t, txn.Commit(context.Background()))
}

func TestCheckpointReadWrite(t *testing.T) {
	t.Skip("TODO: find a new way to test three tables ckp")
	defer testutils.AfterTest(t)()
	ctx := context.Background()

	opts := config.WithLongScanAndCKPOpts(nil)
	tae := testutil.NewTestEngine(ctx, ModuleName, t, opts)
	defer tae.Close()

	txn, err := tae.StartTxn(nil)
	assert.NoError(t, err)
	db, err := txn.CreateDatabase("db", "create database db", "1")
	assert.NoError(t, err)
	schema1 := catalog.MockSchemaAll(2, 1)
	_, err = db.CreateRelation(schema1)
	assert.NoError(t, err)
	schema2 := catalog.MockSchemaAll(3, -1)
	_, err = db.CreateRelation(schema2)
	assert.NoError(t, err)
	assert.NoError(t, txn.Commit(context.Background()))

	t1 := tae.TxnMgr.Now()
	testutil.CheckCheckpointReadWrite(t, types.TS{}, t1, tae.Catalog, smallCheckpointBlockRows, smallCheckpointSize, tae.Opts.Fs)

	txn, err = tae.StartTxn(nil)
	assert.NoError(t, err)
	db, err = txn.GetDatabase("db")
	assert.NoError(t, err)
	_, err = db.DropRelationByName(schema1.Name)
	assert.NoError(t, err)
	_, err = db.DropRelationByName(schema2.Name)
	assert.NoError(t, err)
	assert.NoError(t, txn.Commit(context.Background()))

	t2 := tae.TxnMgr.Now()
	testutil.CheckCheckpointReadWrite(t, types.TS{}, t2, tae.Catalog, smallCheckpointBlockRows, smallCheckpointSize, tae.Opts.Fs)
	testutil.CheckCheckpointReadWrite(t, t1, t2, tae.Catalog, smallCheckpointBlockRows, smallCheckpointSize, tae.Opts.Fs)

	txn, err = tae.StartTxn(nil)
	assert.NoError(t, err)
	_, err = txn.DropDatabase("db")
	assert.NoError(t, err)
	assert.NoError(t, txn.Commit(context.Background()))
	t3 := tae.TxnMgr.Now()
	testutil.CheckCheckpointReadWrite(t, types.TS{}, t3, tae.Catalog, smallCheckpointBlockRows, smallCheckpointSize, tae.Opts.Fs)
	testutil.CheckCheckpointReadWrite(t, t2, t3, tae.Catalog, smallCheckpointBlockRows, smallCheckpointSize, tae.Opts.Fs)

	schema := catalog.MockSchemaAll(2, 1)
	schema.BlockMaxRows = 1
	schema.ObjectMaxBlocks = 1
	tae.BindSchema(schema)
	bat := catalog.MockBatch(schema, 10)

	tae.CreateRelAndAppend(bat, true)
	t4 := tae.TxnMgr.Now()
	testutil.CheckCheckpointReadWrite(t, types.TS{}, t4, tae.Catalog, smallCheckpointBlockRows, smallCheckpointSize, tae.Opts.Fs)
	testutil.CheckCheckpointReadWrite(t, t3, t4, tae.Catalog, smallCheckpointBlockRows, smallCheckpointSize, tae.Opts.Fs)

	tae.CompactBlocks(false)
	t5 := tae.TxnMgr.Now()
	testutil.CheckCheckpointReadWrite(t, types.TS{}, t5, tae.Catalog, smallCheckpointBlockRows, smallCheckpointSize, tae.Opts.Fs)
	testutil.CheckCheckpointReadWrite(t, t4, t5, tae.Catalog, smallCheckpointBlockRows, smallCheckpointSize, tae.Opts.Fs)
}

func TestCheckpointReadWrite2(t *testing.T) {
	t.Skip("TODO: find a new way to test three tables ckp")
	defer testutils.AfterTest(t)()
	ctx := context.Background()

	opts := config.WithLongScanAndCKPOpts(nil)
	tae := testutil.NewTestEngine(ctx, ModuleName, t, opts)
	defer tae.Close()

	for i := 0; i < 10; i++ {
		schema := catalog.MockSchemaAll(i+1, i)
		schema.BlockMaxRows = 2
		bat := catalog.MockBatch(schema, rand.Intn(30))
		tae.BindSchema(schema)
		createDB := false
		if i == 0 {
			createDB = true
		}
		tae.CreateRelAndAppend(bat, createDB)
		tae.CompactBlocks(false)
	}

	t1 := tae.TxnMgr.Now()
	testutil.CheckCheckpointReadWrite(t, types.TS{}, t1, tae.Catalog, smallCheckpointBlockRows, smallCheckpointSize, tae.Opts.Fs)
}

func TestSnapshotCheckpoint(t *testing.T) {
	blockio.RunPipelineTest(
		func() {
			defer testutils.AfterTest(t)()
			testutils.EnsureNoLeak(t)
			ctx := context.Background()

			opts := new(options.Options)
			opts = config.WithLongScanAndCKPOpts(opts)
			options.WithDisableGCCheckpoint()(opts)
			tae := testutil.NewTestEngine(ctx, ModuleName, t, opts)
			defer tae.Close()
			db := tae.DB
			db.DiskCleaner.GetCleaner().SetMinMergeCountForTest(2)

			schema1 := catalog.MockSchemaAll(13, 2)
			schema1.BlockMaxRows = 10
			schema1.ObjectMaxBlocks = 2

			schema2 := catalog.MockSchemaAll(13, 2)
			schema2.BlockMaxRows = 10
			schema2.ObjectMaxBlocks = 2
			var rel1 handle.Relation
			{
				txn, _ := db.StartTxn(nil)
				database, err := txn.CreateDatabase("db", "", "")
				assert.Nil(t, err)
				rel1, err = database.CreateRelation(schema1)
				assert.Nil(t, err)
				_, err = database.CreateRelation(schema2)
				assert.Nil(t, err)
				assert.Nil(t, txn.Commit(context.Background()))
			}
			bat := catalog.MockBatch(schema1, int(schema1.BlockMaxRows*10-1))
			defer bat.Close()
			bats := bat.Split(bat.Length())

			pool, err := ants.NewPool(20)
			assert.Nil(t, err)
			defer pool.Release()
			var wg sync.WaitGroup

			for i := 0; i < len(bats)/2; i++ {
				wg.Add(2)
				err = pool.Submit(testutil.AppendClosure(t, bats[i], schema1.Name, db, &wg))
				assert.Nil(t, err)
				err = pool.Submit(testutil.AppendClosure(t, bats[i], schema2.Name, db, &wg))
				assert.Nil(t, err)
			}
			wg.Wait()
			ts := types.BuildTS(time.Now().UTC().UnixNano(), 0)
			db.ForceCheckpoint(ctx, ts, time.Minute)
			snapshot := types.BuildTS(time.Now().UTC().UnixNano(), 0)
			db.ForceCheckpoint(ctx, snapshot, time.Minute)
			tae.ForceCheckpoint()
			assert.Equal(t, uint64(0), db.Runtime.Scheduler.GetPenddingLSNCnt())
			var wg2 sync.WaitGroup
			for i := len(bats) / 2; i < len(bats); i++ {
				wg2.Add(2)
				err = pool.Submit(testutil.AppendClosure(t, bats[i], schema1.Name, db, &wg2))
				assert.Nil(t, err)
				err = pool.Submit(testutil.AppendClosure(t, bats[i], schema2.Name, db, &wg2))
				assert.Nil(t, err)
			}
			wg2.Wait()
			t.Log(tae.Catalog.SimplePPString(3))
			tae.ForceCheckpoint()
			tae.ForceCheckpoint()
			dataObject, tombstoneObject := testutil.GetUserTablesInsBatch(t, rel1.ID(), types.TS{}, snapshot, db.Catalog)
			ckps, err := checkpoint.ListSnapshotCheckpoint(ctx, "", db.Opts.Fs, snapshot, rel1.ID(), checkpoint.SpecifiedCheckpoint)
			assert.Nil(t, err)
			var inslen, dataObjectLen, tombstoneObjectLen int
			for _, ckp := range ckps {
				ins, _, dataObject, tombstoneObject, cbs := testutil.ReadSnapshotCheckpoint(t, rel1.ID(), ckp.GetLocation(), db.Opts.Fs)
				for _, cb := range cbs {
					if cb != nil {
						cb()
					}
				}
				if ins != nil {
					moIns, err := batch.ProtoBatchToBatch(ins)
					assert.NoError(t, err)
					inslen += moIns.Vecs[0].Length()
				}
				if dataObject != nil {
					moIns, err := batch.ProtoBatchToBatch(dataObject)
					assert.NoError(t, err)
					dataObjectLen += moIns.Vecs[0].Length()
				}
				if tombstoneObject != nil {
					moIns, err := batch.ProtoBatchToBatch(tombstoneObject)
					assert.NoError(t, err)
					tombstoneObjectLen += moIns.Vecs[0].Length()
				}
			}
			assert.Equal(t, dataObjectLen, dataObject.Length())
			assert.Equal(t, tombstoneObjectLen, tombstoneObject.Length())
			assert.Equal(t, int64(0), common.DebugAllocator.CurrNB())
		},
	)
}

func TestEstimateMemSize(t *testing.T) {
	defer testutils.AfterTest(t)()
	ctx := context.Background()

	opts := config.WithLongScanAndCKPOpts(nil)
	tae := testutil.NewTestEngine(ctx, ModuleName, t, opts)
	defer tae.Close()
	schema := catalog.MockSchemaAll(2, 1)
	schema.BlockMaxRows = 50
	schemaBig := catalog.MockSchemaAll(14, 1)

	schema50rowSize := 0
	{
		tae.BindSchema(schema)
		bat := catalog.MockBatch(schema, 50)
		testutil.CreateRelationAndAppend(t, 0, tae.DB, "db", schema, bat, true)
		txn, rel := tae.GetRelation()
		blk := testutil.GetOneBlockMeta(rel)
		size1, ds1 := blk.GetObjectData().EstimateMemSize()
		schema50rowSize = size1

		blkID := objectio.NewBlockidWithObjectID(blk.ID(), 0)
		err := rel.DeleteByPhyAddrKey(*objectio.NewRowid(blkID, 1))
		require.NoError(t, err)
		size2, ds2 := blk.GetObjectData().EstimateMemSize()

		err = rel.DeleteByPhyAddrKey(*objectio.NewRowid(blkID, 5))
		require.NoError(t, err)
		size3, ds3 := blk.GetObjectData().EstimateMemSize()
		// require.Less(t, size1, size2)
		// require.Less(t, size2, size3)
		require.NoError(t, txn.Rollback(ctx))
		size4, ds4 := blk.GetObjectData().EstimateMemSize()
		t.Log(size1, size2, size3, size4)
		t.Log(ds1, ds2, ds3, ds4)
	}

	{
		tae.BindSchema(schemaBig)
		bat := catalog.MockBatch(schemaBig, 50)
		testutil.CreateRelationAndAppend(t, 0, tae.DB, "db", schemaBig, bat, false)
		txn, rel := tae.GetRelation()
		blk := testutil.GetOneBlockMeta(rel)
		size1, d1 := blk.GetObjectData().EstimateMemSize()

		blkID := objectio.NewBlockidWithObjectID(blk.ID(), 0)
		err := rel.DeleteByPhyAddrKey(*objectio.NewRowid(blkID, 1))
		require.NoError(t, err)

		size2, d2 := blk.GetObjectData().EstimateMemSize()

		err = rel.DeleteByPhyAddrKey(*objectio.NewRowid(blkID, 5))
		require.NoError(t, err)
		size3, d3 := blk.GetObjectData().EstimateMemSize()

		require.NoError(t, txn.Commit(ctx))

		txn, rel = tae.GetRelation()
		tombstone := testutil.GetOneTombstoneMeta(rel)
		size4, d4 := tombstone.GetObjectData().EstimateMemSize()

		t.Log(size1, size2, size3, size4)
		t.Log(d1, d2, d3, d4)
		require.Equal(t, size1, size2)
		require.Equal(t, size2, size3)
		require.NotZero(t, size4)
		require.Less(t, schema50rowSize, size1)
		require.NoError(t, txn.Commit(ctx))
	}
}

func TestColumnCount(t *testing.T) {
	defer testutils.AfterTest(t)()
	ctx := context.Background()

	opts := config.WithLongScanAndCKPOpts(nil)
	tae := testutil.NewTestEngine(ctx, ModuleName, t, opts)
	defer tae.Close()
	schema := catalog.MockSchemaAll(2, 1)
	schema.BlockMaxRows = 50
	tae.BindSchema(schema)
	bat := catalog.MockBatch(schema, 1)
	defer bat.Close()

	tae.CreateRelAndAppend(bat, true)

	{
		txn, rel := tae.GetRelation()
		for i := 0; i < 500; i++ {
			colName := fmt.Sprintf("col %d", i)
			err := rel.AlterTable(context.TODO(), api.NewAddColumnReq(0, 0, colName, types.NewProtoType(types.T_char), 5))
			require.NoError(t, err)
		}
		require.Nil(t, txn.Commit(context.Background()))
	}

	txn, err := tae.StartTxn(nil)
	assert.NoError(t, err)
	db, err := txn.GetDatabase("db")
	assert.NoError(t, err)
	_, err = db.DropRelationByName(schema.Name)
	assert.NoError(t, err)
	assert.NoError(t, txn.Commit(context.Background()))

	commitTS := txn.GetCommitTS()
	tae.Catalog.GCByTS(context.Background(), commitTS.Next())
}

func TestCollectDeletesInRange1(t *testing.T) {
	defer testutils.AfterTest(t)()
	ctx := context.Background()

	opts := config.WithLongScanAndCKPOpts(nil)
	tae := testutil.NewTestEngine(ctx, ModuleName, t, opts)
	defer tae.Close()
	schema := catalog.MockSchemaAll(2, 1)
	schema.BlockMaxRows = 50
	tae.BindSchema(schema)
	bat := catalog.MockBatch(schema, 2)
	defer bat.Close()

	tae.CreateRelAndAppend(bat, true)

	txn, rel := tae.GetRelation()
	v := bat.Vecs[schema.GetSingleSortKeyIdx()].Get(0)
	filter := handle.NewEQFilter(v)
	err := rel.DeleteByFilter(context.Background(), filter)
	assert.NoError(t, err)
	err = txn.Commit(context.Background())
	assert.NoError(t, err)

	txn, rel = tae.GetRelation()
	v = bat.Vecs[schema.GetSingleSortKeyIdx()].Get(1)
	filter = handle.NewEQFilter(v)
	err = rel.DeleteByFilter(context.Background(), filter)
	assert.NoError(t, err)
	err = txn.Commit(context.Background())
	assert.NoError(t, err)

	tae.CheckCollectTombstoneInRange()
}

func TestCollectDeletesInRange2(t *testing.T) {
	defer testutils.AfterTest(t)()
	ctx := context.Background()

	opts := config.WithLongScanAndCKPOpts(nil)
	tae := testutil.NewTestEngine(ctx, ModuleName, t, opts)
	defer tae.Close()
	schema := catalog.MockSchemaAll(2, 1)
	schema.BlockMaxRows = 50
	tae.BindSchema(schema)
	bat := catalog.MockBatch(schema, 50)
	defer bat.Close()

	tae.CreateRelAndAppend(bat, true)
	tae.CompactBlocks(false)

	txn, rel := tae.GetRelation()
	blk := testutil.GetOneObject(rel)
	deltaLoc, err := testutil.MockCNDeleteInS3(tae.Runtime.Fs, blk.GetMeta().(*catalog.ObjectEntry).GetObjectData(), 0, schema, txn, []uint32{0, 1, 2, 3})
	assert.NoError(t, err)
	assert.NoError(t, txn.Commit(context.Background()))

	txn, rel = tae.GetRelation()
	blk = testutil.GetOneObject(rel)
	ok, err := rel.TryDeleteByDeltaloc(blk.Fingerprint(), deltaLoc)
	assert.True(t, ok)
	assert.NoError(t, err)
	assert.NoError(t, txn.Commit(context.Background()))

	t.Log(tae.Catalog.SimplePPString(3))
	txn, rel = tae.GetRelation()
	blk = testutil.GetOneObject(rel)
	tableEntry := rel.GetMeta().(*catalog.TableEntry)
	deletes, err := tables.TombstoneRangeScanByObject(
		ctx, tableEntry, *blk.GetID(), types.TS{}, txn.GetStartTS(), common.DefaultAllocator, tae.Runtime.VectorPool.Small,
	)
	assert.NoError(t, err)
	assert.Equal(t, 4, deletes.Length())
	assert.NoError(t, txn.Commit(context.Background()))

	txn, rel = tae.GetRelation()
	v1 := bat.Vecs[schema.GetSingleSortKeyIdx()].Get(4)
	filter := handle.NewEQFilter(v1)
	err = rel.DeleteByFilter(context.Background(), filter)
	assert.NoError(t, err)
	assert.NoError(t, txn.Commit(context.Background()))

	txn, rel = tae.GetRelation()
	blk = testutil.GetOneObject(rel)
	tableEntry = rel.GetMeta().(*catalog.TableEntry)
	deletes, err = tables.TombstoneRangeScanByObject(
		ctx, tableEntry, *blk.GetID(), types.TS{}, txn.GetStartTS(), common.DefaultAllocator, tae.Runtime.VectorPool.Small,
	)
	assert.NoError(t, err)
	assert.Equal(t, 5, deletes.Length())
	assert.NoError(t, txn.Commit(context.Background()))
}

func TestGlobalCheckpoint7(t *testing.T) {
	defer testutils.AfterTest(t)()
	ctx := context.Background()

	opts := config.WithQuickScanAndCKPOpts(nil)
	options.WithCheckpointGlobalMinCount(3)(opts)
	tae := testutil.NewTestEngine(ctx, ModuleName, t, opts)
	defer tae.Close()

	txn, err := tae.StartTxn(nil)
	assert.NoError(t, err)
	_, err = txn.CreateDatabase("db1", "sql", "typ")
	assert.NoError(t, err)
	assert.NoError(t, txn.Commit(context.Background()))

	testutils.WaitExpect(10000, func() bool {
		return tae.Wal.GetPenddingCnt() == 0
	})

	entries := tae.BGCheckpointRunner.GetAllCheckpoints()
	for _, e := range entries {
		t.Logf("%s", e.String())
	}
	assert.Equal(t, 1, len(entries))

	tae.Restart(context.Background())

	txn, err = tae.StartTxn(nil)
	assert.NoError(t, err)
	_, err = txn.CreateDatabase("db2", "sql", "typ")
	assert.NoError(t, err)
	assert.NoError(t, txn.Commit(context.Background()))

	testutils.WaitExpect(10000, func() bool {
		return tae.Wal.GetPenddingCnt() == 0
	})

	entries = tae.BGCheckpointRunner.GetAllCheckpoints()
	for _, e := range entries {
		t.Logf("%s", e.String())
	}
	assert.Equal(t, 2, len(entries))

	tae.Restart(context.Background())

	txn, err = tae.StartTxn(nil)
	assert.NoError(t, err)
	_, err = txn.CreateDatabase("db3", "sql", "typ")
	assert.NoError(t, err)
	assert.NoError(t, txn.Commit(context.Background()))

	testutils.WaitExpect(10000, func() bool {
		return tae.Wal.GetPenddingCnt() == 0
	})

	testutils.WaitExpect(10000, func() bool {
		return len(tae.BGCheckpointRunner.GetAllGlobalCheckpoints()) == 1
	})

	entries = tae.BGCheckpointRunner.GetAllCheckpoints()
	for _, e := range entries {
		t.Logf("%s", e.String())
	}
	assert.Equal(t, 1, len(entries))

}

func TestSplitCommand(t *testing.T) {
	defer testutils.AfterTest(t)()
	ctx := context.Background()

	opts := config.WithLongScanAndCKPOpts(nil)
	opts.MaxMessageSize = txnbase.CmdBufReserved + 2*1024
	tae := testutil.NewTestEngine(ctx, ModuleName, t, opts)
	defer tae.Close()
	schema := catalog.MockSchemaAll(2, 1)
	schema.BlockMaxRows = 50
	tae.BindSchema(schema)
	bat := catalog.MockBatch(schema, 50)
	defer bat.Close()

	tae.CreateRelAndAppend(bat, true)

	tae.CheckRowsByScan(50, false)
	t.Log(tae.Catalog.SimplePPString(3))
	tae.Restart(context.Background())
	t.Log(tae.Catalog.SimplePPString(3))
	tae.CheckRowsByScan(50, false)
}

func TestFlushAndAppend(t *testing.T) {
	defer testutils.AfterTest(t)()
	ctx := context.Background()

	opts := config.WithLongScanAndCKPOpts(nil)
	tae := testutil.NewTestEngine(ctx, ModuleName, t, opts)
	defer tae.Close()
	schema := catalog.MockSchemaAll(2, 1)
	schema.BlockMaxRows = 50
	tae.BindSchema(schema)
	bat := catalog.MockBatch(schema, 50)
	defer bat.Close()

	tae.CreateRelAndAppend(bat, true)

	txn, rel := tae.GetRelation()
	var metas []*catalog.ObjectEntry
	it := rel.MakeObjectIt(false)
	for it.Next() {
		blk := it.GetObject()
		meta := blk.GetMeta().(*catalog.ObjectEntry)
		metas = append(metas, meta)
	}
	it.Next()
	_ = txn.Commit(context.Background())

	txn, _ = tae.GetRelation()

	tae.DeleteAll(true)

	task, err := jobs.NewFlushTableTailTask(nil, txn, metas, nil, tae.Runtime, txn.GetStartTS())
	assert.NoError(t, err)
	_ = task.OnExec(context.Background())

	txn2, _ := tae.GetRelation()

	_ = txn.Commit(context.Background())

	tae.DoAppendWithTxn(bat, txn2, true)

	t.Log(tae.Catalog.SimplePPString(3))
	err = txn2.Commit(context.Background())
	require.NoError(t, err)

}

func TestFlushAndAppend2(t *testing.T) {
	defer testutils.AfterTest(t)()
	ctx := context.Background()

	opts := config.WithLongScanAndCKPOpts(nil)
	tae := testutil.NewTestEngine(ctx, ModuleName, t, opts)
	defer tae.Close()
	schema := catalog.MockSchemaAll(2, 1)
	schema.BlockMaxRows = 50
	tae.BindSchema(schema)
	bat := catalog.MockBatch(schema, 50)
	defer bat.Close()

	tae.CreateRelAndAppend(bat, true)

	txn, rel := tae.GetRelation()
	var metas []*catalog.ObjectEntry
	it := rel.MakeObjectIt(false)
	for it.Next() {
		blk := it.GetObject()
		meta := blk.GetMeta().(*catalog.ObjectEntry)
		metas = append(metas, meta)
	}
	it.Close()
	_ = txn.Commit(context.Background())

	txn, _ = tae.GetRelation()

	task, err := jobs.NewFlushTableTailTask(nil, txn, metas, nil, tae.Runtime, txn.GetStartTS())
	assert.NoError(t, err)
	_ = task.OnExec(context.Background())

	tae.DeleteAll(true)

	txn2, _ := tae.GetRelation()

	_ = txn.Commit(context.Background())

	tae.DoAppendWithTxn(bat, txn2, true)

	t.Log(tae.Catalog.SimplePPString(3))
	err = txn2.Commit(context.Background())
	require.NoError(t, err)

	p := &catalog.LoopProcessor{}
	p.TombstoneFn = func(oe *catalog.ObjectEntry) error {
		prepareTS := oe.GetLastMVCCNode().GetPrepare()
		require.False(t, prepareTS.Equal(&txnif.UncommitTS), oe.ID().String())
		return nil
	}
	tae.Catalog.RecurLoop(p)
}

func TestDeletesInMerge(t *testing.T) {
	defer testutils.AfterTest(t)()
	ctx := context.Background()

	opts := config.WithLongScanAndCKPOpts(nil)
	tae := testutil.NewTestEngine(ctx, ModuleName, t, opts)
	defer tae.Close()
	schema := catalog.MockSchemaAll(2, 1)
	schema.BlockMaxRows = 50
	tae.BindSchema(schema)
	bat := catalog.MockBatch(schema, 50)
	defer bat.Close()

	tae.CreateRelAndAppend(bat, true)
	tae.CompactBlocks(true)

	txn, rel := tae.GetRelation()
	objID := testutil.GetOneObject(rel).Fingerprint()
	rel.RangeDelete(objID, 0, 0, handle.DT_Normal)
	txn.Commit(ctx)

	t.Log(tae.Catalog.SimplePPString(3))

	txn, _ = tae.StartTxn(nil)
	obj := testutil.GetOneBlockMeta(rel)
	task, _ := jobs.NewMergeObjectsTask(
		nil, txn, []*catalog.ObjectEntry{obj}, tae.Runtime,
		common.DefaultMaxOsizeObjMB*common.Const1MBytes, false)
	task.Execute(ctx)
	{
		txn, rel := tae.GetRelation()
		obj := testutil.GetOneTombstoneMeta(rel)
		task, _ := jobs.NewFlushTableTailTask(nil, txn, nil, []*catalog.ObjectEntry{obj}, tae.Runtime, tae.TxnMgr.Now())
		task.Execute(ctx)
		txn.Commit(ctx)
	}

	txn.Commit(ctx)
}

func TestDedupAndFlush(t *testing.T) {
	defer testutils.AfterTest(t)()
	ctx := context.Background()
	opts := config.WithLongScanAndCKPOpts(nil)
	options.WithGlobalVersionInterval(time.Microsecond)(opts)
	tae := testutil.NewTestEngine(ctx, ModuleName, t, opts)
	defer tae.Close()
	schema := catalog.MockSchemaAll(2, 1)
	schema.BlockMaxRows = 50
	tae.BindSchema(schema)
	bat := catalog.MockBatch(schema, 1)
	defer bat.Close()

	tae.CreateRelAndAppend(bat, true)

	flushTxn, rel := tae.GetRelation()

	obj := testutil.GetOneBlockMeta(rel)
	task, err := jobs.NewFlushTableTailTask(nil, flushTxn, []*catalog.ObjectEntry{obj}, nil, tae.Runtime, flushTxn.GetStartTS())
	assert.NoError(t, err)
	err = task.OnExec(ctx)
	assert.NoError(t, err)

	{
		// mock update
		txn, rel := tae.GetRelation()
		v := bat.Vecs[schema.GetSingleSortKeyIdx()].Get(0)
		filter := handle.NewEQFilter(v)
		err := rel.DeleteByFilter(context.Background(), filter)
		assert.NoError(t, err)
		err = rel.Append(ctx, bat)
		assert.NoError(t, err)
		err = txn.Commit(context.Background())
		assert.NoError(t, err)
	}

	assert.NoError(t, flushTxn.Commit(ctx))
}

func TestTransferDeletes(t *testing.T) {
	defer testutils.AfterTest(t)()
	testutils.EnsureNoLeak(t)
	ctx := context.Background()

	opts := config.WithLongScanAndCKPOpts(nil)
	tae := testutil.NewTestEngine(ctx, ModuleName, t, opts)
	defer tae.Close()

	schema := catalog.MockSchema(2, 0)
	schema.BlockMaxRows = 10
	schema.ObjectMaxBlocks = 10
	tae.BindSchema(schema)
	bat := catalog.MockBatch(schema, 1)

	tae.CreateRelAndAppend(bat, true)

	txn, rel := testutil.GetDefaultRelation(t, tae.DB, schema.Name)
	blkMetas := testutil.GetAllBlockMetas(rel, false)
	task, err := jobs.NewFlushTableTailTask(tasks.WaitableCtx, txn, blkMetas, nil, tae.DB.Runtime, types.MaxTs())
	assert.NoError(t, err)
	err = task.OnExec(ctx)
	assert.NoError(t, err)

	txn2, rel := tae.GetRelation()
	filter := handle.NewEQFilter(bat.Vecs[0].Get(0))
	assert.NoError(t, rel.UpdateByFilter(ctx, filter, 1, int32(3), false))
	var wg sync.WaitGroup
	txn.SetApplyCommitFn(func(at txnif.AsyncTxn) error {
		wg.Add(1)
		go func() {
			defer wg.Done()
			assert.NoError(t, txn2.PrePrepare(ctx))
		}()
		time.Sleep(time.Millisecond * 100)
		return txn.GetStore().ApplyCommit()
	})
	assert.NoError(t, txn.Commit(ctx))
	wg.Wait()
}

func TestGCKP(t *testing.T) {
	defer testutils.AfterTest(t)()
	testutils.EnsureNoLeak(t)
	ctx := context.Background()

	opts := config.WithLongScanAndCKPOpts(nil)
	tae := testutil.NewTestEngine(ctx, ModuleName, t, opts)
	defer tae.Close()

	schema := catalog.MockSchema(2, 0)
	schema.BlockMaxRows = 10
	schema.ObjectMaxBlocks = 10
	tae.BindSchema(schema)
	bat := catalog.MockBatch(schema, 1)

	tae.CreateRelAndAppend(bat, true)

	tae.DeleteAll(true)

	tae.CompactBlocks(true)
	time.Sleep(time.Millisecond * 200)

	tae.ForceGlobalCheckpoint(ctx, tae.TxnMgr.Now(), time.Minute, time.Millisecond*100)
	tae.Restart(ctx)
	t.Log(tae.Catalog.SimplePPString(3))
}

func TestCKPCollectObject(t *testing.T) {
	blockio.RunPipelineTest(
		func() {
			defer testutils.AfterTest(t)()
			testutils.EnsureNoLeak(t)
			ctx := context.Background()

			opts := config.WithLongScanAndCKPOpts(nil)
			tae := testutil.NewTestEngine(ctx, ModuleName, t, opts)
			defer tae.Close()

			schema := catalog.MockSchema(2, 0)
			schema.BlockMaxRows = 10
			schema.ObjectMaxBlocks = 10
			tae.BindSchema(schema)
			bat := catalog.MockBatch(schema, 1)

			tae.CreateRelAndAppend(bat, true)

			txn, rel := tae.GetRelation()
			blkMeta1 := testutil.GetOneBlockMeta(rel)
			task1, err := jobs.NewFlushTableTailTask(tasks.WaitableCtx, txn, []*catalog.ObjectEntry{blkMeta1}, nil, tae.Runtime, txn.GetStartTS())
			assert.NoError(t, err)
			assert.NoError(t, task1.Execute(ctx))

			collector := logtail.NewIncrementalCollector("", types.TS{}, tae.TxnMgr.Now())
			assert.NoError(t, tae.Catalog.RecurLoop(collector))
			ckpData := collector.OrphanData()
			objBatch := ckpData.GetObjectBatchs()
			assert.Equal(t, 1, objBatch.Length())
			assert.NoError(t, txn.Commit(ctx))
		},
	)
}

func TestGCCatalog4(t *testing.T) {
	defer testutils.AfterTest(t)()
	testutils.EnsureNoLeak(t)
	ctx := context.Background()

	opts := config.WithLongScanAndCKPOpts(nil)
	tae := testutil.NewTestEngine(ctx, ModuleName, t, opts)
	defer tae.Close()

	schema := catalog.MockSchema(2, 0)
	schema.BlockMaxRows = 10
	schema.ObjectMaxBlocks = 10
	tae.BindSchema(schema)
	bat := catalog.MockBatch(schema, 1)

	tae.CreateRelAndAppend(bat, true)

	tae.DeleteAll(true)

	tae.CompactBlocks(true)

	tae.Catalog.GCByTS(ctx, tae.TxnMgr.Now())

}

func TestPersistTransferTable(t *testing.T) {
	ctx := context.Background()
	opts := config.WithQuickScanAndCKPOpts(nil)
	tae := testutil.NewTestEngine(ctx, ModuleName, t, opts)
	defer tae.Close()
	schema := catalog.MockSchemaAll(13, 3)
	schema.BlockMaxRows = 10
	schema.ObjectMaxBlocks = 3
	tae.BindSchema(schema)
	testutil.CreateRelation(t, tae.DB, "db", schema, true)

	sid := objectio.NewSegmentid()
	id1 := common.ID{BlockID: *objectio.NewBlockid(sid, 1, 0)}
	id2 := common.ID{BlockID: *objectio.NewBlockid(sid, 2, 0)}
	createdObjs := []*objectio.ObjectId{objectio.NewObjectidWithSegmentIDAndNum(sid, 2)}

	now := time.Now()
	page := model.NewTransferHashPage(&id1, now, false, tae.Runtime.LocalFs.Service, time.Second, time.Minute, createdObjs)
	ids := make([]types.Rowid, 10)
	transferMap := make(api.TransferMap)
	for i := 0; i < 10; i++ {
		transferMap[uint32(i)] = api.TransferDestPos{
			RowIdx: uint32(i),
		}
		rowID := *objectio.NewRowid(&id2.BlockID, uint32(i))
		ids[i] = rowID
	}
	page.Train(transferMap)
	tae.Runtime.TransferTable.AddPage(page)

	name := objectio.BuildObjectName(objectio.NewSegmentid(), 0)
	ioVector := fileservice.IOVector{
		FilePath: name.String(),
	}
	offset := int64(0)
	data := page.Marshal()
	ioEntry := fileservice.IOEntry{
		Offset: offset,
		Size:   int64(len(data)),
		Data:   data,
	}
	ioVector.Entries = append(ioVector.Entries, ioEntry)

	err := tae.Runtime.Fs.Service.Write(context.Background(), ioVector)
	if err != nil {
		return
	}

	path := model.Path{
		Name:   ioVector.FilePath,
		Offset: 0,
		Size:   int64(len(data)),
	}
	page.SetPath(path)

	time.Sleep(2 * time.Second)
	tae.Runtime.TransferTable.RunTTL()
	assert.True(t, page.IsPersist())
	for i := 0; i < 10; i++ {
		id, ok := page.Transfer(uint32(i))
		assert.True(t, ok)
		assert.Equal(t, ids[i], id)
	}
}

func TestClearPersistTransferTable(t *testing.T) {
	blockio.RunPipelineTest(
		func() {
			ctx := context.Background()
			opts := config.WithQuickScanAndCKPOpts(nil)
			tae := testutil.NewTestEngine(ctx, ModuleName, t, opts)
			defer tae.Close()
			schema := catalog.MockSchemaAll(13, 3)
			schema.BlockMaxRows = 10
			schema.ObjectMaxBlocks = 3
			tae.BindSchema(schema)
			testutil.CreateRelation(t, tae.DB, "db", schema, true)

			sid := objectio.NewSegmentid()

			id1 := common.ID{BlockID: *objectio.NewBlockid(sid, 1, 0)}
			id2 := common.ID{BlockID: *objectio.NewBlockid(sid, 2, 0)}
			createdObjs := []*objectio.ObjectId{objectio.NewObjectidWithSegmentIDAndNum(sid, 2)}

			now := time.Now()
			page := model.NewTransferHashPage(&id1, now, false, tae.Runtime.LocalFs.Service, time.Second, 2*time.Second, createdObjs)
			ids := make([]types.Rowid, 10)
			transferMap := make(api.TransferMap)
			for i := 0; i < 10; i++ {
				transferMap[uint32(i)] = api.TransferDestPos{
					BlkIdx: 0,
					RowIdx: uint32(i),
				}
				rowID := *objectio.NewRowid(&id2.BlockID, uint32(i))
				ids[i] = rowID
			}
			page.Train(transferMap)
			tae.Runtime.TransferTable.AddPage(page)

			name := objectio.BuildObjectName(objectio.NewSegmentid(), 0)
			ioVector := fileservice.IOVector{
				FilePath: name.String(),
			}
			offset := int64(0)
			data := page.Marshal()
			ioEntry := fileservice.IOEntry{
				Offset: offset,
				Size:   int64(len(data)),
				Data:   data,
			}
			ioVector.Entries = append(ioVector.Entries, ioEntry)

			err := tae.Runtime.Fs.Service.Write(context.Background(), ioVector)
			if err != nil {
				return
			}

			path := model.Path{
				Name:   ioVector.FilePath,
				Offset: 0,
				Size:   int64(len(data)),
			}
			page.SetPath(path)

			time.Sleep(2 * time.Second)
			tae.Runtime.TransferTable.RunTTL()
			_, err = tae.Runtime.TransferTable.Pin(*page.ID())
			assert.True(t, errors.Is(err, moerr.GetOkExpectedEOB()))
		},
	)
}

func TestTryDeleteByDeltaloc1(t *testing.T) {
	defer testutils.AfterTest(t)()
	ctx := context.Background()

	opts := config.WithLongScanAndCKPOpts(nil)
	tae := testutil.NewTestEngine(ctx, ModuleName, t, opts)
	defer tae.Close()
	rows := 100
	schema := catalog.MockSchemaAll(2, 1)
	schema.BlockMaxRows = 10
	tae.BindSchema(schema)
	bat := catalog.MockBatch(schema, rows)
	defer bat.Close()
	tae.CreateRelAndAppend(bat, true)
	tae.CompactBlocks(true)

	// apply deleteloc fails on ablk
	txn, _ := tae.StartTxn(nil)
	v1 := bat.Vecs[schema.GetSingleSortKeyIdx()].Get(1)
	ok, err := tae.TryDeleteByDeltalocWithTxn([]any{v1}, txn)
	assert.NoError(t, err)
	assert.True(t, ok)
	tae.MergeBlocks(true)
	t.Log(tae.Catalog.SimplePPString(3))

	err = txn.Commit(ctx)
	assert.NoError(t, err)

	tae.CheckRowsByScan(rows-1, true)
	t.Log(tae.Catalog.SimplePPString(3))
}

func TestTryDeleteByDeltaloc2(t *testing.T) {
	defer testutils.AfterTest(t)()
	ctx := context.Background()

	opts := config.WithLongScanAndCKPOpts(nil)
	tae := testutil.NewTestEngine(ctx, ModuleName, t, opts)
	defer tae.Close()
	rows := 100
	schema := catalog.MockSchemaAll(2, 1)
	schema.BlockMaxRows = 10
	tae.BindSchema(schema)
	bat := catalog.MockBatch(schema, rows)
	defer bat.Close()
	tae.CreateRelAndAppend(bat, true)
	tae.CompactBlocks(true)

	// apply deleteloc fails on ablk
	txn, rel := tae.GetRelation()
	v1 := bat.Vecs[schema.GetSingleSortKeyIdx()].Get(1)
	filter := handle.NewEQFilter(v1)
	id, offset, err := rel.GetByFilter(ctx, filter)
	assert.NoError(t, err)
	obj, err := rel.GetMeta().(*catalog.TableEntry).GetObjectByID(id.ObjectID(), false)
	assert.NoError(t, err)
	_, blkOffset := id.BlockID.Offsets()
	deltaLoc, err := testutil.MockCNDeleteInS3(tae.Runtime.Fs, obj.GetObjectData(), blkOffset, schema, txn, []uint32{offset})
	assert.NoError(t, err)

	tae.MergeBlocks(true)
	t.Log(tae.Catalog.SimplePPString(3))

	ok, err := rel.TryDeleteByDeltaloc(id, deltaLoc)
	assert.NoError(t, err)
	assert.NoError(t, err)
	assert.True(t, ok)

	err = txn.Commit(ctx)
	assert.NoError(t, err)

	tae.CheckRowsByScan(rows-1, true)
	t.Log(tae.Catalog.SimplePPString(3))
}<|MERGE_RESOLUTION|>--- conflicted
+++ resolved
@@ -64,10 +64,6 @@
 	"github.com/panjf2000/ants/v2"
 	"github.com/stretchr/testify/assert"
 	"github.com/stretchr/testify/require"
-<<<<<<< HEAD
-	"sort"
-=======
->>>>>>> 5ff6fd0d
 
 	"net/http"
 	_ "net/http/pprof"
@@ -647,11 +643,7 @@
 		t.Log(db.Catalog.SimplePPString(3))
 		cntOfAblk := 0
 		cntOfblk := 0
-<<<<<<< HEAD
-		testutil.ForEachObject(rel, func(blk handle.Object) (err error) {
-=======
 		testutil.ForEachObject(t, rel, func(blk handle.Object) (err error) {
->>>>>>> 5ff6fd0d
 			var view *containers.Batch
 			if blk.IsAppendable() {
 				err := blk.Scan(ctx, &view, 0, []int{3}, common.DefaultAllocator)
@@ -4143,11 +4135,7 @@
 
 			info := &objectio.BlockInfo{
 				BlockID:    *objectio.NewBlockidWithObjectID(bid, 0),
-<<<<<<< HEAD
-				EntryState: false,
-=======
 				Appendable: false, // TODO: jxm
->>>>>>> 5ff6fd0d
 			}
 			metaloc := objectEntry.ObjectLocation()
 			metaloc.SetRows(schema.BlockMaxRows)
@@ -5223,6 +5211,186 @@
 	}
 	wg.Wait()
 	t.Log(time.Since(now))
+}
+
+func TestUpdatePerf(t *testing.T) {
+	t.Skip(any("for debug"))
+	ctx := context.Background()
+
+	totalCnt := 4000
+	poolSize := 2
+	cnt := totalCnt / poolSize
+
+	opts := config.WithLongScanAndCKPOpts(nil)
+	tae := testutil.NewTestEngine(ctx, ModuleName, t, opts)
+	defer tae.Close()
+	schema := catalog.MockSchemaAll(10, 2)
+	schema.BlockMaxRows = 1000
+	schema.ObjectMaxBlocks = 5
+	tae.BindSchema(schema)
+
+	bat := catalog.MockBatch(schema, poolSize)
+	defer bat.Close()
+
+	tae.CreateRelAndAppend(bat, true)
+	var wg sync.WaitGroup
+	run := func(idx int) func() {
+		return func() {
+			defer wg.Done()
+			v := bat.Vecs[schema.GetSingleSortKeyIdx()].Get(idx)
+			filter := handle.NewEQFilter(v)
+			for i := 0; i < cnt; i++ {
+				txn, rel := tae.GetRelation()
+				err := rel.UpdateByFilter(context.Background(), filter, 0, int8(0), false)
+				assert.NoError(t, err)
+				err = txn.Commit(context.Background())
+				assert.NoError(t, err)
+				if i%50 == 0 {
+					t.Logf("lalala %d", i)
+				}
+			}
+		}
+	}
+
+	p, _ := ants.NewPool(poolSize)
+	defer p.Release()
+	now := time.Now()
+	for i := 0; i < poolSize; i++ {
+		wg.Add(1)
+		_ = p.Submit(run(i))
+	}
+	wg.Wait()
+	t.Log(time.Since(now))
+}
+
+func TestUpdatePerf2(t *testing.T) {
+	t.Skip(any("for debug"))
+	ctx := context.Background()
+
+	totalCnt := 10000000
+	deleteCnt := 1000000
+	updateCnt := 100000
+	poolSize := 200
+
+	opts := config.WithLongScanAndCKPOpts(nil)
+	tae := testutil.NewTestEngine(ctx, ModuleName, t, opts)
+	defer tae.Close()
+	schema := catalog.MockSchemaAll(3, 2)
+	schema.BlockMaxRows = 1000
+	schema.ObjectMaxBlocks = 5
+	tae.BindSchema(schema)
+
+	bat := catalog.MockBatch(schema, totalCnt)
+	defer bat.Close()
+
+	tae.CreateRelAndAppend(bat, true)
+	tae.CompactBlocks(true)
+
+	txn, rel := tae.GetRelation()
+	it := rel.MakeObjectIt(false)
+	blkCnt := totalCnt / int(schema.BlockMaxRows)
+	deleteEachBlock := deleteCnt / blkCnt
+	t.Logf("%d blocks", blkCnt)
+	blkIdx := 0
+	for it.Next() {
+		txn2, rel2 := tae.GetRelation()
+		obj := it.GetObject()
+		meta := obj.GetMeta().(*catalog.ObjectEntry)
+		id := meta.AsCommonID()
+		for i := 0; i < meta.BlockCnt(); i++ {
+			id.SetBlockOffset(uint16(i))
+			for j := 0; j < deleteEachBlock; j++ {
+				idx := uint32(rand.Intn(int(schema.BlockMaxRows)))
+				rel2.RangeDelete(id, idx, idx, handle.DT_Normal)
+			}
+			blkIdx++
+			if blkIdx%50 == 0 {
+				t.Logf("lalala %d blk", blkIdx)
+			}
+		}
+		txn2.Commit(ctx)
+		tae.CompactBlocks(true)
+	}
+	it.Close()
+	txn.Commit(ctx)
+
+	var wg sync.WaitGroup
+	var now time.Time
+	run := func(index int) func() {
+		return func() {
+			defer wg.Done()
+			for i := 0; i < (updateCnt)/poolSize; i++ {
+				idx := rand.Intn(totalCnt)
+				v := bat.Vecs[schema.GetSingleSortKeyIdx()].Get(idx)
+				filter := handle.NewEQFilter(v)
+				txn, rel := tae.GetRelation()
+				rel.UpdateByFilter(context.Background(), filter, 0, int8(0), false)
+				txn.Commit(context.Background())
+				if index == 0 && i%50 == 0 {
+					logutil.Infof("lalala %d", i)
+				}
+			}
+		}
+	}
+	t.Log("start update")
+	now = time.Now()
+
+	p, _ := ants.NewPool(poolSize)
+	defer p.Release()
+	for i := 0; i < poolSize; i++ {
+		wg.Add(1)
+		_ = p.Submit(run(i))
+	}
+	wg.Wait()
+	t.Log(time.Since(now))
+}
+
+func TestDeletePerf(t *testing.T) {
+	t.Skip(any("for debug"))
+	ctx := context.Background()
+
+	opts := config.WithQuickScanAndCKPAndGCOpts(nil)
+	tae := testutil.NewTestEngine(ctx, ModuleName, t, opts)
+	defer tae.Close()
+	schema := catalog.MockSchemaAll(10, 2)
+	schema.BlockMaxRows = 1000
+	schema.ObjectMaxBlocks = 5
+	tae.BindSchema(schema)
+
+	totalCount := 50000
+	poolSize := 20
+	cnt := totalCount / poolSize
+
+	bat := catalog.MockBatch(schema, totalCount)
+	defer bat.Close()
+
+	tae.CreateRelAndAppend(bat, true)
+	var wg sync.WaitGroup
+	run := func(start int) func() {
+		return func() {
+			defer wg.Done()
+			for i := start * cnt; i < start*cnt+cnt; i++ {
+				v := bat.Vecs[schema.GetSingleSortKeyIdx()].Get(i)
+				filter := handle.NewEQFilter(v)
+				txn, rel := tae.GetRelation()
+				err := rel.DeleteByFilter(context.Background(), filter)
+				assert.NoError(t, err)
+				err = txn.Commit(context.Background())
+				assert.NoError(t, err)
+			}
+		}
+	}
+
+	p, _ := ants.NewPool(poolSize)
+	defer p.Release()
+	now := time.Now()
+	for i := 0; i < poolSize; i++ {
+		wg.Add(1)
+		_ = p.Submit(run(i))
+	}
+	wg.Wait()
+	t.Log(time.Since(now))
+	t.Log(tae.Catalog.SimplePPString(3))
 }
 
 func TestUpdatePerf(t *testing.T) {
@@ -6035,7 +6203,6 @@
 	require.Equal(t, api.Entry_Insert, resp.Commands[1].EntryType) // data insert
 	require.Equal(t, api.Entry_Insert, resp.Commands[2].EntryType) // data insert
 	require.Equal(t, api.Entry_Delete, resp.Commands[3].EntryType) // data delete
-<<<<<<< HEAD
 
 	dataObjectBat, err := batch.ProtoBatchToBatch(resp.Commands[0].Bat)
 	require.NoError(t, err)
@@ -6055,27 +6222,6 @@
 		require.Equal(t, 1, v.Length())
 	}
 
-=======
-
-	dataObjectBat, err := batch.ProtoBatchToBatch(resp.Commands[0].Bat)
-	require.NoError(t, err)
-	tnDataObjectBat := containers.NewNonNullBatchWithSharedMemory(dataObjectBat, common.DefaultAllocator)
-	t.Log(tnDataObjectBat.Attrs)
-	require.Equal(t, 12, len(tnDataObjectBat.Vecs))
-	for _, v := range tnDataObjectBat.Vecs {
-		require.Equal(t, 1, v.Length())
-	}
-
-	tombstoneObjectBat, err := batch.ProtoBatchToBatch(resp.Commands[1].Bat)
-	require.NoError(t, err)
-	tnTombstoneObjectBat := containers.NewNonNullBatchWithSharedMemory(tombstoneObjectBat, common.DefaultAllocator)
-	t.Log(tnTombstoneObjectBat.Attrs)
-	require.Equal(t, 12, len(tnTombstoneObjectBat.Vecs)) // 1 fake pk + 1 rowid + 1 committs
-	for _, v := range tnTombstoneObjectBat.Vecs {
-		require.Equal(t, 1, v.Length())
-	}
-
->>>>>>> 5ff6fd0d
 	insBat, err := batch.ProtoBatchToBatch(resp.Commands[2].Bat)
 	require.NoError(t, err)
 	tnInsBat := containers.NewNonNullBatchWithSharedMemory(insBat, common.DefaultAllocator)
@@ -6591,153 +6737,13 @@
 	}()
 	for _, data := range bats {
 		wg.Add(2)
-		err := pool.Submit(testutil.AppendClosure(t, data, schema1.Name, db, &wg))
+		err = pool.Submit(testutil.AppendClosure(t, data, schema1.Name, db, &wg))
 		assert.Nil(t, err)
 
 		err = pool.Submit(testutil.AppendClosure(t, data, schema2.Name, db, &wg))
 		assert.Nil(t, err)
 	}
 	snapWG.Wait()
-<<<<<<< HEAD
-=======
-	wg.Wait()
-	testutils.WaitExpect(10000, func() bool {
-		return db.Runtime.Scheduler.GetPenddingLSNCnt() == 0
-	})
-	if db.Runtime.Scheduler.GetPenddingLSNCnt() != 0 {
-		return
-	}
-	db.DiskCleaner.GetCleaner().EnableGCForTest()
-	t.Log(tae.Catalog.SimplePPString(common.PPL1))
-	assert.Equal(t, uint64(0), db.Runtime.Scheduler.GetPenddingLSNCnt())
-	testutils.WaitExpect(5000, func() bool {
-		return db.DiskCleaner.GetCleaner().GetMinMerged() != nil
-	})
-	minMerged := db.DiskCleaner.GetCleaner().GetMinMerged()
-	testutils.WaitExpect(5000, func() bool {
-		return db.DiskCleaner.GetCleaner().GetMinMerged() != nil
-	})
-	if db.DiskCleaner.GetCleaner().GetMinMerged() == nil {
-		return
-	}
-	assert.NotNil(t, minMerged)
-	err = db.DiskCleaner.GetCleaner().CheckGC()
-	assert.Nil(t, err)
-	tae.RestartDisableGC(ctx)
-	db = tae.DB
-	db.DiskCleaner.GetCleaner().SetMinMergeCountForTest(1)
-	testutils.WaitExpect(5000, func() bool {
-		if db.DiskCleaner.GetCleaner().GetMaxConsumed() == nil {
-			return false
-		}
-		end := db.DiskCleaner.GetCleaner().GetMaxConsumed().GetEnd()
-		minEnd := minMerged.GetEnd()
-		return end.GreaterEq(&minEnd)
-	})
-	end := db.DiskCleaner.GetCleaner().GetMaxConsumed().GetEnd()
-	minEnd := minMerged.GetEnd()
-	assert.True(t, end.GreaterEq(&minEnd))
-	err = db.DiskCleaner.GetCleaner().CheckGC()
-	assert.Nil(t, err)
-
-}
-
-func TestSnapshotGC2(t *testing.T) {
-	t.Skip("skip the TestSnapshotGC2")
-	defer testutils.AfterTest(t)()
-	testutils.EnsureNoLeak(t)
-	ctx := context.Background()
-
-	opts := new(options.Options)
-	opts = config.WithQuickScanAndALotCKPOpts(opts)
-	options.WithDisableGCCheckpoint()(opts)
-	tae := testutil.NewTestEngine(ctx, ModuleName, t, opts)
-	defer tae.Close()
-	db := tae.DB
-	db.DiskCleaner.GetCleaner().SetMinMergeCountForTest(1)
-
-	snapshotSchema := catalog.MockSnapShotSchema()
-	snapshotSchema.BlockMaxRows = 2
-	snapshotSchema.ObjectMaxBlocks = 1
-	schema1 := catalog.MockSchemaAll(13, 2)
-	schema1.BlockMaxRows = 10
-	schema1.ObjectMaxBlocks = 2
-
-	schema2 := catalog.MockSchemaAll(13, 2)
-	schema2.BlockMaxRows = 10
-	schema2.ObjectMaxBlocks = 2
-	var rel3 handle.Relation
-	{
-		txn, _ := db.StartTxn(nil)
-		database, err := txn.CreateDatabase("db", "", "")
-		assert.Nil(t, err)
-		_, err = database.CreateRelation(schema1)
-		assert.Nil(t, err)
-		_, err = database.CreateRelation(schema2)
-		assert.Nil(t, err)
-		rel3, err = database.CreateRelation(snapshotSchema)
-		assert.Nil(t, err)
-		assert.Nil(t, txn.Commit(context.Background()))
-	}
-	db.DiskCleaner.GetCleaner().SetTid(rel3.ID())
-	db.DiskCleaner.GetCleaner().DisableGCForTest()
-	bat := catalog.MockBatch(schema1, int(schema1.BlockMaxRows*100-1))
-	defer bat.Close()
-	bats := bat.Split(bat.Length())
-
-	pool, err := ants.NewPool(20)
-	assert.Nil(t, err)
-	defer pool.Release()
-	snapshots := make([]int64, 0)
-	var wg sync.WaitGroup
-	var snapWG sync.WaitGroup
-	snapWG.Add(1)
-	go func() {
-		i := 0
-		for {
-			if i > 3 {
-				snapWG.Done()
-				break
-			}
-			i++
-			time.Sleep(200 * time.Millisecond)
-			snapshot := time.Now().UTC().UnixNano()
-			snapshots = append(snapshots, snapshot)
-			attrs := []string{"col0", "col1", "ts", "col3", "col4", "col5", "col6", "id"}
-			vecTypes := []types.Type{types.T_uint64.ToType(),
-				types.T_uint64.ToType(), types.T_int64.ToType(),
-				types.T_enum.ToType(), types.T_uint64.ToType(), types.T_uint64.ToType(),
-				types.T_uint64.ToType(), types.T_uint64.ToType()}
-			opt := containers.Options{}
-			opt.Capacity = 0
-			data1 := containers.BuildBatch(attrs, vecTypes, opt)
-			data1.Vecs[0].Append(uint64(0), false)
-			data1.Vecs[1].Append(uint64(0), false)
-			data1.Vecs[2].Append(snapshot, false)
-			data1.Vecs[3].Append(types.Enum(1), false)
-			data1.Vecs[4].Append(uint64(0), false)
-			data1.Vecs[5].Append(uint64(0), false)
-			data1.Vecs[6].Append(uint64(0), false)
-			data1.Vecs[7].Append(uint64(0), false)
-			txn1, _ := db.StartTxn(nil)
-			database, _ := txn1.GetDatabase("db")
-			rel, _ := database.GetRelationByName(snapshotSchema.Name)
-			err = rel.Append(context.Background(), data1)
-			data1.Close()
-			assert.Nil(t, err)
-			assert.Nil(t, txn1.Commit(context.Background()))
-		}
-	}()
-	for _, data := range bats {
-		wg.Add(2)
-		err = pool.Submit(testutil.AppendClosure(t, data, schema1.Name, db, &wg))
-		assert.Nil(t, err)
-
-		err = pool.Submit(testutil.AppendClosure(t, data, schema2.Name, db, &wg))
-		assert.Nil(t, err)
-	}
-	snapWG.Wait()
->>>>>>> 5ff6fd0d
 	wg.Wait()
 	testutils.WaitExpect(10000, func() bool {
 		return db.Runtime.Scheduler.GetPenddingLSNCnt() == 0
@@ -7973,8 +7979,6 @@
 				obj := it.GetObject()
 				t.Log(obj.GetMeta().(*catalog.ObjectEntry).GetObjectData().PPString(common.PPL3, 0, "", -1))
 			}
-<<<<<<< HEAD
-=======
 		}
 		require.Equal(t, totalRows, rows)
 	}
@@ -8012,7 +8016,6 @@
 		obj = it.GetObject().GetMeta().(*catalog.ObjectEntry)
 		if obj.IsActive() && !obj.IsAppendable() {
 			break
->>>>>>> 5ff6fd0d
 		}
 	}
 	t.Log(obj.ID().String())
