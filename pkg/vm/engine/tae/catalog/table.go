// Copyright 2021 Matrix Origin
//
// Licensed under the Apache License, Version 2.0 (the "License");
// you may not use this file except in compliance with the License.
// You may obtain a copy of the License at
//
//      http://www.apache.org/licenses/LICENSE-2.0
//
// Unless required by applicable law or agreed to in writing, software
// distributed under the License is distributed on an "AS IS" BASIS,
// WITHOUT WARRANTIES OR CONDITIONS OF ANY KIND, either express or implied.
// See the License for the specific language governing permissions and
// limitations under the License.

package catalog

import (
	"bytes"
	"context"
	"fmt"
	"math"
	"strings"
	"sync/atomic"

	pkgcatalog "github.com/matrixorigin/matrixone/pkg/catalog"
	"github.com/matrixorigin/matrixone/pkg/common/moerr"
	"github.com/matrixorigin/matrixone/pkg/container/types"
	"github.com/matrixorigin/matrixone/pkg/logutil"
	"github.com/matrixorigin/matrixone/pkg/objectio"
	apipb "github.com/matrixorigin/matrixone/pkg/pb/api"
	"github.com/matrixorigin/matrixone/pkg/vm/engine/tae/common"
	"github.com/matrixorigin/matrixone/pkg/vm/engine/tae/iface/data"
	"github.com/matrixorigin/matrixone/pkg/vm/engine/tae/iface/txnif"
	"github.com/matrixorigin/matrixone/pkg/vm/engine/tae/txn/txnbase"
)

type TableDataFactory = func(meta *TableEntry) data.Table

func tableVisibilityFn[T *TableEntry](n *common.GenericDLNode[*TableEntry], txn txnif.TxnReader) (visible, dropped bool, name string) {
	table := n.GetPayload()
	visible, dropped, name = table.GetVisibilityAndName(txn)
	return
}

type TableEntry struct {
	*BaseEntryImpl[*TableMVCCNode]
	*TableNode
	Stats   *common.TableCompactStat
	ID      uint64
	db      *DBEntry
	entries map[types.Objectid]*common.GenericDLNode[*ObjectEntry]
	//link.head and link.tail is nil when create tableEntry object.
	link      *common.GenericSortedDList[*ObjectEntry]
	tableData data.Table
	rows      atomic.Uint64
	// used for the next flush table tail.
	DeletedDirties []*ObjectEntry
	// fullname is format as 'tenantID-tableName', the tenantID prefix is only used 'mo_catalog' database
	fullName string

	tombstoneEntries map[types.Objectid]*common.GenericDLNode[*ObjectEntry]
	//link.head and link.tail is nil when create tableEntry object.
	tombstoneLink *common.GenericSortedDList[*ObjectEntry]
}

type DeleteEntry struct {
	ObjectID objectio.ObjectId
	data.Tombstone
}

func (d DeleteEntry) Less(o DeleteEntry) bool {
	return bytes.Compare(d.ObjectID[:], o.ObjectID[:]) < 0
}

func genTblFullName(tenantID uint32, name string) string {
	if name == pkgcatalog.MO_DATABASE || name == pkgcatalog.MO_TABLES || name == pkgcatalog.MO_COLUMNS {
		tenantID = 0
	}
	return fmt.Sprintf("%d-%s", tenantID, name)
}

func NewTableEntry(db *DBEntry, schema *Schema, txnCtx txnif.AsyncTxn, dataFactory TableDataFactory) *TableEntry {
	id := db.catalog.NextTable()
	return NewTableEntryWithTableId(db, schema, txnCtx, dataFactory, id)
}

func NewTableEntryWithTableId(db *DBEntry, schema *Schema, txnCtx txnif.AsyncTxn, dataFactory TableDataFactory, tableId uint64) *TableEntry {
	if txnCtx != nil {
		// Only in unit test, txnCtx can be nil
		schema.AcInfo.TenantID = txnCtx.GetTenantID()
		schema.AcInfo.UserID, schema.AcInfo.RoleID = txnCtx.GetUserAndRoleID()
	}
	schema.AcInfo.CreateAt = types.CurrentTimestamp()
	e := &TableEntry{
		ID: tableId,
		BaseEntryImpl: NewBaseEntry(
			func() *TableMVCCNode { return &TableMVCCNode{} }),
		db:               db,
		TableNode:        &TableNode{},
		link:             common.NewGenericSortedDList((*ObjectEntry).Less),
		entries:          make(map[types.Objectid]*common.GenericDLNode[*ObjectEntry]),
		tombstoneLink:    common.NewGenericSortedDList((*ObjectEntry).Less),
		tombstoneEntries: make(map[types.Objectid]*common.GenericDLNode[*ObjectEntry]),
		Stats:            common.NewTableCompactStat(),
	}
	e.TableNode.schema.Store(schema)
	if dataFactory != nil {
		e.tableData = dataFactory(e)
	}
	e.CreateWithTxnAndSchema(txnCtx, schema)
	return e
}

func NewSystemTableEntry(db *DBEntry, id uint64, schema *Schema) *TableEntry {
<<<<<<< HEAD
	e := &TableEntry{
		ID: id,
		BaseEntryImpl: NewBaseEntry(
			func() *TableMVCCNode { return &TableMVCCNode{} }),
		db:               db,
		TableNode:        &TableNode{},
		link:             common.NewGenericSortedDList((*ObjectEntry).Less),
		entries:          make(map[types.Objectid]*common.GenericDLNode[*ObjectEntry]),
		tombstoneLink:    common.NewGenericSortedDList((*ObjectEntry).Less),
		tombstoneEntries: make(map[types.Objectid]*common.GenericDLNode[*ObjectEntry]),
		Stats:            common.NewTableCompactStat(),
	}
	e.TableNode.schema.Store(schema)
	e.CreateWithTSLocked(types.SystemDBTS, &TableMVCCNode{Schema: schema})
=======
	e := NewReplayTableEntry()
	e.ID = id
	e.db = db

	e.TableNode.schema.Store(schema)
	e.CreateWithTS(types.SystemDBTS, &TableMVCCNode{Schema: schema})

>>>>>>> 85aa2acb
	var sid types.Uuid
	if schema.Name == SystemDBSchema.Name {
		if DefaultTableDataFactory != nil {
			e.tableData = DefaultTableDataFactory(e) // TODO(aptend): add data handle
		}
		sid = SystemObject_DB_ID
	} else if schema.Name == SystemTableSchema.Name {
		sid = SystemObject_Table_ID
	} else if schema.Name == SystemColumnSchema.Name {
		sid = SystemObject_Columns_ID
	} else {
		panic("not supported")
	}
	objectEntry := NewSysObjectEntry(e, sid)
	e.AddEntryLocked(objectEntry)
	return e
}

func NewReplayTableEntry() *TableEntry {
	e := &TableEntry{
<<<<<<< HEAD
		BaseEntryImpl: NewReplayBaseEntry(
			func() *TableMVCCNode { return &TableMVCCNode{} }),
		link:             common.NewGenericSortedDList((*ObjectEntry).Less),
		entries:          make(map[types.Objectid]*common.GenericDLNode[*ObjectEntry]),
		tombstoneLink:    common.NewGenericSortedDList((*ObjectEntry).Less),
		tombstoneEntries: make(map[types.Objectid]*common.GenericDLNode[*ObjectEntry]),
		Stats:            common.NewTableCompactStat(),
=======
		BaseEntryImpl: NewBaseEntry(func() *TableMVCCNode { return &TableMVCCNode{} }),
		link:          common.NewGenericSortedDList((*ObjectEntry).Less),
		TableNode:     &TableNode{},
		entries:       make(map[types.Objectid]*common.GenericDLNode[*ObjectEntry]),
		deleteList:    btree.NewBTreeGOptions(DeleteEntry.Less, opts),
		Stats:         common.NewTableCompactStat(),
>>>>>>> 85aa2acb
	}
	return e
}

func MockStaloneTableEntry(id uint64, schema *Schema) *TableEntry {
	node := &TableNode{}
	node.schema.Store(schema)
	return &TableEntry{
		ID: id,
		BaseEntryImpl: NewBaseEntry(
			func() *TableMVCCNode { return &TableMVCCNode{} }),
		TableNode:        node,
		link:             common.NewGenericSortedDList((*ObjectEntry).Less),
		entries:          make(map[types.Objectid]*common.GenericDLNode[*ObjectEntry]),
		tombstoneLink:    common.NewGenericSortedDList((*ObjectEntry).Less),
		tombstoneEntries: make(map[types.Objectid]*common.GenericDLNode[*ObjectEntry]),
		Stats:            common.NewTableCompactStat(),
	}
}

func (entry *TableEntry) GetID() uint64 { return entry.ID }
func (entry *TableEntry) IsVirtual() bool {
	if !entry.db.IsSystemDB() {
		return false
	}
	name := entry.GetLastestSchemaLocked(false).Name
	return name == pkgcatalog.MO_DATABASE ||
		name == pkgcatalog.MO_TABLES ||
		name == pkgcatalog.MO_COLUMNS
}

func (entry *TableEntry) GetRows() uint64 {
	return entry.rows.Load()
}

func (entry *TableEntry) AddRows(delta uint64) uint64 {
	return entry.rows.Add(delta)
}

func (entry *TableEntry) RemoveRows(delta uint64) uint64 {
	return entry.rows.Add(^(delta - 1))
}
func (entry *TableEntry) GetObjectByID(id *types.Objectid, isTombstone bool) (obj *ObjectEntry, err error) {
	if isTombstone {
		return entry.getTombStoneByID(id)
	} else {
		return entry.getObjectByID(id)
	}
}
func (entry *TableEntry) getObjectByID(id *types.Objectid) (obj *ObjectEntry, err error) {
	entry.RLock()
	defer entry.RUnlock()
	node := entry.entries[*id]
	if node == nil {
		return nil, moerr.GetOkExpectedEOB()
	}
	return node.GetPayload(), nil
}
func (entry *TableEntry) getTombStoneByID(id *types.Objectid) (obj *ObjectEntry, err error) {
	entry.RLock()
	defer entry.RUnlock()
	node := entry.tombstoneEntries[*id]
	if node == nil {
		return nil, moerr.GetOkExpectedEOB()
	}
	return node.GetPayload(), nil
}
func (entry *TableEntry) GetObjectsByID(id *types.Segmentid, isTombstone bool) (obj []*ObjectEntry, err error) {
	entry.RLock()
	defer entry.RUnlock()
	for nodeID, node := range entry.entries {
		if nodeID.Segment().Eq(*id) {
			if obj == nil {
				obj = make([]*ObjectEntry, 0)
			}
			obj = append(obj, node.GetPayload())
		}
	}
	if obj == nil {
		return nil, moerr.GetOkExpectedEOB()
	}
	return obj, nil
}

func (entry *TableEntry) MakeObjectIt(reverse bool, isTombstone bool) *common.GenericSortedDListIt[*ObjectEntry] {
	entry.RLock()
	defer entry.RUnlock()
	if isTombstone {
		return common.NewGenericSortedDListIt(entry.RWMutex, entry.tombstoneLink, reverse)
	}
	return common.NewGenericSortedDListIt(entry.RWMutex, entry.link, reverse)
}

func (entry *TableEntry) CreateObject(
	txn txnif.AsyncTxn,
	state EntryState,
	opts *objectio.CreateObjOpt,
	dataFactory ObjectDataFactory,
	isTombstone bool,
) (created *ObjectEntry, err error) {
	entry.Lock()
	defer entry.Unlock()
	var id *objectio.ObjectId
	if opts != nil && opts.Id != nil {
		id = opts.Id
	} else {
		id = objectio.NewObjectid()
	}
	created = NewObjectEntry(entry, id, txn, state, dataFactory, isTombstone)
	entry.AddEntryLocked(created)
	return
}

func (entry *TableEntry) MakeCommand(id uint32) (cmd txnif.TxnCmd, err error) {
	cmdType := IOET_WALTxnCommand_Table
	entry.RLock()
	defer entry.RUnlock()
	return newTableCmd(id, cmdType, entry), nil
}

func (entry *TableEntry) Set1PC() {
	entry.GetLatestNodeLocked().Set1PC()
}
func (entry *TableEntry) Is1PC() bool {
	return entry.GetLatestNodeLocked().Is1PC()
}
func (entry *TableEntry) AddEntryLocked(objectEntry *ObjectEntry) {
	if objectEntry.IsTombstone {
		n := entry.tombstoneLink.Insert(objectEntry)
		entry.tombstoneEntries[objectEntry.ID] = n
	} else {
		n := entry.link.Insert(objectEntry)
		entry.entries[objectEntry.ID] = n
	}
}

func (entry *TableEntry) deleteEntryLocked(objectEntry *ObjectEntry) error {
	if objectEntry.IsTombstone {
		if n, ok := entry.tombstoneEntries[objectEntry.ID]; !ok {
			return moerr.GetOkExpectedEOB()
		} else {
			entry.tombstoneLink.Delete(n)
			delete(entry.tombstoneEntries, objectEntry.ID)
		}
		return nil
	}
	if n, ok := entry.entries[objectEntry.ID]; !ok {
		return moerr.GetOkExpectedEOB()
	} else {
		entry.link.Delete(n)
		delete(entry.entries, objectEntry.ID)
	}
	return nil
}

// GetLastestSchemaLocked returns the latest committed schema with entry Not locked
func (entry *TableEntry) GetLastestSchemaLocked(isTombstone bool) *Schema {
	if isTombstone {
		tombstoneSchema := entry.tombstoneSchema.Load()
		if tombstoneSchema == nil {
			entry.tombstoneSchema.Store(GetTombstoneSchema(true, entry.schema.Load()))
			tombstoneSchema = entry.tombstoneSchema.Load()
		}
		return tombstoneSchema
	}
	return entry.schema.Load()
}

// GetLastestSchema returns the latest committed schema with entry locked
func (entry *TableEntry) GetLastestSchema(isTombstone bool) *Schema {
	entry.Lock()
	defer entry.Unlock()

	return entry.GetLastestSchemaLocked(isTombstone)
}

// GetVisibleSchema returns committed schema visible at the given txn
func (entry *TableEntry) GetVisibleSchema(txn txnif.TxnReader) (schema, tombstoneSchema *Schema) {
	entry.RLock()
	defer entry.RUnlock()
	node := entry.GetVisibleNodeLocked(txn)
	if node != nil {
		return node.BaseNode.Schema, node.BaseNode.GetTombstoneSchema(false)
	}
	return nil, nil
}

func (entry *TableEntry) GetVersionSchema(ver uint32) *Schema {
	entry.RLock()
	defer entry.RUnlock()
	var ret *Schema
	entry.LoopChainLocked(func(m *MVCCNode[*TableMVCCNode]) bool {
		if cur := m.BaseNode.Schema.Version; cur > ver {
			return true
		} else if cur == ver {
			ret = m.BaseNode.Schema
		}
		return false
	})
	return ret
}

func (entry *TableEntry) GetColDefs() []*ColDef {
	return entry.GetLastestSchemaLocked(false).ColDefs
}

func (entry *TableEntry) GetFullName() string {
	if len(entry.fullName) == 0 {
		schema := entry.GetLastestSchemaLocked(false)
		entry.fullName = genTblFullName(schema.AcInfo.TenantID, schema.Name)
	}
	return entry.fullName
}

func (entry *TableEntry) GetDB() *DBEntry {
	return entry.db
}

func (entry *TableEntry) PPString(level common.PPLevel, depth int, prefix string) string {
	var w bytes.Buffer
	_, _ = w.WriteString(fmt.Sprintf("%s%s%s", common.RepeatStr("\t", depth), prefix, entry.StringWithLevel(level)))
	if level == common.PPL0 {
		return w.String()
	}
	it := entry.MakeObjectIt(true, false)
	for it.Valid() {
		objectEntry := it.Get().GetPayload()
		_ = w.WriteByte('\n')
		_, _ = w.WriteString(objectEntry.PPString(level, depth+1, prefix))
		it.Next()
	}
	if level > common.PPL2 {
		it := entry.MakeObjectIt(true, true)
		for it.Valid() {
			objectEntry := it.Get().GetPayload()
			_ = w.WriteByte('\n')
			_, _ = w.WriteString(objectEntry.PPString(level, depth+1, prefix))
			it.Next()
		}
	}
	return w.String()
}

type TableStat struct {
	ObjectCnt int
	Loaded    int
	Rows      int
	OSize     int
	Csize     int
}

func (entry *TableEntry) ObjectStats(level common.PPLevel, start, end int) (stat TableStat, w bytes.Buffer) {

	it := entry.MakeObjectIt(true, false)
	zonemapKind := common.ZonemapPrintKindNormal
	if schema := entry.GetLastestSchemaLocked(false); schema.HasSortKey() && strings.HasPrefix(schema.GetSingleSortKey().Name, "__") {
		zonemapKind = common.ZonemapPrintKindCompose
	}

	if level == common.PPL3 { // some magic, do not ask why
		zonemapKind = common.ZonemapPrintKindHex
	}

	scanCount := 0
	needCount := end - start
	if needCount < 0 {
		needCount = math.MaxInt
	}

	for ; it.Valid(); it.Next() {
		objectEntry := it.Get().GetPayload()
		if !objectEntry.IsActive() {
			continue
		}
		scanCount++
		if scanCount <= start {
			continue
		}
		if needCount <= 0 {
			break
		}
		needCount--
		stat.ObjectCnt += 1
		if objectEntry.GetLoaded() {
			stat.Loaded += 1
			stat.Rows += int(objectEntry.GetRows())
			stat.OSize += int(objectEntry.GetOriginSize())
			stat.Csize += int(objectEntry.GetCompSize())
		}
		if level > common.PPL0 {
			_ = w.WriteByte('\n')
			_, _ = w.WriteString(objectEntry.ID.String())
			_ = w.WriteByte('\n')
			_, _ = w.WriteString("    ")
			_, _ = w.WriteString(objectEntry.StatsString(zonemapKind))
		}
		if w.Len() > 8*common.Const1MBytes {
			w.WriteString("\n...(truncated for too long, more than 8 MB)")
			break
		}
	}
	if level > common.PPL0 && stat.ObjectCnt > 0 {
		w.WriteByte('\n')
	}
	return
}

func (entry *TableEntry) ObjectStatsString(level common.PPLevel, start, end int) string {
	stat, detail := entry.ObjectStats(level, start, end)

	var avgCsize, avgRow, avgOsize int
	if stat.Loaded > 0 {
		avgRow = stat.Rows / stat.Loaded
		avgOsize = stat.OSize / stat.Loaded
		avgCsize = stat.Csize / stat.Loaded
	}

	summary := fmt.Sprintf(
		"summary: %d total, %d unknown, avgRow %d, avgOsize %s, avgCsize %v\n"+
			"Update History:\n  rows %v\n  dels %v ",
		stat.ObjectCnt, stat.ObjectCnt-stat.Loaded, avgRow, common.HumanReadableBytes(avgOsize), common.HumanReadableBytes(avgCsize),
		entry.Stats.RowCnt.String(), entry.Stats.RowDel.String(),
	)
	detail.WriteString(summary)
	return detail.String()
}

func (entry *TableEntry) String() string {
	entry.RLock()
	defer entry.RUnlock()
	return entry.StringLocked()
}

func (entry *TableEntry) StringWithLevel(level common.PPLevel) string {
	entry.RLock()
	defer entry.RUnlock()
	return entry.StringLockedWithLevel(level)
}
func (entry *TableEntry) StringLockedWithLevel(level common.PPLevel) string {
	name := entry.GetLastestSchemaLocked(false).Name
	if level <= common.PPL1 {
		return fmt.Sprintf("TBL[%d][name=%s][C@%s,D@%s]",
			entry.ID, name, entry.GetCreatedAtLocked().ToString(), entry.GetDeleteAtLocked().ToString())
	}
	return fmt.Sprintf("TBL%s[name=%s, id=%d]", entry.BaseEntryImpl.StringLocked(), name, entry.ID)
}

func (entry *TableEntry) StringLocked() string {
	return entry.StringLockedWithLevel(common.PPL1)
}

func (entry *TableEntry) GetCatalog() *Catalog { return entry.db.catalog }

func (entry *TableEntry) GetTableData() data.Table { return entry.tableData }

func (entry *TableEntry) LastAppendableObject(isTombstone bool) (obj *ObjectEntry) {
	it := entry.MakeObjectIt(false, isTombstone)
	for it.Valid() {
		itObj := it.Get().GetPayload()
		dropped := itObj.HasDropCommitted()
		if itObj.IsAppendable() && !dropped {
			obj = itObj
			break
		}
		it.Next()
	}
	return obj
}

func (entry *TableEntry) AsCommonID() *common.ID {
	return &common.ID{
		DbID:    entry.GetDB().ID,
		TableID: entry.ID,
	}
}

func (entry *TableEntry) RecurLoop(processor Processor) (err error) {
	defer func() {
		if moerr.IsMoErrCode(err, moerr.OkStopCurrRecur) {
			err = nil
		}
	}()
	objIt := entry.MakeObjectIt(true, false)
	for objIt.Valid() {
		objectEntry := objIt.Get().GetPayload()
		if err := processor.OnObject(objectEntry); err != nil {
			if moerr.IsMoErrCode(err, moerr.OkStopCurrRecur) {
				objIt.Next()
				continue
			}
			return err
		}
		if err := processor.OnPostObject(objectEntry); err != nil {
			return err
		}
		objIt.Next()
	}
	objIt = entry.MakeObjectIt(true, true)
	for objIt.Valid() {
		objectEntry := objIt.Get().GetPayload()
		if err := processor.OnTombstone(objectEntry); err != nil {
			if moerr.IsMoErrCode(err, moerr.OkStopCurrRecur) {
				objIt.Next()
				continue
			}
			return err
		}
		if err := processor.OnPostObject(objectEntry); err != nil {
			return err
		}
		objIt.Next()
	}
	return
}

func (entry *TableEntry) DropObjectEntry(id *types.Objectid, txn txnif.AsyncTxn, isTombstone bool) (deleted *ObjectEntry, err error) {
	obj, err := entry.GetObjectByID(id, isTombstone)
	if err != nil {
		return
	}
	obj.Lock()
	defer obj.Unlock()
	needWait, waitTxn := obj.NeedWaitCommittingLocked(txn.GetStartTS())
	if needWait {
		obj.Unlock()
		waitTxn.GetTxnState(true)
		obj.Lock()
	}
	var isNewNode bool
	isNewNode, err = obj.DropEntryLocked(txn)
	if err == nil && isNewNode {
		deleted = obj
	}
	return
}

func (entry *TableEntry) RemoveEntry(objectEntry *ObjectEntry) (err error) {
	logutil.Debug("[Catalog]", common.OperationField("remove"),
		common.OperandField(objectEntry.String()))
	// objectEntry.Close()
	entry.Lock()
	defer entry.Unlock()
	return entry.deleteEntryLocked(objectEntry)
}

func (entry *TableEntry) PrepareRollback() (err error) {
	// Safety: in commit queue, that's ok without lock
	t := entry.GetLatestNodeLocked()
	if schema := t.BaseNode.Schema; schema.Extra.OldName != "" {
		fullname := genTblFullName(schema.AcInfo.TenantID, schema.Name)
		entry.GetDB().RollbackRenameTable(fullname, entry.ID)
	}
	var isEmpty bool
	isEmpty, err = entry.BaseEntryImpl.PrepareRollback()
	if err != nil {
		return
	}
	if isEmpty {
		err = entry.GetDB().RemoveEntry(entry)
		if err != nil {
			return
		}
	}
	return
}

/*
s: start
p: prepare
c: commit

	         	    old schema  <- | -> new schema
	        					   |
		  s------------------p-----c         AlterColumn Txn

Append Txn:

	          s------------p----c               Yes
	              s-------------p--------c      Yes
	s-----------------------p---------c         Yes
	           s----------------------p         No, schema at s is not same with schema at p
*/
func (entry *TableEntry) ApplyCommit(id string) (err error) {
	err = entry.BaseEntryImpl.ApplyCommit(id)
	if err != nil {
		return
	}
	// It is not wanted that a block spans across different schemas
	if entry.isColumnChangedInSchema() {
		entry.FreezeAppend()
	}
	entry.RLock()
	schema := entry.GetLatestNodeLocked().BaseNode.Schema
	entry.RUnlock()
	// update the shortcut to the lastest schema
	entry.TableNode.schema.Store(schema)
	return
}

// hasColumnChangedSchema checks if add or drop columns on previous schema
func (entry *TableEntry) isColumnChangedInSchema() bool {
	entry.RLock()
	defer entry.RUnlock()
	node := entry.GetLatestNodeLocked()
	toCommitted := node.BaseNode.Schema
	ver := toCommitted.Version
	// skip create table
	if ver == 0 {
		return false
	}
	return toCommitted.Extra.ColumnChanged
}

func (entry *TableEntry) FreezeAppend() {
	obj := entry.LastAppendableObject(false)
	if obj == nil {
		// nothing to freeze
		return
	}
	obj.GetObjectData().FreezeAppend()
}

// IsActive is coarse API: no consistency check
func (entry *TableEntry) IsActive() bool {
	db := entry.GetDB()
	if !db.IsActive() {
		return false
	}
	return !entry.HasDropCommitted()
}

// GetTerminationTS is coarse API: no consistency check
func (entry *TableEntry) GetTerminationTS() (ts types.TS, terminated bool) {
	dbEntry := entry.GetDB()

	terminated, ts = dbEntry.TryGetTerminatedTS(true)

	return
}

func (entry *TableEntry) AlterTable(ctx context.Context, txn txnif.TxnReader, req *apipb.AlterTableReq) (isNewNode bool, newSchema *Schema, err error) {
	entry.Lock()
	defer entry.Unlock()
	needWait, txnToWait := entry.NeedWaitCommittingLocked(txn.GetStartTS())
	if needWait {
		entry.Unlock()
		txnToWait.GetTxnState(true)
		entry.Lock()
	}
	err = entry.CheckConflictLocked(txn)
	if err != nil {
		return
	}
	var node *MVCCNode[*TableMVCCNode]
	isNewNode, node = entry.getOrSetUpdateNodeLocked(txn)

	newSchema = node.BaseNode.Schema
	if isNewNode {
		// Extra info(except seqnnum etc.) is meaningful to the previous version schema
		// reset in new Schema
		var hints []apipb.MergeHint
		copy(hints, newSchema.Extra.Hints)
		newSchema.Extra = &apipb.SchemaExtra{
			NextColSeqnum:     newSchema.Extra.NextColSeqnum,
			MinOsizeQuailifed: newSchema.Extra.MinOsizeQuailifed,
			MaxObjOnerun:      newSchema.Extra.MaxObjOnerun,
			MaxOsizeMergedObj: newSchema.Extra.MaxOsizeMergedObj,
			MinCnMergeSize:    newSchema.Extra.MinCnMergeSize,
			Hints:             hints,
		}

	}
	if err = newSchema.ApplyAlterTable(req); err != nil {
		return
	}
	if isNewNode {
		node.BaseNode.Schema.Version += 1
	}
	return
}

func (entry *TableEntry) CreateWithTxnAndSchema(txn txnif.AsyncTxn, schema *Schema) {
	node := &MVCCNode[*TableMVCCNode]{
		EntryMVCCNode: &EntryMVCCNode{
			CreatedAt: txnif.UncommitTS,
		},
		TxnMVCCNode: txnbase.NewTxnMVCCNodeWithTxn(txn),
		BaseNode: &TableMVCCNode{
			Schema: schema,
		},
	}
	entry.InsertLocked(node)
}

func (entry *TableEntry) GetVisibilityAndName(txn txnif.TxnReader) (visible, dropped bool, name string) {
	entry.RLock()
	defer entry.RUnlock()
	needWait, txnToWait := entry.NeedWaitCommittingLocked(txn.GetStartTS())
	if needWait {
		entry.RUnlock()
		txnToWait.GetTxnState(true)
		entry.RLock()
	}
	un := entry.GetVisibleNodeLocked(txn)
	if un == nil {
		return
	}
	visible = true
	if un.IsSameTxn(txn) {
		dropped = un.HasDropIntent()
	} else {
		dropped = un.HasDropCommitted()
	}
	name = un.BaseNode.Schema.Name
	return
}

// only for test
func MockTableEntryWithDB(dbEntry *DBEntry, tblId uint64) *TableEntry {
	entry := NewReplayTableEntry()
	entry.TableNode = &TableNode{}
	entry.TableNode.schema.Store(NewEmptySchema("test"))
	entry.ID = tblId
	entry.db = dbEntry
	return entry
}<|MERGE_RESOLUTION|>--- conflicted
+++ resolved
@@ -112,22 +112,6 @@
 }
 
 func NewSystemTableEntry(db *DBEntry, id uint64, schema *Schema) *TableEntry {
-<<<<<<< HEAD
-	e := &TableEntry{
-		ID: id,
-		BaseEntryImpl: NewBaseEntry(
-			func() *TableMVCCNode { return &TableMVCCNode{} }),
-		db:               db,
-		TableNode:        &TableNode{},
-		link:             common.NewGenericSortedDList((*ObjectEntry).Less),
-		entries:          make(map[types.Objectid]*common.GenericDLNode[*ObjectEntry]),
-		tombstoneLink:    common.NewGenericSortedDList((*ObjectEntry).Less),
-		tombstoneEntries: make(map[types.Objectid]*common.GenericDLNode[*ObjectEntry]),
-		Stats:            common.NewTableCompactStat(),
-	}
-	e.TableNode.schema.Store(schema)
-	e.CreateWithTSLocked(types.SystemDBTS, &TableMVCCNode{Schema: schema})
-=======
 	e := NewReplayTableEntry()
 	e.ID = id
 	e.db = db
@@ -135,7 +119,6 @@
 	e.TableNode.schema.Store(schema)
 	e.CreateWithTS(types.SystemDBTS, &TableMVCCNode{Schema: schema})
 
->>>>>>> 85aa2acb
 	var sid types.Uuid
 	if schema.Name == SystemDBSchema.Name {
 		if DefaultTableDataFactory != nil {
@@ -156,7 +139,6 @@
 
 func NewReplayTableEntry() *TableEntry {
 	e := &TableEntry{
-<<<<<<< HEAD
 		BaseEntryImpl: NewReplayBaseEntry(
 			func() *TableMVCCNode { return &TableMVCCNode{} }),
 		link:             common.NewGenericSortedDList((*ObjectEntry).Less),
@@ -164,14 +146,8 @@
 		tombstoneLink:    common.NewGenericSortedDList((*ObjectEntry).Less),
 		tombstoneEntries: make(map[types.Objectid]*common.GenericDLNode[*ObjectEntry]),
 		Stats:            common.NewTableCompactStat(),
-=======
-		BaseEntryImpl: NewBaseEntry(func() *TableMVCCNode { return &TableMVCCNode{} }),
-		link:          common.NewGenericSortedDList((*ObjectEntry).Less),
-		TableNode:     &TableNode{},
-		entries:       make(map[types.Objectid]*common.GenericDLNode[*ObjectEntry]),
-		deleteList:    btree.NewBTreeGOptions(DeleteEntry.Less, opts),
-		Stats:         common.NewTableCompactStat(),
->>>>>>> 85aa2acb
+		link:             common.NewGenericSortedDList((*ObjectEntry).Less),
+		TableNode:        &TableNode{},
 	}
 	return e
 }
