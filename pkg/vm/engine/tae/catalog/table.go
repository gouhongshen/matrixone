--- conflicted
+++ resolved
@@ -161,45 +161,12 @@
 		ID: id,
 		BaseEntryImpl: NewBaseEntry(
 			func() *TableMVCCNode { return &TableMVCCNode{} }),
-<<<<<<< HEAD
 		TableNode:        node,
 		link:             common.NewGenericSortedDList((*ObjectEntry).Less),
 		entries:          make(map[types.Objectid]*common.GenericDLNode[*ObjectEntry]),
 		tombstoneLink:    common.NewGenericSortedDList((*ObjectEntry).Less),
 		tombstoneEntries: make(map[types.Objectid]*common.GenericDLNode[*ObjectEntry]),
 		Stats:            common.NewTableCompactStat(),
-=======
-		TableNode:  node,
-		link:       common.NewGenericSortedDList((*ObjectEntry).Less),
-		entries:    make(map[types.Objectid]*common.GenericDLNode[*ObjectEntry]),
-		deleteList: btree.NewBTreeGOptions(DeleteEntry.Less, opts),
-		Stats:      common.NewTableCompactStat(),
-	}
-}
-func (entry *TableEntry) GCTombstone(id objectio.ObjectId) {
-	pivot := DeleteEntry{
-		ObjectID: id,
-	}
-	entry.deleteList.Delete(pivot)
-}
-func (entry *TableEntry) GetDeleteList() *btree.BTreeG[DeleteEntry] {
-	return entry.deleteList.Copy()
-}
-func (entry *TableEntry) TryGetTombstone(oid objectio.ObjectId) data.Tombstone {
-	pivot := DeleteEntry{ObjectID: oid}
-	tombstone, ok := entry.deleteList.Get(pivot)
-	if !ok {
-		return nil
-	}
-	return tombstone.Tombstone
-}
-
-func (entry *TableEntry) GetOrCreateTombstone(obj *ObjectEntry, factory TombstoneFactory) data.Tombstone {
-	pivot := DeleteEntry{ObjectID: obj.ID}
-	delete, ok := entry.deleteList.Get(pivot)
-	if ok {
-		return delete.Tombstone
->>>>>>> e2c8bf90
 	}
 }
 
