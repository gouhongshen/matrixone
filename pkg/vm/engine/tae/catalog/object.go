--- conflicted
+++ resolved
@@ -24,11 +24,7 @@
 	"github.com/matrixorigin/matrixone/pkg/common/bitmap"
 	"github.com/matrixorigin/matrixone/pkg/common/mpool"
 	"github.com/matrixorigin/matrixone/pkg/container/types"
-<<<<<<< HEAD
-=======
-	"github.com/matrixorigin/matrixone/pkg/fileservice"
 	"github.com/matrixorigin/matrixone/pkg/logutil"
->>>>>>> a6b3c9e4
 	"github.com/matrixorigin/matrixone/pkg/objectio"
 	v2 "github.com/matrixorigin/matrixone/pkg/util/metric/v2"
 
@@ -47,14 +43,11 @@
 	*BaseEntryImpl[*ObjectMVCCNode]
 	table *TableEntry
 	*ObjectNode
-<<<<<<< HEAD
 	objData     data.Object
 	deleteCount atomic.Uint32
-=======
-	objData data.Object
-
+
+	// TODO: REMOVEME
 	HasPrintedPrepareComapct bool
->>>>>>> a6b3c9e4
 }
 
 func (entry *ObjectEntry) GetLoaded() bool {
@@ -656,7 +649,6 @@
 	return stats.SortKeyZoneMap(), nil
 }
 
-<<<<<<< HEAD
 func (entry *ObjectEntry) CollectDeleteInRange(
 	ctx context.Context,
 	start, end types.TS,
@@ -679,19 +671,22 @@
 	deletes.Close()
 	return
 }
-=======
+
+// TODO: REMOVEME
 func (entry *ObjectEntry) CheckPrintPrepareCompact() bool {
 	entry.RLock()
 	defer entry.RUnlock()
 	return entry.CheckPrintPrepareCompactLocked()
 }
 
+// TODO: REMOVEME
 func (entry *ObjectEntry) CheckPrintPrepareCompactLocked() bool {
 	lastNode := entry.GetLatestNodeLocked()
 	startTS := lastNode.GetStart()
 	return startTS.Physical() < time.Now().UTC().UnixNano()-(time.Minute*30).Nanoseconds()
 }
 
+// TODO: REMOVEME
 func (entry *ObjectEntry) PrintPrepareCompactDebugLog() {
 	if entry.HasPrintedPrepareComapct {
 		return
@@ -703,7 +698,7 @@
 	if lastNode.Txn != nil {
 		s = fmt.Sprintf("%s txn is %x.", s, lastNode.Txn.GetID())
 	}
-	it := entry.GetTable().MakeObjectIt(false)
+	it := entry.GetTable().MakeObjectIt(false, false)
 	for ; it.Valid(); it.Next() {
 		obj := it.Get().GetPayload()
 		obj.RLock()
@@ -723,7 +718,6 @@
 	logutil.Infof(s)
 }
 
->>>>>>> a6b3c9e4
 func MockObjEntryWithTbl(tbl *TableEntry, size uint64) *ObjectEntry {
 	stats := objectio.NewObjectStats()
 	objectio.SetObjectStatsSize(stats, uint32(size))
