// Copyright 2021 Matrix Origin
//
// Licensed under the Apache License, Version 2.0 (the "License");
// you may not use this file except in compliance with the License.
// You may obtain a copy of the License at
//
//      http://www.apache.org/licenses/LICENSE-2.0
//
// Unless required by applicable law or agreed to in writing, software
// distributed under the License is distributed on an "AS IS" BASIS,
// WITHOUT WARRANTIES OR CONDITIONS OF ANY KIND, either express or implied.
// See the License for the specific language governing permissions and
// limitations under the License.

package catalog

import (
	"sync"
	"sync/atomic"

	"github.com/matrixorigin/matrixone/pkg/common/moerr"
	"github.com/matrixorigin/matrixone/pkg/container/types"
	"github.com/matrixorigin/matrixone/pkg/objectio"
	"github.com/matrixorigin/matrixone/pkg/vm/engine/tae/iface/txnif"
	"github.com/tidwall/btree"
)

const (
	ObjectState_Create_Active uint8 = iota
	ObjectState_Create_PrepareCommit
	ObjectState_Create_ApplyCommit
	ObjectState_Delete_Active
	ObjectState_Delete_PrepareCommit
	ObjectState_Delete_ApplyCommit
)

type ObjectList struct {
	isTombstone bool
	*sync.RWMutex
	sortHint_objectID map[objectio.ObjectId]uint64
	tree              atomic.Pointer[btree.BTreeG[*ObjectEntry]]
}

func NewObjectList(isTombstone bool) *ObjectList {
	opts := btree.Options{
		Degree:  64,
		NoLocks: true,
	}
	tree := btree.NewBTreeGOptions((*ObjectEntry).Less, opts)
	list := &ObjectList{
		RWMutex:           &sync.RWMutex{},
		sortHint_objectID: make(map[types.Objectid]uint64),
		isTombstone:       isTombstone,
	}
	list.tree.Store(tree)
	return list
}

func (l *ObjectList) GetObjectByID(objectID *objectio.ObjectId) (obj *ObjectEntry, err error) {
	l.RLock()
	sortHint := l.sortHint_objectID[*objectID]
	l.RUnlock()
	obj = l.GetLastestNode(sortHint)
	if obj == nil {
		err = moerr.GetOkExpectedEOB()
	}
	return
}

func (l *ObjectList) deleteEntryLocked(sortHint uint64) error {
	l.Lock()
	defer l.Unlock()
	oldTree := l.tree.Load()
	newTree := oldTree.Copy()
	objs := l.GetAllNodes(sortHint)
	for _, obj := range objs {
		newTree.Delete(obj)
	}
	ok := l.tree.CompareAndSwap(oldTree, newTree)
	if !ok {
		panic("concurrent mutation")
	}
	return nil
}

func (l *ObjectList) GetAllNodes(sortHint uint64) []*ObjectEntry {
	it := l.tree.Load().Iter()
	defer it.Release()
	key := &ObjectEntry{
		ObjectNode:  ObjectNode{SortHint: sortHint},
		ObjectState: ObjectState_Create_Active,
	}
	ok := it.Seek(key)
	if !ok {
		return nil
	}
	obj := it.Item()
	if obj.SortHint != sortHint {
		return nil
	}
	ret := []*ObjectEntry{it.Item()}
	for it.Next() {
		obj := it.Item()
		if obj.SortHint != sortHint {
			break
		}
		ret = append(ret, obj)
	}
	return ret
}

func (l *ObjectList) GetLastestNode(sortHint uint64) *ObjectEntry {
	objs := l.GetAllNodes(sortHint)
	if len(objs) == 0 {
		return nil
	}
	return objs[len(objs)-1]
}

func (l *ObjectList) DropObjectByID(objectID *objectio.ObjectId, txn txnif.TxnReader) (droppedObj *ObjectEntry, isNew bool, err error) {
	obj, err := l.GetObjectByID(objectID)
	if err != nil {
		return
	}
	if obj.HasDropIntent() {
		return nil, false, moerr.GetOkExpectedEOB()
	}
	if !obj.DeleteNode.IsEmpty() {
		panic("logic error")
	}
	needWait, txnToWait := obj.CreateNode.NeedWaitCommitting(txn.GetStartTS())
	if needWait {
		txnToWait.GetTxnState(true)
	}
	if err := obj.CreateNode.CheckConflict(txn); err != nil {
		return nil, false, err
	}
	droppedObj, isNew = obj.GetDropEntry(txn)
	l.Update(droppedObj, obj)
	return
}
func (l *ObjectList) Set(object *ObjectEntry, registerSortHint bool) {
	if object.IsTombstone != l.isTombstone {
		panic("logic error")
	}
	l.Lock()
	defer l.Unlock()
	if registerSortHint {
		// todo remove it
		for _, sortHint := range l.sortHint_objectID {
			if sortHint == object.SortHint {
				panic("logic error")
			}
		}
		l.sortHint_objectID[*object.ID()] = object.SortHint
	} else {
		sortHint, ok := l.sortHint_objectID[*object.ID()]
		if !ok || sortHint != object.SortHint {
			panic("logic error")
		}
	}
	oldTree := l.tree.Load()
	newTree := oldTree.Copy()
	newTree.Set(object)
	ok := l.tree.CompareAndSwap(oldTree, newTree)
	if !ok {
		panic("concurrent mutation")
	}
}
func (l *ObjectList) Update(new, old *ObjectEntry) {
	l.Lock()
	defer l.Unlock()
	oldTree := l.tree.Load()
	newTree := oldTree.Copy()
	if new.IsTombstone != l.isTombstone {
		panic("logic error")
	}
<<<<<<< HEAD
	newTree.Set(new)
=======
>>>>>>> 5ff6fd0d
	newTree.Delete(old)
	newTree.Set(new)
	ok := l.tree.CompareAndSwap(oldTree, newTree)
	if !ok {
		panic("concurrent mutation")
	}
}
func (l *ObjectList) Delete(obj *ObjectEntry) {
	l.Lock()
	defer l.Unlock()
	oldTree := l.tree.Load()
	newTree := oldTree.Copy()
	newTree.Delete(obj)
	ok := l.tree.CompareAndSwap(oldTree, newTree)
	if !ok {
		panic("concurrent mutation")
	}
}
func (l *ObjectList) UpdateObjectInfo(obj *ObjectEntry, txn txnif.TxnReader, stats *objectio.ObjectStats) (isNew bool, err error) {
	needWait, txnToWait := obj.GetLastMVCCNode().NeedWaitCommitting(txn.GetStartTS())
	if needWait {
		txnToWait.GetTxnState(true)
	}
	if err := obj.GetLastMVCCNode().CheckConflict(txn); err != nil {
		return false, err
	}
	newObj, isNew := obj.GetUpdateEntry(txn, stats)
	l.Set(newObj, false)
	return
}

func (l *ObjectList) SetSorted(sortHint uint64) {
	objs := l.GetAllNodes(sortHint)
	if len(objs) == 0 {
		panic("logic error")
	}
	obj := objs[len(objs)-1]
	newObj := obj.GetSortedEntry()
	l.Set(newObj, false)
}<|MERGE_RESOLUTION|>--- conflicted
+++ resolved
@@ -175,10 +175,6 @@
 	if new.IsTombstone != l.isTombstone {
 		panic("logic error")
 	}
-<<<<<<< HEAD
-	newTree.Set(new)
-=======
->>>>>>> 5ff6fd0d
 	newTree.Delete(old)
 	newTree.Set(new)
 	ok := l.tree.CompareAndSwap(oldTree, newTree)
