--- conflicted
+++ resolved
@@ -102,17 +102,10 @@
 	return
 }
 
-<<<<<<< HEAD
-func (store *NoopTxnStore) CreateObject(dbId, tid uint64, is1PC, isTombstone bool) (obj handle.Object, err error) {
+func (store *NoopTxnStore) CreateObject(dbId, tid uint64,isTombstone bool) (obj handle.Object, err error) {
 	return
 }
-func (store *NoopTxnStore) CreateNonAppendableObject(dbId, tid uint64, _, _ bool, _ *objectio.CreateObjOpt) (obj handle.Object, err error) {
-=======
-func (store *NoopTxnStore) CreateObject(dbId, tid uint64) (obj handle.Object, err error) {
-	return
-}
-func (store *NoopTxnStore) CreateNonAppendableObject(dbId, tid uint64, _ *objectio.CreateObjOpt) (obj handle.Object, err error) {
->>>>>>> 96e5a0a1
+func (store *NoopTxnStore) CreateNonAppendableObject(dbId, tid uint64, _bool, _ *objectio.CreateObjOpt) (obj handle.Object, err error) {
 	return
 }
 func (store *NoopTxnStore) UpdateMetaLoc(id *common.ID, un objectio.Location) (err error) {
