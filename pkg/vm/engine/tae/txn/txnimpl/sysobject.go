--- conflicted
+++ resolved
@@ -192,18 +192,6 @@
 	}
 	return
 }
-<<<<<<< HEAD
-=======
-func (obj *txnSysObject) getColumnTableData(
-	colIdx int, mp *mpool.MPool,
-) (view *containers.Batch, err error) {
-	ts := obj.Txn.GetStartTS()
-	view = containers.NewBatch()
-	colData, colName, err := obj.getColumnTableVec(ts, colIdx, mp)
-	view.AddVector(colName, colData)
-	return
-}
->>>>>>> 88e486e1
 
 func FillTableRow(table *catalog.TableEntry, node *catalog.MVCCNode[*catalog.TableMVCCNode], attr string, colData containers.Vector) {
 	schema := node.BaseNode.Schema
@@ -276,17 +264,6 @@
 	return
 }
 
-<<<<<<< HEAD
-=======
-func (obj *txnSysObject) getRelTableData(colIdx int, mp *mpool.MPool) (view *containers.Batch, err error) {
-	ts := obj.Txn.GetStartTS()
-	view = containers.NewBatch()
-	colData, colName, err := obj.getRelTableVec(ts, colIdx, mp)
-	view.AddVector(colName, colData)
-	return
-}
-
->>>>>>> 88e486e1
 func FillDBRow(db *catalog.DBEntry, _ *catalog.MVCCNode[*catalog.EmptyMVCCNode], attr string, colData containers.Vector) {
 	switch attr {
 	case pkgcatalog.SystemDBAttr_ID:
@@ -330,7 +307,6 @@
 	}
 	return
 }
-<<<<<<< HEAD
 
 func (obj *txnSysObject) HybridScan(
 	ctx context.Context, bat **containers.Batch, blkID uint16, colIdx []int, mp *mpool.MPool,
@@ -340,20 +316,6 @@
 func (obj *txnSysObject) Scan(
 	ctx context.Context, bat **containers.Batch, blkID uint16, colIdx []int, mp *mpool.MPool,
 ) (err error) {
-=======
-func (obj *txnSysObject) getDBTableData(
-	colIdx int, mp *mpool.MPool,
-) (view *containers.Batch, err error) {
-	view = containers.NewBatch()
-	colData, colName, err := obj.getDBTableVec(colIdx, mp)
-	view.AddVector(colName, colData)
-	return
-}
-
-func (obj *txnSysObject) GetColumnDataById(
-	ctx context.Context, blkID uint16, colIdx int, mp *mpool.MPool,
-) (view *containers.Batch, err error) {
->>>>>>> 88e486e1
 	if !obj.isSysTable() {
 		return obj.txnObject.HybridScan(ctx, bat, blkID, colIdx, mp)
 	}
@@ -428,56 +390,4 @@
 
 func (obj *txnSysObject) Prefetch(idxes []int) error {
 	return nil
-<<<<<<< HEAD
-=======
-}
-
-func (obj *txnSysObject) GetColumnDataByName(
-	ctx context.Context, blkID uint16, attr string, mp *mpool.MPool,
-) (view *containers.Batch, err error) {
-	colIdx := obj.entry.GetSchema().GetColIdx(attr)
-	return obj.GetColumnDataById(ctx, blkID, colIdx, mp)
-}
-
-func (obj *txnSysObject) GetColumnDataByNames(
-	ctx context.Context, blkID uint16, attrs []string, mp *mpool.MPool,
-) (view *containers.Batch, err error) {
-	if !obj.isSysTable() {
-		return obj.txnObject.GetColumnDataByNames(ctx, blkID, attrs, mp)
-	}
-	view = containers.NewBatch()
-	ts := obj.Txn.GetStartTS()
-	switch obj.table.GetID() {
-	case pkgcatalog.MO_DATABASE_ID:
-		for _, attr := range attrs {
-			colIdx := obj.entry.GetSchema().GetColIdx(attr)
-			vec, _, err := obj.getDBTableVec(colIdx, mp)
-			view.AddVector(attr, vec)
-			if err != nil {
-				return view, err
-			}
-		}
-	case pkgcatalog.MO_TABLES_ID:
-		for _, attr := range attrs {
-			colIdx := obj.entry.GetSchema().GetColIdx(attr)
-			vec, _, err := obj.getRelTableVec(ts, colIdx, mp)
-			view.AddVector(attr, vec)
-			if err != nil {
-				return view, err
-			}
-		}
-	case pkgcatalog.MO_COLUMNS_ID:
-		for _, attr := range attrs {
-			colIdx := obj.entry.GetSchema().GetColIdx(attr)
-			vec, _, err := obj.getColumnTableVec(ts, colIdx, mp)
-			view.AddVector(attr, vec)
-			if err != nil {
-				return view, err
-			}
-		}
-	default:
-		panic("not supported")
-	}
-	return
->>>>>>> 88e486e1
 }