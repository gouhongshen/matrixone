--- conflicted
+++ resolved
@@ -264,11 +264,7 @@
 	}
 
 	if shouldCreateNewObj() {
-<<<<<<< HEAD
-		space.nobj, err = space.table.CreateNonAppendableObject(true, new(objectio.CreateObjOpt).WithId(sid), space.isTombstone)
-=======
-		space.nobj, err = space.table.CreateNonAppendableObject(false, new(objectio.CreateObjOpt).WithId(sid))
->>>>>>> 2df0f9c7
+		space.nobj, err = space.table.CreateNonAppendableObject(false, new(objectio.CreateObjOpt).WithId(sid), space.isTombstone)
 		if err != nil {
 			return
 		}
