--- conflicted
+++ resolved
@@ -50,16 +50,6 @@
 	return
 }
 
-<<<<<<< HEAD
-=======
-func (obj *object) OnApplyDelete(
-	deleted uint64,
-	ts types.TS) (err error) {
-	obj.meta.Load().GetTable().RemoveRows(deleted)
-	return
-}
-
->>>>>>> 5f4a341d
 func (obj *object) PrepareCompact() bool {
 	prepareCompact := obj.meta.Load().PrepareCompact()
 	if !prepareCompact && obj.meta.Load().CheckPrintPrepareCompact() {
@@ -99,11 +89,7 @@
 	defer func() {
 		if moerr.IsMoErrCode(err, moerr.ErrDuplicateEntry) {
 			logutil.Infof("BatchDedup %s (%v)obj-%s: %v",
-<<<<<<< HEAD
-				obj.meta.GetTable().GetLastestSchemaLocked(false).Name,
-=======
-				obj.meta.Load().GetTable().GetLastestSchemaLocked().Name,
->>>>>>> 5f4a341d
+				obj.meta.Load().GetTable().GetLastestSchemaLocked(false).Name,
 				obj.IsAppendable(),
 				obj.meta.Load().ID().String(),
 				err)
@@ -157,114 +143,7 @@
 }
 
 func (obj *object) estimateRawScore() (score int, dropped bool) {
-<<<<<<< HEAD
 	return 0, obj.meta.HasDropCommitted()
-=======
-	if obj.meta.Load().HasDropCommitted() && !obj.meta.Load().InMemoryDeletesExisted() {
-		dropped = true
-		return
-	}
-	changeCnt := uint32(0)
-	obj.RLock()
-	objectMVCC := obj.tryGetMVCC()
-	if objectMVCC != nil {
-		changeCnt = objectMVCC.GetChangeIntentionCntLocked()
-	}
-	obj.RUnlock()
-	if changeCnt == 0 {
-		// No deletes found
-		score = 0
-	} else {
-		// Any delete
-		score = 1
-	}
-
-	// If any delete found and the table or database of the object had
-	// been deleted. Force checkpoint the object
-	if score > 0 {
-		if _, terminated := obj.meta.Load().GetTerminationTS(); terminated {
-			score = 100
-		}
-	}
-	return
-}
-
-func (obj *object) GetByFilter(
-	ctx context.Context,
-	txn txnif.AsyncTxn,
-	filter *handle.Filter,
-	mp *mpool.MPool,
-) (blkID uint16, offset uint32, err error) {
-	if filter.Op != handle.FilterEq {
-		panic("logic error")
-	}
-	if obj.meta.Load().GetSchema().SortKey == nil {
-		rid := filter.Val.(types.Rowid)
-		offset = rid.GetRowOffset()
-		return
-	}
-
-	node := obj.PinNode()
-	defer node.Unref()
-	return obj.getPersistedRowByFilter(ctx, node.MustPNode(), txn, filter, mp)
-}
-
-func (obj *object) getPersistedRowByFilter(
-	ctx context.Context,
-	pnode *persistedNode,
-	txn txnif.TxnReader,
-	filter *handle.Filter,
-	mp *mpool.MPool,
-) (blkID uint16, offset uint32, err error) {
-	var sortKey containers.Vector
-	schema := obj.meta.Load().GetSchema()
-	idx := schema.GetSingleSortKeyIdx()
-	objMVCC := obj.tryGetMVCC()
-	for blkID = uint16(0); blkID < uint16(obj.meta.Load().BlockCnt()); blkID++ {
-		var ok bool
-		ok, err = pnode.ContainsKey(ctx, filter.Val, uint32(blkID))
-		if err != nil {
-			return
-		}
-		if !ok {
-			continue
-		}
-		if sortKey, err = obj.LoadPersistedColumnData(ctx, schema, idx, mp, blkID); err != nil {
-			continue
-		}
-		defer sortKey.Close()
-		off, existed := compute.GetOffsetByVal(sortKey, filter.Val, nil)
-		if !existed {
-			continue
-		}
-		offset = uint32(off)
-
-		if objMVCC == nil {
-			return
-		}
-		objMVCC.RLock()
-		defer objMVCC.RUnlock()
-		var deleted bool
-		deleted, err = objMVCC.IsDeletedLocked(offset, txn, blkID)
-		if err != nil {
-			return
-		}
-		if deleted {
-			continue
-		}
-		var deletes *nulls.Nulls
-		deletes, err = obj.persistedCollectDeleteMaskInRange(ctx, blkID, types.TS{}, txn.GetStartTS(), mp)
-		if err != nil {
-			return
-		}
-		if !deletes.Contains(uint64(offset)) {
-			return
-		}
-
-	}
-	err = moerr.NewNotFoundNoCtx()
-	return
->>>>>>> 5f4a341d
 }
 
 func (obj *object) EstimateMemSize() (int, int) {
