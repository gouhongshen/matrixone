// Copyright 2021 Matrix Origin
//
// Licensed under the Apache License, Version 2.0 (the "License");
// you may not use this file except in compliance with the License.
// You may obtain a copy of the License at
//
//      http://www.apache.org/licenses/LICENSE-2.0
//
// Unless required by applicable law or agreed to in writing, software
// distributed under the License is distributed on an "AS IS" BASIS,
// WITHOUT WARRANTIES OR CONDITIONS OF ANY KIND, either express or implied.
// See the License for the specific language governing permissions and
// limitations under the License.

package tables

import (
	"github.com/matrixorigin/matrixone/pkg/common/moerr"
	"github.com/matrixorigin/matrixone/pkg/container/nulls"
	"github.com/matrixorigin/matrixone/pkg/container/types"
	"github.com/matrixorigin/matrixone/pkg/container/vector"
<<<<<<< HEAD
	"github.com/matrixorigin/matrixone/pkg/objectio"
=======
	"github.com/matrixorigin/matrixone/pkg/logutil"
>>>>>>> 5f4a341d
	"github.com/matrixorigin/matrixone/pkg/vm/engine/tae/catalog"
	"github.com/matrixorigin/matrixone/pkg/vm/engine/tae/common"
	"github.com/matrixorigin/matrixone/pkg/vm/engine/tae/compute"
	"github.com/matrixorigin/matrixone/pkg/vm/engine/tae/containers"
	"github.com/matrixorigin/matrixone/pkg/vm/engine/tae/iface/txnif"
)

var getDuplicatedRowIDNABlkFunctions = map[types.T]any{
	types.T_bool:       getDuplicateRowIDNABlkFuncFactory(compute.CompareBool),
	types.T_bit:        getDuplicatedRowIDNABlkOrderedFunc[uint64],
	types.T_int8:       getDuplicatedRowIDNABlkOrderedFunc[int8],
	types.T_int16:      getDuplicatedRowIDNABlkOrderedFunc[int16],
	types.T_int32:      getDuplicatedRowIDNABlkOrderedFunc[int32],
	types.T_int64:      getDuplicatedRowIDNABlkOrderedFunc[int64],
	types.T_uint8:      getDuplicatedRowIDNABlkOrderedFunc[uint8],
	types.T_uint16:     getDuplicatedRowIDNABlkOrderedFunc[uint16],
	types.T_uint32:     getDuplicatedRowIDNABlkOrderedFunc[uint32],
	types.T_uint64:     getDuplicatedRowIDNABlkOrderedFunc[uint64],
	types.T_float32:    getDuplicatedRowIDNABlkOrderedFunc[float32],
	types.T_float64:    getDuplicatedRowIDNABlkOrderedFunc[float64],
	types.T_timestamp:  getDuplicatedRowIDNABlkOrderedFunc[types.Timestamp],
	types.T_date:       getDuplicatedRowIDNABlkOrderedFunc[types.Date],
	types.T_time:       getDuplicatedRowIDNABlkOrderedFunc[types.Time],
	types.T_datetime:   getDuplicatedRowIDNABlkOrderedFunc[types.Datetime],
	types.T_enum:       getDuplicatedRowIDNABlkOrderedFunc[types.Enum],
	types.T_decimal64:  getDuplicateRowIDNABlkFuncFactory(types.CompareDecimal64),
	types.T_decimal128: getDuplicateRowIDNABlkFuncFactory(types.CompareDecimal128),
	types.T_decimal256: getDuplicateRowIDNABlkFuncFactory(types.CompareDecimal256),
	types.T_TS:         getDuplicateRowIDNABlkFuncFactory(types.CompareTSTSAligned),
	types.T_Rowid:      getDuplicateRowIDNABlkFuncFactory(types.CompareRowidRowidAligned),
	types.T_Blockid:    getDuplicateRowIDNABlkFuncFactory(types.CompareBlockidBlockidAligned),
	types.T_uuid:       getDuplicateRowIDNABlkFuncFactory(types.CompareUuid),

	types.T_char:      getDuplicatedRowIDsNABlkBytesFunc,
	types.T_varchar:   getDuplicatedRowIDsNABlkBytesFunc,
	types.T_blob:      getDuplicatedRowIDsNABlkBytesFunc,
	types.T_binary:    getDuplicatedRowIDsNABlkBytesFunc,
	types.T_varbinary: getDuplicatedRowIDsNABlkBytesFunc,
	types.T_json:      getDuplicatedRowIDsNABlkBytesFunc,
	types.T_text:      getDuplicatedRowIDsNABlkBytesFunc,

	types.T_array_float32: getDuplicatedRowIDsNABlkBytesFunc,
	types.T_array_float64: getDuplicatedRowIDsNABlkBytesFunc,
}

var getRowIDAlkFunctions = map[types.T]any{
	types.T_bool:       getDuplicatedRowIDABlkFuncFactory(compute.CompareBool),
	types.T_bit:        getDuplicatedRowIDABlkFuncFactory(compute.CompareOrdered[uint64]),
	types.T_int8:       getDuplicatedRowIDABlkFuncFactory(compute.CompareOrdered[int8]),
	types.T_int16:      getDuplicatedRowIDABlkFuncFactory(compute.CompareOrdered[int16]),
	types.T_int32:      getDuplicatedRowIDABlkFuncFactory(compute.CompareOrdered[int32]),
	types.T_int64:      getDuplicatedRowIDABlkFuncFactory(compute.CompareOrdered[int64]),
	types.T_uint8:      getDuplicatedRowIDABlkFuncFactory(compute.CompareOrdered[uint8]),
	types.T_uint16:     getDuplicatedRowIDABlkFuncFactory(compute.CompareOrdered[uint16]),
	types.T_uint32:     getDuplicatedRowIDABlkFuncFactory(compute.CompareOrdered[uint32]),
	types.T_uint64:     getDuplicatedRowIDABlkFuncFactory(compute.CompareOrdered[uint64]),
	types.T_float32:    getDuplicatedRowIDABlkFuncFactory(compute.CompareOrdered[float32]),
	types.T_float64:    getDuplicatedRowIDABlkFuncFactory(compute.CompareOrdered[float64]),
	types.T_timestamp:  getDuplicatedRowIDABlkFuncFactory(compute.CompareOrdered[types.Timestamp]),
	types.T_date:       getDuplicatedRowIDABlkFuncFactory(compute.CompareOrdered[types.Date]),
	types.T_time:       getDuplicatedRowIDABlkFuncFactory(compute.CompareOrdered[types.Time]),
	types.T_datetime:   getDuplicatedRowIDABlkFuncFactory(compute.CompareOrdered[types.Datetime]),
	types.T_enum:       getDuplicatedRowIDABlkFuncFactory(compute.CompareOrdered[types.Enum]),
	types.T_decimal64:  getDuplicatedRowIDABlkFuncFactory(types.CompareDecimal64),
	types.T_decimal128: getDuplicatedRowIDABlkFuncFactory(types.CompareDecimal128),
	types.T_decimal256: getDuplicatedRowIDABlkFuncFactory(types.CompareDecimal256),
	types.T_TS:         getDuplicatedRowIDABlkFuncFactory(types.CompareTSTSAligned),
	types.T_Rowid:      getDuplicatedRowIDABlkFuncFactory(types.CompareRowidRowidAligned),
	types.T_Blockid:    getDuplicatedRowIDABlkFuncFactory(types.CompareBlockidBlockidAligned),
	types.T_uuid:       getDuplicatedRowIDABlkFuncFactory(types.CompareUuid),

	types.T_char:      getDuplicatedRowIDABlkBytesFunc,
	types.T_varchar:   getDuplicatedRowIDABlkBytesFunc,
	types.T_blob:      getDuplicatedRowIDABlkBytesFunc,
	types.T_binary:    getDuplicatedRowIDABlkBytesFunc,
	types.T_varbinary: getDuplicatedRowIDABlkBytesFunc,
	types.T_json:      getDuplicatedRowIDABlkBytesFunc,
	types.T_text:      getDuplicatedRowIDABlkBytesFunc,

	types.T_array_float32: getDuplicatedRowIDABlkBytesFunc,
	types.T_array_float64: getDuplicatedRowIDABlkBytesFunc,
}
var containsNABlkFunctions = map[types.T]any{
	types.T_Rowid: containsNABlkFuncFactory(types.CompareRowidRowidAligned),
}

var containsAlkFunctions = map[types.T]any{
	types.T_Rowid: containsABlkFuncFactory(types.CompareRowidRowidAligned),
}

func parseNAGetDuplicatedArgs(args ...any) (vec *vector.Vector, rowIDs containers.Vector, blkID *types.Blockid) {
	vec = args[0].(containers.Vector).GetDownstreamVector()
	if args[1] != nil {
		rowIDs = args[1].(containers.Vector)
	}
	if args[2] != nil {
		blkID = args[2].(*types.Blockid)
	}
	return
}

func parseNAContainsArgs(args ...any) (vec *vector.Vector, rowIDs containers.Vector) {
	vec = args[0].(containers.Vector).GetDownstreamVector()
	if args[1] != nil {
		rowIDs = args[1].(containers.Vector)
	}
	return
}

func parseAGetDuplicateRowIDsArgs(args ...any) (
	vec containers.Vector, rowIDs containers.Vector, blkID *types.Blockid, maxRow uint32,
	scanFn func(uint16) (vec containers.Vector, err error), txn txnif.TxnReader,
) {
	vec = args[0].(containers.Vector)
	if args[1] != nil {
		rowIDs = args[1].(containers.Vector)
	}
	if args[2] != nil {
		blkID = args[2].(*types.Blockid)
	}
	if args[3] != nil {
		maxRow = args[3].(uint32)
	}
	if args[4] != nil {
		scanFn = args[4].(func(bid uint16) (vec containers.Vector, err error))
	}
	if args[5] != nil {
		txn = args[5].(txnif.TxnReader)
	}
	return
}

func parseAContainsArgs(args ...any) (
	vec containers.Vector, rowIDs containers.Vector,
	scanFn func(uint16) (vec containers.Vector, err error), txn txnif.TxnReader,
) {
	vec = args[0].(containers.Vector)
	if args[1] != nil {
		rowIDs = args[1].(containers.Vector)
	}
	if args[2] != nil {
		scanFn = args[2].(func(bid uint16) (vec containers.Vector, err error))
	}
	if args[3] != nil {
		txn = args[3].(txnif.TxnReader)
	}
	return
}

func getDuplicateRowIDNABlkFuncFactory[T any](comp func(T, T) int) func(args ...any) func(T, bool, int) error {
	return func(args ...any) func(T, bool, int) error {
		vec, rowIDs, blkID := parseNAGetDuplicatedArgs(args...)
		vs := vector.MustFixedCol[T](vec)
		return func(v T, _ bool, row int) (err error) {
			// logutil.Infof("row=%d,v=%v", row, v)
			if !rowIDs.IsNull(row) {
				return
			}
			if offset, existed := compute.GetOffsetWithFunc(
				vs,
				v,
				comp,
				nil,
			); existed {
				rowID := objectio.NewRowid(blkID, uint32(offset))
				rowIDs.Update(row, *rowID, false)
			}
			return
		}
	}
}

func containsNABlkFuncFactory[T any](comp func(T, T) int) func(args ...any) func(T, bool, int) error {
	return func(args ...any) func(T, bool, int) error {
		vec, rowIDs := parseNAContainsArgs(args...)
		vs := vector.MustFixedCol[T](vec)
		return func(v T, isNull bool, row int) (err error) {
			// logutil.Infof("row=%d,v=%v", row, v)
			if rowIDs.IsNull(row) {
				return
			}
			if _, existed := compute.GetOffsetWithFunc(
				vs,
				v,
				comp,
				nil,
			); existed {
				rowIDs.Update(row, nil, true)
			}
			return
		}
	}
}

func getDuplicatedRowIDsNABlkBytesFunc(args ...any) func([]byte, bool, int) error {
	vec, rowIDs, blkID := parseNAGetDuplicatedArgs(args...)
	return func(v []byte, _ bool, row int) (err error) {
		// logutil.Infof("row=%d,v=%v", row, v)
<<<<<<< HEAD
		if !rowIDs.IsNull(row) {
			return
		}
		if offset, existed := compute.GetOffsetOfBytes(
=======
		if rowOffset, existed := compute.GetOffsetOfBytes(
>>>>>>> 5f4a341d
			vec,
			v,
			nil,
		); existed {
<<<<<<< HEAD
			rowID := objectio.NewRowid(blkID, uint32(offset))
			rowIDs.Update(row, *rowID, false)
=======
			entry := common.TypeStringValue(*vec.GetType(), any(v), false)
			logutil.Infof("Duplicate: row %d", rowOffset)
			return moerr.NewDuplicateEntryNoCtx(entry, def.Name)
>>>>>>> 5f4a341d
		}
		return
	}
}

func getDuplicatedRowIDNABlkOrderedFunc[T types.OrderedT](args ...any) func(T, bool, int) error {
	vec, rowIDs, blkID := parseNAGetDuplicatedArgs(args...)
	vs := vector.MustFixedCol[T](vec)
	return func(v T, _ bool, row int) (err error) {
		// logutil.Infof("row=%d,v=%v", row, v)
		if !rowIDs.IsNull(row) {
			return
		}
		if offset, existed := compute.GetOffsetOfOrdered(
			vs,
			v,
			nil,
		); existed {
			rowID := objectio.NewRowid(blkID, uint32(offset))
			rowIDs.Update(row, *rowID, false)
		}
		return
	}
}

func getDuplicatedRowIDABlkBytesFunc(args ...any) func([]byte, bool, int) error {
	vec, rowIDs, blkID, maxRow, scanFn, txn := parseAGetDuplicateRowIDsArgs(args...)
	return func(v1 []byte, _ bool, rowOffset int) error {
		if !rowIDs.IsNull(rowOffset) {
			return nil
		}
		var tsVec containers.Vector
		defer func() {
			if tsVec != nil {
				tsVec.Close()
				tsVec = nil
			}
		}()
		return containers.ForeachWindowVarlen(
			vec.GetDownstreamVector(),
			0,
			vec.Length(),
			true,
			func(v2 []byte, _ bool, row int) (err error) {
				// logutil.Infof("row=%d,v1=%v,v2=%v", row, v1, v2)
				if row > int(maxRow) {
					return
				}
				if !rowIDs.IsNull(rowOffset) {
					return nil
				}
				if compute.CompareBytes(v1, v2) != 0 {
					return
				}
				if tsVec == nil {
					tsVec, err = scanFn(0)
					if err != nil {
						return err
					}
				}
				commitTS := tsVec.Get(row).(types.TS)
				startTS := txn.GetStartTS()
				if commitTS.Greater(&startTS) {
					return txnif.ErrTxnWWConflict
				}
				rowID := objectio.NewRowid(blkID, uint32(row))
				rowIDs.Update(rowOffset, *rowID, false)
				return nil
			}, nil, nil)
	}
}

func getDuplicatedRowIDABlkFuncFactory[T types.FixedSizeT](comp func(T, T) int) func(args ...any) func(T, bool, int) error {
	return func(args ...any) func(T, bool, int) error {
		vec, rowIDs, blkID, maxVisibleRow, scanFn, txn := parseAGetDuplicateRowIDsArgs(args...)
		return func(v1 T, _ bool, rowOffset int) error {
			if !rowIDs.IsNull(rowOffset) {
				return nil
			}
			var tsVec containers.Vector
			defer func() {
				if tsVec != nil {
					tsVec.Close()
					tsVec = nil
				}
			}()
			return containers.ForeachWindowFixed(
				vec.GetDownstreamVector(),
				0,
				vec.Length(),
				true,
				func(v2 T, _ bool, row int) (err error) {
					if row > int(maxVisibleRow) {
						return
					}
					if !rowIDs.IsNull(rowOffset) {
						return nil
					}
					if comp(v1, v2) != 0 {
						return
					}
					if tsVec == nil {
						tsVec, err = scanFn(0)
						if err != nil {
							return err
						}
					}
					commitTS := tsVec.Get(row).(types.TS)
					startTS := txn.GetStartTS()
					if commitTS.Greater(&startTS) {
						return txnif.ErrTxnWWConflict
					}
					rowID := objectio.NewRowid(blkID, uint32(row))
					rowIDs.Update(rowOffset, *rowID, false)
					return nil
				}, nil, nil)
		}
	}
}

func containsABlkFuncFactory[T types.FixedSizeT](comp func(T, T) int) func(args ...any) func(T, bool, int) error {
	return func(args ...any) func(T, bool, int) error {
		vec, rowIDs, scanFn, txn := parseAContainsArgs(args...)
		vs := vector.MustFixedCol[T](vec.GetDownstreamVector())
		return func(v1 T, _ bool, rowOffset int) error {
			if rowIDs.IsNull(rowOffset) {
				return nil
			}
			var tsVec containers.Vector
			defer func() {
				if tsVec != nil {
					tsVec.Close()
					tsVec = nil
				}
			}()
			if row, existed := compute.GetOffsetWithFunc(
				vs,
				v1,
				comp,
				nil,
			); existed {
				if tsVec == nil {
					var err error
					tsVec, err = scanFn(0)
					if err != nil {
						return err
					}
				}
				rowIDs.Update(rowOffset, nil, true)
				commitTS := tsVec.Get(row).(types.TS)
				startTS := txn.GetStartTS()
				if commitTS.Greater(&startTS) {
					return txnif.ErrTxnWWConflict
				}
			}
			return nil
		}
	}
}

func dedupNABlkClosure(
	vec containers.Vector,
	txn txnif.TxnReader,
	mask *nulls.Bitmap,
	def *catalog.ColDef) func(any, bool, int) error {
	return func(v any, _ bool, _ int) (err error) {
		if _, existed := compute.GetOffsetByVal(vec, v, mask); existed {
			entry := common.TypeStringValue(*vec.GetType(), v, false)
			return moerr.NewDuplicateEntryNoCtx(entry, def.Name)
		}
		return nil
	}
}

func dedupABlkClosureFactory(
	scan func() (containers.Vector, error),
) func(
	containers.Vector,
	txnif.TxnReader,
	*nulls.Bitmap,
	*catalog.ColDef,
) func(any, bool, int) error {
	return func(vec containers.Vector, txn txnif.TxnReader, mask *nulls.Bitmap, def *catalog.ColDef) func(any, bool, int) error {
		return func(v1 any, _ bool, _ int) (err error) {
			var tsVec containers.Vector
			defer func() {
				if tsVec != nil {
					tsVec.Close()
					tsVec = nil
				}
			}()
			return vec.Foreach(func(v2 any, _ bool, row int) (err error) {
				// logutil.Infof("%v, %v, %d", v1, v2, row)
				if mask.Contains(uint64(row)) {
					return
				}
				if compute.CompareGeneric(v1, v2, vec.GetType().Oid) != 0 {
					return
				}
				if tsVec == nil {
					tsVec, err = scan()
					if err != nil {
						return
					}
				}
				commitTS := tsVec.Get(row).(types.TS)
				startTS := txn.GetStartTS()
				if commitTS.Greater(&startTS) {
					return txnif.ErrTxnWWConflict
				}
				entry := common.TypeStringValue(*vec.GetType(), v1, false)
				return moerr.NewDuplicateEntryNoCtx(entry, def.Name)
			}, nil)
		}
	}
}<|MERGE_RESOLUTION|>--- conflicted
+++ resolved
@@ -19,11 +19,7 @@
 	"github.com/matrixorigin/matrixone/pkg/container/nulls"
 	"github.com/matrixorigin/matrixone/pkg/container/types"
 	"github.com/matrixorigin/matrixone/pkg/container/vector"
-<<<<<<< HEAD
-	"github.com/matrixorigin/matrixone/pkg/objectio"
-=======
 	"github.com/matrixorigin/matrixone/pkg/logutil"
->>>>>>> 5f4a341d
 	"github.com/matrixorigin/matrixone/pkg/vm/engine/tae/catalog"
 	"github.com/matrixorigin/matrixone/pkg/vm/engine/tae/common"
 	"github.com/matrixorigin/matrixone/pkg/vm/engine/tae/compute"
@@ -222,26 +218,16 @@
 	vec, rowIDs, blkID := parseNAGetDuplicatedArgs(args...)
 	return func(v []byte, _ bool, row int) (err error) {
 		// logutil.Infof("row=%d,v=%v", row, v)
-<<<<<<< HEAD
 		if !rowIDs.IsNull(row) {
 			return
 		}
 		if offset, existed := compute.GetOffsetOfBytes(
-=======
-		if rowOffset, existed := compute.GetOffsetOfBytes(
->>>>>>> 5f4a341d
 			vec,
 			v,
 			nil,
 		); existed {
-<<<<<<< HEAD
 			rowID := objectio.NewRowid(blkID, uint32(offset))
 			rowIDs.Update(row, *rowID, false)
-=======
-			entry := common.TypeStringValue(*vec.GetType(), any(v), false)
-			logutil.Infof("Duplicate: row %d", rowOffset)
-			return moerr.NewDuplicateEntryNoCtx(entry, def.Name)
->>>>>>> 5f4a341d
 		}
 		return
 	}
