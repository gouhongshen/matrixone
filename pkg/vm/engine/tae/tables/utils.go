--- conflicted
+++ resolved
@@ -68,16 +68,10 @@
 	colIdxs []int,
 	location objectio.Location,
 	mp *mpool.MPool,
-<<<<<<< HEAD
-) ([]containers.Vector, error) {
-	cols := make([]uint16, 0, len(colIdxs))
-	typs := make([]types.Type, 0, len(colIdxs))
-=======
 	tsForAppendable *types.TS,
 ) ([]containers.Vector, *nulls.Nulls, error) {
 	cols := make([]uint16, 0)
 	typs := make([]types.Type, 0)
->>>>>>> 1dfe2ecf
 	vectors := make([]containers.Vector, len(colIdxs))
 	phyAddIdx := -1
 	var deletes *nulls.Nulls
