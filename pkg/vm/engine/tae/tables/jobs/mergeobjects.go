--- conflicted
+++ resolved
@@ -362,11 +362,7 @@
 	}
 
 	phaseDesc = "2-HandleMergeEntryInTxn"
-<<<<<<< HEAD
-	if task.createdBObjs, err = HandleMergeEntryInTxn(ctx, task.txn, task.Name(), task.commitEntry, task.rt, task.isTombstone); err != nil {
-=======
-	if task.createdBObjs, err = HandleMergeEntryInTxn(ctx, task.txn, task.Name(), task.commitEntry, task.transferMaps, task.rt); err != nil {
->>>>>>> 6f9754c2
+	if task.createdBObjs, err = HandleMergeEntryInTxn(ctx, task.txn, task.Name(), task.commitEntry, task.transferMaps, task.rt, task.isTombstone); err != nil {
 		return err
 	}
 
@@ -376,9 +372,6 @@
 	return nil
 }
 
-<<<<<<< HEAD
-func HandleMergeEntryInTxn(ctx context.Context, txn txnif.AsyncTxn, taskName string, entry *api.MergeCommitEntry, rt *dbutils.Runtime, isTombstone bool) ([]*catalog.ObjectEntry, error) {
-=======
 func HandleMergeEntryInTxn(
 	ctx context.Context,
 	txn txnif.AsyncTxn,
@@ -386,8 +379,8 @@
 	entry *api.MergeCommitEntry,
 	booking api.TransferMaps,
 	rt *dbutils.Runtime,
+	isTombstone bool,
 ) ([]*catalog.ObjectEntry, error) {
->>>>>>> 6f9754c2
 	database, err := txn.GetDatabaseByID(entry.DbId)
 	if err != nil {
 		return nil, err
@@ -439,12 +432,8 @@
 		rel,
 		mergedObjs,
 		createdObjs,
-<<<<<<< HEAD
-		entry.Booking,
+		booking,
 		isTombstone,
-=======
-		booking,
->>>>>>> 6f9754c2
 		rt,
 	)
 	if err != nil {
