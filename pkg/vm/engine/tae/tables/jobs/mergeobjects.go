--- conflicted
+++ resolved
@@ -71,12 +71,8 @@
 	txn txnif.AsyncTxn,
 	mergedObjs []*catalog.ObjectEntry,
 	rt *dbutils.Runtime,
-<<<<<<< HEAD
 	isTombstone bool,
-) (task *mergeObjectsTask, err error) {
-=======
 	targetObjSize uint32) (task *mergeObjectsTask, err error) {
->>>>>>> e2c8bf90
 	if len(mergedObjs) == 0 {
 		panic("empty mergedObjs")
 	}
@@ -215,11 +211,7 @@
 
 		columnIdx := idxs
 		for j := 0; j < maxBlockOffset-minBlockOffset; j++ {
-<<<<<<< HEAD
-			if views[minBlockOffset+j], err = obj.GetColumnDataByIds(context.Background(), uint16(j), columnIdx, common.MergeAllocator); err != nil {
-=======
 			if views[minBlockOffset+j], err = obj.GetColumnDataByIds(ctx, uint16(j), idxs, common.MergeAllocator); err != nil {
->>>>>>> e2c8bf90
 				return nil, nil, nil, err
 			}
 			// if the object is dropped, skip the tombstone row
@@ -307,13 +299,8 @@
 	return task.commitEntry
 }
 
-<<<<<<< HEAD
-func (task *mergeObjectsTask) PrepareCommitEntry() *api.MergeCommitEntry {
+func (task *mergeObjectsTask) prepareCommitEntry() *api.MergeCommitEntry {
 	schema := task.rel.Schema(false).(*catalog.Schema)
-=======
-func (task *mergeObjectsTask) prepareCommitEntry() *api.MergeCommitEntry {
-	schema := task.rel.Schema().(*catalog.Schema)
->>>>>>> e2c8bf90
 	commitEntry := &api.MergeCommitEntry{}
 	commitEntry.DbId = task.did
 	commitEntry.TblId = task.tid
