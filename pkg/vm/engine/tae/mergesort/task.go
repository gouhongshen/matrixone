// Copyright 2021 Matrix Origin
//
// Licensed under the Apache License, Version 2.0 (the "License");
// you may not use this file except in compliance with the License.
// You may obtain a copy of the License at
//
//	http://www.apache.org/licenses/LICENSE-2.0
//
// Unless required by applicable law or agreed to in writing, software
// distributed under the License is distributed on an "AS IS" BASIS,
// WITHOUT WARRANTIES OR CONDITIONS OF ANY KIND, either express or implied.
// See the License for the specific language governing permissions and
// limitations under the License.

package mergesort

import (
	"context"
	"fmt"
	"time"

	"github.com/matrixorigin/matrixone/pkg/common/moerr"
	"github.com/matrixorigin/matrixone/pkg/common/mpool"
	"github.com/matrixorigin/matrixone/pkg/container/batch"
	"github.com/matrixorigin/matrixone/pkg/container/nulls"
	"github.com/matrixorigin/matrixone/pkg/container/types"
	"github.com/matrixorigin/matrixone/pkg/container/vector"
	"github.com/matrixorigin/matrixone/pkg/fileservice"
	"github.com/matrixorigin/matrixone/pkg/logutil"
	"github.com/matrixorigin/matrixone/pkg/objectio"
	"github.com/matrixorigin/matrixone/pkg/pb/api"
	"github.com/matrixorigin/matrixone/pkg/vm/engine/tae/blockio"
	"github.com/matrixorigin/matrixone/pkg/vm/engine/tae/catalog"
	"github.com/matrixorigin/matrixone/pkg/vm/engine/tae/common"
	"github.com/matrixorigin/matrixone/pkg/vm/engine/tae/index"
	"go.uber.org/zap"
)

var ErrNoMoreBlocks = moerr.NewInternalErrorNoCtx("no more blocks")

// DisposableVecPool bridge the gap between the vector pools in cn and tn
type DisposableVecPool interface {
	GetVector(*types.Type) (ret *vector.Vector, release func())
	GetMPool() *mpool.MPool
}

type MergeTaskHost interface {
	DisposableVecPool
	Name() string
	HostHintName() string
	GetCommitEntry() *api.MergeCommitEntry
	PrepareNewWriter() *blockio.BlockWriter
	DoTransfer() bool
	GetObjectCnt() int
	GetBlkCnts() []int
	GetAccBlkCnts() []int
	GetSortKeyType() types.Type
	LoadNextBatch(ctx context.Context, objIdx uint32) (*batch.Batch, *nulls.Nulls, func(), error)
	GetTotalSize() uint64 // total size of all objects, definitely there are cases where the size exceeds 4G, so use uint64
	GetTotalRowCnt() uint32
	GetBlockMaxRows() uint32
	GetObjectMaxBlocks() uint16
	GetTargetObjSize() uint32
}

func initTransferMapping(e *api.MergeCommitEntry, blkcnt int) {
	e.Booking = NewBlkTransferBooking(blkcnt)
}

func getSimilarBatch(bat *batch.Batch, capacity int, vpool DisposableVecPool) (*batch.Batch, func()) {
	newBat := batch.NewWithSize(len(bat.Vecs))
	newBat.Attrs = bat.Attrs
	rfs := make([]func(), len(bat.Vecs))
	releaseF := func() {
		for _, f := range rfs {
			f()
		}
	}
	for i := range bat.Vecs {
		vec, release := vpool.GetVector(bat.Vecs[i].GetType())
		if capacity > 0 {
			vec.PreExtend(capacity, vpool.GetMPool())
		}
		newBat.Vecs[i] = vec
		rfs[i] = release
	}
	return newBat, releaseF
}

func GetNewWriter(
	fs fileservice.FileService,
	ver uint32, seqnums []uint16,
	sortkeyPos int, sortkeyIsPK bool, isTombstone bool,
) *blockio.BlockWriter {
	name := objectio.BuildObjectNameWithObjectID(objectio.NewObjectid())
	writer, err := blockio.NewBlockWriterNew(fs, name, ver, seqnums)
	if err != nil {
		panic(err) // it is impossible
	}
	// has sortkey
	if sortkeyPos >= 0 {
		if sortkeyIsPK {
			if isTombstone {
				writer.SetPrimaryKeyWithType(
					uint16(catalog.TombstonePrimaryKeyIdx),
					index.HBF,
					index.ObjectPrefixFn,
					index.BlockPrefixFn,
				)
			} else {
				writer.SetPrimaryKey(uint16(sortkeyPos))
			}
		} else { // cluster by
			writer.SetSortKey(uint16(sortkeyPos))
		}
	}
	return writer
}

func DoMergeAndWrite(
	ctx context.Context,
	txnInfo string,
	sortkeyPos int,
	mergehost MergeTaskHost,
	isTombstone bool,
) (err error) {
	now := time.Now()
	/*out args, keep the transfer information*/
	commitEntry := mergehost.GetCommitEntry()
	fromObjsDesc := ""
	for _, o := range commitEntry.MergedObjs {
		obj := objectio.ObjectStats(o)
		fromObjsDesc = fmt.Sprintf("%s%s,", fromObjsDesc, common.ShortObjId(*obj.ObjectName().ObjectId()))
	}
	logutil.Info(
		"[MERGE-START]",
		zap.String("task", mergehost.Name()),
		common.AnyField("txn-info", txnInfo),
		common.AnyField("host", mergehost.HostHintName()),
		common.AnyField("timestamp", commitEntry.StartTs.DebugString()),
		common.AnyField("objs", fromObjsDesc),
	)
	defer func() {
		if err != nil {
			logutil.Error(
				"[MERGE-ERROR]",
				zap.String("task", mergehost.Name()),
				zap.Error(err),
			)
		}
	}()

	hasSortKey := sortkeyPos >= 0
	if !hasSortKey {
		sortkeyPos = 0 // no sort key, use the first column to do reshape
	}

	if hasSortKey {
<<<<<<< HEAD
		if err := mergeObjs(ctx, mergehost, sortkeyPos, isTombstone); err != nil {
=======
		if err = mergeObjs(ctx, mergehost, sortkeyPos); err != nil {
>>>>>>> fdd3eae6
			return err
		}
	} else {
		if err = reshape(ctx, mergehost); err != nil {
			return err
		}
	}

	toObjsDesc := ""
	for _, o := range commitEntry.CreatedObjs {
		obj := objectio.ObjectStats(o)
		toObjsDesc += fmt.Sprintf("%s(%v)Rows(%v),",
			common.ShortObjId(*obj.ObjectName().ObjectId()),
			obj.BlkCnt(),
			obj.Rows())
	}

	logutil.Info(
		"[MERGE-END]",
		zap.String("task", mergehost.Name()),
		common.AnyField("to-objs", toObjsDesc),
		common.DurationField(time.Since(now)),
	)
	return nil
}

// not defined in api.go to avoid import cycle

func NewBlkTransferBooking(size int) *api.BlkTransferBooking {
	mappings := make([]api.BlkTransMap, size)
	for i := 0; i < size; i++ {
		mappings[i] = api.BlkTransMap{
			M: make(map[int32]api.TransDestPos),
		}
	}
	return &api.BlkTransferBooking{
		Mappings: mappings,
	}
}

func CleanTransMapping(b *api.BlkTransferBooking) {
	for i := 0; i < len(b.Mappings); i++ {
		b.Mappings[i] = api.BlkTransMap{
			M: make(map[int32]api.TransDestPos),
		}
	}
}

func AddSortPhaseMapping(b *api.BlkTransferBooking, idx int, originRowCnt int, mapping []int64) {
	// TODO: remove panic check
	if mapping != nil {
		if len(mapping) != originRowCnt {
			panic(fmt.Sprintf("mapping length %d != originRowCnt %d", len(mapping), originRowCnt))
		}
		// mapping sortedVec[i] = originalVec[sortMapping[i]]
		// transpose it, originalVec[sortMapping[i]] = sortedVec[i]
		// [9 4 8 5 2 6 0 7 3 1](originalVec)  -> [6 9 4 8 1 3 5 7 2 0](sortedVec)
		// [0 1 2 3 4 5 6 7 8 9](sortedVec) -> [0 1 2 3 4 5 6 7 8 9](originalVec)
		// TODO: use a more efficient way to transpose, in place
		transposedMapping := make([]int64, len(mapping))
		for sortedPos, originalPos := range mapping {
			transposedMapping[originalPos] = int64(sortedPos)
		}
		mapping = transposedMapping
	}
	targetMapping := b.Mappings[idx].M
	for origRow := 0; origRow < originRowCnt; origRow++ {
		if mapping == nil {
			// no sort phase, the mapping is 1:1, just use posInVecApplyDeletes
			targetMapping[int32(origRow)] = api.TransDestPos{BlkIdx: -1, RowIdx: int32(origRow)}
		} else {
			targetMapping[int32(origRow)] = api.TransDestPos{BlkIdx: -1, RowIdx: int32(mapping[origRow])}
		}
	}
}

func UpdateMappingAfterMerge(b *api.BlkTransferBooking, mapping []int, toLayout []uint32) {
	bisectHaystack := make([]uint32, 0, len(toLayout)+1)
	bisectHaystack = append(bisectHaystack, 0)
	for _, x := range toLayout {
		bisectHaystack = append(bisectHaystack, bisectHaystack[len(bisectHaystack)-1]+x)
	}

	// given toLayout and a needle, find its corresponding block index and row index in the block
	// For example, toLayout [8192, 8192, 1024], needle = 0 -> (0, 0); needle = 8192 -> (1, 0); needle = 8193 -> (1, 1)
	bisectPinpoint := func(needle uint32) (int, uint32) {
		i, j := 0, len(bisectHaystack)
		for i < j {
			m := (i + j) / 2
			if bisectHaystack[m] > needle {
				j = m
			} else {
				i = m + 1
			}
		}
		// bisectHaystack[i] is the first number > needle, so the needle falls into i-1 th block
		blkIdx := i - 1
		rows := needle - bisectHaystack[blkIdx]
		return blkIdx, rows
	}

	var totalHandledRows int32

	for _, mcontainer := range b.Mappings {
		m := mcontainer.M
		size := len(m)
		var curTotal int32 // index in the flatten src array
		for srcRow := range m {
			curTotal = totalHandledRows + m[srcRow].RowIdx
			destTotal := mapping[curTotal]
			if destTotal == -1 {
				delete(m, srcRow)
			} else {
				destBlkIdx, destRowIdx := bisectPinpoint(uint32(destTotal))
				m[srcRow] = api.TransDestPos{BlkIdx: int32(destBlkIdx), RowIdx: int32(destRowIdx)}
			}
		}
		totalHandledRows += int32(size)
	}
}<|MERGE_RESOLUTION|>--- conflicted
+++ resolved
@@ -156,11 +156,7 @@
 	}
 
 	if hasSortKey {
-<<<<<<< HEAD
-		if err := mergeObjs(ctx, mergehost, sortkeyPos, isTombstone); err != nil {
-=======
-		if err = mergeObjs(ctx, mergehost, sortkeyPos); err != nil {
->>>>>>> fdd3eae6
+		if err = mergeObjs(ctx, mergehost, sortkeyPos isTombstone); err != nil {
 			return err
 		}
 	} else {
