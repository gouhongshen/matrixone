--- conflicted
+++ resolved
@@ -63,19 +63,9 @@
 
 	mustColFunc func(*vector.Vector) []T
 
-<<<<<<< HEAD
 	isTombstone bool
-
-	totalRowCnt   uint32
-	totalSize     uint32
-	rowPerBlk     uint32
-	blkPerObj     uint16
-	rowSize       uint32
-	targetObjSize uint32
-=======
 	rowPerBlk uint32
 	stats     mergeStats
->>>>>>> 96e5a0a1
 }
 
 func newMerger[T any](host MergeTaskHost, lessFunc sort.LessFunc[T], sortKeyPos int, isTombstone bool, mustColFunc func(*vector.Vector) []T) Merger {
@@ -312,27 +302,19 @@
 	return nil
 }
 
-<<<<<<< HEAD
+func (m *merger[T]) release() {
+	for _, bat := range m.bats {
+		if bat.releaseF != nil {
+			bat.releaseF()
+		}
+	}
+}
+
 func mergeObjs(ctx context.Context, mergeHost MergeTaskHost, sortKeyPos int, isTombstone bool) error {
 	var merger Merger
 	typ := mergeHost.GetSortKeyType()
 	if typ.IsVarlen() {
-		merger = newMerger(mergeHost, sort.GenericLess[string], sortKeyPos, isTombstone, vector.MustStrCol)
-=======
-func (m *merger[T]) release() {
-	for _, bat := range m.bats {
-		if bat.releaseF != nil {
-			bat.releaseF()
-		}
-	}
-}
-
-func mergeObjs(ctx context.Context, mergeHost MergeTaskHost, sortKeyPos int) error {
-	var merger Merger
-	typ := mergeHost.GetSortKeyType()
-	if typ.IsVarlen() {
-		merger = newMerger(mergeHost, sort.GenericLess[string], sortKeyPos, vector.InefficientMustStrCol)
->>>>>>> 96e5a0a1
+		merger = newMerger(mergeHost, sort.GenericLess[string], sortKeyPos, isTombstone, vector.InefficientMustStrCol)
 	} else {
 		switch typ.Oid {
 		case types.T_bool:
