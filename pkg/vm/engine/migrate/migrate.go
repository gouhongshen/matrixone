package migrate

import (
	"context"
	"path/filepath"
	"runtime"

	pkgcatalog "github.com/matrixorigin/matrixone/pkg/catalog"
	"github.com/matrixorigin/matrixone/pkg/common/mpool"
	"github.com/matrixorigin/matrixone/pkg/container/batch"
	"github.com/matrixorigin/matrixone/pkg/container/types"
	"github.com/matrixorigin/matrixone/pkg/container/vector"
	"github.com/matrixorigin/matrixone/pkg/fileservice"
	"github.com/matrixorigin/matrixone/pkg/logutil"
	"github.com/matrixorigin/matrixone/pkg/objectio"
	"github.com/matrixorigin/matrixone/pkg/vm/engine/engine_util"
	"github.com/matrixorigin/matrixone/pkg/vm/engine/tae/blockio"
	"github.com/matrixorigin/matrixone/pkg/vm/engine/tae/catalog"
	"github.com/matrixorigin/matrixone/pkg/vm/engine/tae/common"
	"github.com/matrixorigin/matrixone/pkg/vm/engine/tae/containers"
	"github.com/matrixorigin/matrixone/pkg/vm/engine/tae/db/checkpoint"
	"github.com/matrixorigin/matrixone/pkg/vm/engine/tae/logtail"
	"github.com/matrixorigin/matrixone/pkg/vm/engine/tae/txn/txnbase"
	"github.com/matrixorigin/matrixone/pkg/vm/engine/tae/txn/txnimpl"
	"github.com/panjf2000/ants/v2"
)

<<<<<<< HEAD
const (
	//rootDir    = "/Users/ghs-mo/MOWorkSpace/matrixone-debug/mo-data/"
	//newDataDir = path.Join(rootDir, "rewritten")

	ckpDir     = "ckp"
	ckpBackDir = "ckp-bak"
)

=======
>>>>>>> 0845f814
func NewFileFs(path string) fileservice.FileService {
	fs := objectio.TmpNewFileservice(context.Background(), path)
	return fs
}

func ListCkpFiles(fs fileservice.FileService) (res []string) {
	entires, err := fs.List(context.Background(), ckpBackDir)
	if err != nil {
		panic(err)
	}
	for _, entry := range entires {
		res = append(res, filepath.Join(ckpBackDir, entry.Name))
	}
	return
}

func GetCkpFiles(ctx context.Context, oldFs, newFs fileservice.FileService) (res []objectio.ObjectStats) {
	entries := ListCkpFiles(oldFs)
	sinker := NewSinker(ObjectListSchema, newFs)
	defer sinker.Close()
	for _, entry := range entries {
		DumpCkpFiles(ctx, oldFs, entry, sinker)
	}
	err := sinker.Sync(ctx)
	if err != nil {
		panic(err)
	}
	objlist, _ := sinker.GetResult()
	return objlist
}

func DumpCkpFiles(ctx context.Context, fs fileservice.FileService, filepath string, sinker *engine_util.Sinker) {
	reader, err := blockio.NewFileReader("", fs, filepath)
	if err != nil {
		panic(err)
	}
	mp := common.CheckpointAllocator
	bats, closeCB, err := reader.LoadAllColumns(ctx, nil, mp)
	if err != nil {
		panic(err)
	}
	defer func() {
		if closeCB != nil {
			closeCB()
		}
	}()
	if len(bats) != 1 {
		panic("invalid checkpoint file")
	}
	var checkpointVersion int = 3
	bat := containers.NewBatch()
	defer bat.Close()
	{
		// convert to TN Batch
		colNames := checkpoint.CheckpointSchema.Attrs()
		colTypes := checkpoint.CheckpointSchema.Types()
		for i := range bats[0].Vecs {
			var vec containers.Vector
			if bats[0].Vecs[i].Length() == 0 {
				vec = containers.MakeVector(colTypes[i], mp)
			} else {
				vec = containers.ToTNVector(bats[0].Vecs[i], mp)
			}
			bat.AddVector(colNames[i], vec)
		}
	}
	entries, _ := checkpoint.ReplayCheckpointEntries(bat, checkpointVersion)
	batch := makeBasicRespBatchFromSchema(ObjectListSchema, common.CheckpointAllocator, nil)

	collectObjects := func(bats []*containers.Batch) {
		collectStats := func(bat *containers.Batch) {
			objectStats := bat.GetVectorByName(ObjectAttr_ObjectStats)
			for i := 0; i < objectStats.Length(); i++ {
				obj := objectStats.Get(i).([]byte)
				obj = append(obj, byte(0))
				ss := objectio.ObjectStats(obj)
				objid := ss.ObjectLocation().ObjectId()
				batch.Vecs[0].Append(objid[:], false)
			}
		}

		collectDeltaLoc := func(bat *containers.Batch) {
			deltaLoc := bat.GetVectorByName(BlockMeta_DeltaLoc)
			for i := 0; i < deltaLoc.Length(); i++ {
				loc := objectio.Location(deltaLoc.Get(i).([]byte))
				if loc.IsEmpty() {
					continue
				}
				objid := loc.ObjectId()
				batch.Vecs[0].Append(objid[:], false)
			}
		}

		collectStats(bats[ObjectInfoIDX])
		collectStats(bats[TNObjectInfoIDX])
		collectDeltaLoc(bats[BLKMetaInsertIDX])
		collectDeltaLoc(bats[BLKMetaInsertTxnIDX])
	}
	for _, entry := range entries {
		data := GetCkpData(entry, fs)
		if data == nil {
			continue
		}
		collectObjects(data)
	}
	if err = sinker.Write(ctx, containers.ToCNBatch(batch)); err != nil {
		panic(err)
	}
}

func GetCkpData(baseEntry *checkpoint.CheckpointEntry, fs fileservice.FileService) (ckpData []*containers.Batch) {
	ctx := context.Background()
	mp := common.CheckpointAllocator
	ckpData = make([]*containers.Batch, MaxIDX)
	for idx, schema := range checkpointDataSchemas_V11 {
		ckpData[idx] = makeRespBatchFromSchema(schema, mp)
	}
	reader1, err := blockio.NewObjectReader("", fs, baseEntry.GetTNLocation())
	if err != nil {
		panic(err)
	}
	// read meta
	typs := append([]types.Type{types.T_Rowid.ToType(), types.T_TS.ToType()}, MetaSchema.Types()...)
	attrs := append([]string{pkgcatalog.Row_ID, pkgcatalog.TableTailAttrCommitTs}, MetaSchema.Attrs()...)
	metaBats, err := logtail.LoadBlkColumnsByMeta(11, ctx, typs, attrs, uint16(MetaIDX), reader1, mp)
	if err != nil {
		return nil
	}
	metaBat := metaBats[0]
	ckpData[MetaIDX] = metaBat
	locations := make(map[string]objectio.Location)
	{ // read data locations
		tidVec := vector.MustFixedColNoTypeCheck[uint64](metaBat.GetVectorByName(SnapshotAttr_TID).GetDownstreamVector())
		insVec := metaBat.GetVectorByName(SnapshotMetaAttr_BlockInsertBatchLocation).GetDownstreamVector()
		delVec := metaBat.GetVectorByName(SnapshotMetaAttr_BlockCNInsertBatchLocation).GetDownstreamVector()
		delCNVec := metaBat.GetVectorByName(SnapshotMetaAttr_BlockDeleteBatchLocation).GetDownstreamVector()
		segVec := metaBat.GetVectorByName(SnapshotMetaAttr_SegDeleteBatchLocation).GetDownstreamVector()
		usageInsVec := metaBat.GetVectorByName(CheckpointMetaAttr_StorageUsageInsLocation).GetDownstreamVector()
		usageDelVec := metaBat.GetVectorByName(CheckpointMetaAttr_StorageUsageDelLocation).GetDownstreamVector()
		insertLoc := func(loc []byte) {
			bl := logtail.BlockLocations(loc)
			it := bl.MakeIterator()
			for it.HasNext() {
				block := it.Next()
				if !block.GetLocation().IsEmpty() {
					locations[block.GetLocation().Name().String()] = block.GetLocation()
				}
			}
		}
		for i := 0; i < len(tidVec); i++ {
			tid := tidVec[i]
			if tid == 0 {
				insertLoc(insVec.GetBytesAt(i))
				continue
			}
			insLocation := insVec.GetBytesAt(i)
			delLocation := delVec.GetBytesAt(i)
			delCNLocation := delCNVec.GetBytesAt(i)
			segLocation := segVec.GetBytesAt(i)
			tmp := [][]byte{insLocation, delLocation, delCNLocation, segLocation}
			tmp = append(tmp, usageInsVec.GetBytesAt(i))
			tmp = append(tmp, usageDelVec.GetBytesAt(i))
			for _, loc := range tmp {
				insertLoc(loc)
			}
		}
	}
	// read data
	for _, val := range locations {
		reader, err := blockio.NewObjectReader("", fs, val)
		if err != nil {
			panic(err)
		}
		for idx := 1; idx < MaxIDX; idx++ {
			typs := append([]types.Type{types.T_Rowid.ToType(), types.T_TS.ToType()}, checkpointDataSchemas_V11[idx].Types()...)
			attrs := append([]string{pkgcatalog.Row_ID, pkgcatalog.TableTailAttrCommitTs}, checkpointDataSchemas_V11[idx].Attrs()...)
			bats, err := logtail.LoadBlkColumnsByMeta(11, ctx, typs, attrs, uint16(idx), reader, mp)
			if err != nil {
				panic(err)
			}
			for i := range bats {
				ckpData[idx].Append(bats[i])
			}
		}
	}
	return ckpData
}

func NewSinker(schema *catalog.Schema, fs fileservice.FileService) *engine_util.Sinker {
	seqnums := make([]uint16, len(schema.Attrs()))
	for i := range schema.Attrs() {
		seqnums[i] = schema.GetSeqnum(schema.Attrs()[i])
	}
	factory := engine_util.NewFSinkerImplFactory(
		seqnums,
		schema.GetPrimaryKey().Idx,
		true,
		false,
		schema.Version,
	)
	sinker := engine_util.NewSinker(
		schema.GetPrimaryKey().Idx,
		schema.Attrs(),
		schema.Types(),
		factory,
		common.CheckpointAllocator,
		fs,
		engine_util.WithDedupAll(),
		engine_util.WithTailSizeCap(0),
		engine_util.WithBufferSizeCap(500*mpool.MB),
	)
	return sinker
}

func ReadCkp11File(fs fileservice.FileService, filepath string) (*checkpoint.CheckpointEntry, []*containers.Batch) {
	ctx := context.Background()
	reader, err := blockio.NewFileReader("", fs, filepath)
	if err != nil {
		panic(err)
	}
	mp := common.CheckpointAllocator
	bats, closeCB, err := reader.LoadAllColumns(ctx, nil, mp)
	if err != nil {
		panic(err)
	}
	defer func() {
		if closeCB != nil {
			closeCB()
		}
	}()

	if len(bats) != 1 {
		panic("invalid checkpoint file")
	}

	var checkpointVersion int = 3
	bat := containers.NewBatch()
	defer bat.Close()
	{
		// convert to TN Batch
		colNames := checkpoint.CheckpointSchema.Attrs()
		colTypes := checkpoint.CheckpointSchema.Types()
		for i := range bats[0].Vecs {
			var vec containers.Vector
			if bats[0].Vecs[i].Length() == 0 {
				vec = containers.MakeVector(colTypes[i], mp)
			} else {
				vec = containers.ToTNVector(bats[0].Vecs[i], mp)
			}
			bat.AddVector(colNames[i], vec)
		}
	}

	entries, maxEnd := checkpoint.ReplayCheckpointEntries(bat, checkpointVersion)
	var baseEntry *checkpoint.CheckpointEntry
	for _, entry := range entries {
		end := entry.GetEnd()
		if end.LT(&maxEnd) {
			continue
		}
		if baseEntry == nil {
			baseEntry = entry
		} else {
			panic("not global checkpoint?")
		}
	}
	var ckpData = make([]*containers.Batch, MaxIDX)
	for idx, schema := range checkpointDataSchemas_V11 {
		ckpData[idx] = makeRespBatchFromSchema(schema, mp)
	}

	reader1, err := blockio.NewObjectReader("", fs, baseEntry.GetTNLocation())
	if err != nil {
		panic(err)
	}
	// read meta
	typs := append([]types.Type{types.T_Rowid.ToType(), types.T_TS.ToType()}, MetaSchema.Types()...)
	attrs := append([]string{pkgcatalog.Row_ID, pkgcatalog.TableTailAttrCommitTs}, MetaSchema.Attrs()...)
	metaBats, err := logtail.LoadBlkColumnsByMeta(11, ctx, typs, attrs, uint16(MetaIDX), reader1, mp)
	if err != nil {
		panic(err)
	}
	metaBat := metaBats[0]
	//println(baseEntry.GetTNLocation().Name().String(), len(metaBats), metaBat.Length())
	ckpData[MetaIDX] = metaBat

	locations := make(map[string]objectio.Location)
	{ // read data locations
		tidVec := vector.MustFixedColNoTypeCheck[uint64](metaBat.GetVectorByName(SnapshotAttr_TID).GetDownstreamVector())
		insVec := metaBat.GetVectorByName(SnapshotMetaAttr_BlockInsertBatchLocation).GetDownstreamVector()
		delVec := metaBat.GetVectorByName(SnapshotMetaAttr_BlockCNInsertBatchLocation).GetDownstreamVector()
		delCNVec := metaBat.GetVectorByName(SnapshotMetaAttr_BlockDeleteBatchLocation).GetDownstreamVector()
		segVec := metaBat.GetVectorByName(SnapshotMetaAttr_SegDeleteBatchLocation).GetDownstreamVector()
		usageInsVec := metaBat.GetVectorByName(CheckpointMetaAttr_StorageUsageInsLocation).GetDownstreamVector()
		usageDelVec := metaBat.GetVectorByName(CheckpointMetaAttr_StorageUsageDelLocation).GetDownstreamVector()

		insertLoc := func(loc []byte) {
			bl := logtail.BlockLocations(loc)
			it := bl.MakeIterator()
			for it.HasNext() {
				block := it.Next()
				if !block.GetLocation().IsEmpty() {
					locations[block.GetLocation().Name().String()] = block.GetLocation()
				}
			}
		}

		for i := 0; i < len(tidVec); i++ {
			tid := tidVec[i]
			if tid == 0 {
				insertLoc(insVec.GetBytesAt(i))
				continue
			}
			insLocation := insVec.GetBytesAt(i)
			delLocation := delVec.GetBytesAt(i)
			delCNLocation := delCNVec.GetBytesAt(i)
			segLocation := segVec.GetBytesAt(i)
			tmp := [][]byte{insLocation, delLocation, delCNLocation, segLocation}
			tmp = append(tmp, usageInsVec.GetBytesAt(i))
			tmp = append(tmp, usageDelVec.GetBytesAt(i))
			for _, loc := range tmp {
				insertLoc(loc)
			}
		}
	}

	// read data
	for _, val := range locations {
		reader, err := blockio.NewObjectReader("", fs, val)
		if err != nil {
			panic(err)
		}

		for idx := 1; idx < MaxIDX; idx++ {
			typs := append([]types.Type{types.T_Rowid.ToType(), types.T_TS.ToType()}, checkpointDataSchemas_V11[idx].Types()...)
			attrs := append([]string{pkgcatalog.Row_ID, pkgcatalog.TableTailAttrCommitTs}, checkpointDataSchemas_V11[idx].Attrs()...)
			bats, err := logtail.LoadBlkColumnsByMeta(11, ctx, typs, attrs, uint16(idx), reader, mp)
			if err != nil {
				panic(err)
			}
			for i := range bats {
				ckpData[idx].Append(bats[i])
			}
		}
	}
	return baseEntry, ckpData
}

func ReplayCatalogFromCkpData11(bats []*containers.Batch) *catalog.Catalog {
	cata, _ := catalog.OpenCatalog(nil)
	ReplayDB(cata, bats[DBInsertIDX], bats[DBInsertTxnIDX], bats[DBDeleteIDX], bats[DBDeleteTxnIDX])
	ReplayTable(cata, bats[TBLInsertIDX], bats[TBLInsertTxnIDX], bats[TBLColInsertIDX], bats[TBLDeleteIDX], bats[TBLDeleteTxnIDX])
	return cata
}

func ReplayDB(cata *catalog.Catalog, ins, insTxn, del, delTxn *containers.Batch) {
	for i := 0; i < ins.Length(); i++ {
		dbid := ins.GetVectorByName(pkgcatalog.SystemDBAttr_ID).Get(i).(uint64)
		name := string(ins.GetVectorByName(pkgcatalog.SystemDBAttr_Name).Get(i).([]byte))
		txnNode := txnbase.ReadTuple(insTxn, i)
		tenantID := ins.GetVectorByName(pkgcatalog.SystemDBAttr_AccID).Get(i).(uint32)
		userID := ins.GetVectorByName(pkgcatalog.SystemDBAttr_Creator).Get(i).(uint32)
		roleID := ins.GetVectorByName(pkgcatalog.SystemDBAttr_Owner).Get(i).(uint32)
		createAt := ins.GetVectorByName(pkgcatalog.SystemDBAttr_CreateAt).Get(i).(types.Timestamp)
		createSql := string(ins.GetVectorByName(pkgcatalog.SystemDBAttr_CreateSQL).Get(i).([]byte))
		datType := string(ins.GetVectorByName(pkgcatalog.SystemDBAttr_Type).Get(i).([]byte))
		cata.OnReplayCreateDB(dbid, name, txnNode, tenantID, userID, roleID, createAt, createSql, datType)
	}
	for i := 0; i < del.Length(); i++ {
		dbid := delTxn.GetVectorByName(SnapshotAttr_DBID).Get(i).(uint64)
		txnNode := txnbase.ReadTuple(delTxn, i)
		cata.OnReplayDeleteDB(dbid, txnNode)
	}
}

func ReplayTable(cata *catalog.Catalog, ins, insTxn, insCol, del, delTxn *containers.Batch) {
	schemaOffset := 0
	for i := 0; i < ins.Length(); i++ {
		tid := ins.GetVectorByName(pkgcatalog.SystemRelAttr_ID).Get(i).(uint64)
		dbid := ins.GetVectorByName(pkgcatalog.SystemRelAttr_DBID).Get(i).(uint64)
		name := string(ins.GetVectorByName(pkgcatalog.SystemRelAttr_Name).Get(i).([]byte))
		schema := catalog.NewEmptySchema(name)
		schemaOffset = schema.ReadFromBatch(insCol, schemaOffset, tid)
		schema.Comment = string(ins.GetVectorByName(pkgcatalog.SystemRelAttr_Comment).Get(i).([]byte))
		schema.Version = ins.GetVectorByName(pkgcatalog.SystemRelAttr_Version).Get(i).(uint32)
		schema.CatalogVersion = ins.GetVectorByName(pkgcatalog.SystemRelAttr_CatalogVersion).Get(i).(uint32)
		schema.Partitioned = ins.GetVectorByName(pkgcatalog.SystemRelAttr_Partitioned).Get(i).(int8)
		schema.Partition = string(ins.GetVectorByName(pkgcatalog.SystemRelAttr_Partition).Get(i).([]byte))
		schema.Relkind = string(ins.GetVectorByName(pkgcatalog.SystemRelAttr_Kind).Get(i).([]byte))
		schema.Createsql = string(ins.GetVectorByName(pkgcatalog.SystemRelAttr_CreateSQL).Get(i).([]byte))
		schema.View = string(ins.GetVectorByName(pkgcatalog.SystemRelAttr_ViewDef).Get(i).([]byte))
		schema.Constraint = ins.GetVectorByName(pkgcatalog.SystemRelAttr_Constraint).Get(i).([]byte)

		schema.AcInfo.RoleID = ins.GetVectorByName(pkgcatalog.SystemRelAttr_Owner).Get(i).(uint32)
		schema.AcInfo.UserID = ins.GetVectorByName(pkgcatalog.SystemRelAttr_Creator).Get(i).(uint32)
		schema.AcInfo.CreateAt = ins.GetVectorByName(pkgcatalog.SystemRelAttr_CreateAt).Get(i).(types.Timestamp)
		schema.AcInfo.TenantID = ins.GetVectorByName(pkgcatalog.SystemRelAttr_AccID).Get(i).(uint32)
		extra := insTxn.GetVectorByName(SnapshotAttr_SchemaExtra).Get(i).([]byte)
		schema.MustRestoreExtra(extra)
		schema.Extra.ObjectMaxBlocks = uint32(insTxn.GetVectorByName(SnapshotAttr_ObjectMaxBlock).Get(i).(uint16))
		schema.Extra.BlockMaxRows = insTxn.GetVectorByName(SnapshotAttr_BlockMaxRow).Get(i).(uint32)
		if err := schema.Finalize(true); err != nil {
			panic(err)
		}
		txnNode := txnbase.ReadTuple(insTxn, i)
		cata.OnReplayCreateTable(dbid, tid, schema, txnNode, &dummyDataFactory{})
	}
	for i := 0; i < del.Length(); i++ {
		dbid := delTxn.GetVectorByName(SnapshotAttr_DBID).Get(i).(uint64)
		tid := delTxn.GetVectorByName(SnapshotAttr_TID).Get(i).(uint64)
		txnNode := txnbase.ReadTuple(delTxn, i)
		cata.OnReplayDeleteTable(dbid, tid, txnNode)
	}
}

func DumpCatalogToBatches(cata *catalog.Catalog) (bDbs, bTables, bCols *containers.Batch) {
	bDbs = makeBasicRespBatchFromSchema(catalog.SystemDBSchema, common.CheckpointAllocator, nil)
	bTables = makeBasicRespBatchFromSchema(catalog.SystemTableSchema, common.CheckpointAllocator, nil)
	bCols = makeBasicRespBatchFromSchema(catalog.SystemColumnSchema, common.CheckpointAllocator, nil)
	visitor := &catalog.LoopProcessor{}
	visitor.DatabaseFn = func(db *catalog.DBEntry) error {
		if db.IsSystemDB() {
			return nil
		}
		node := db.GetLatestCommittedNodeLocked()
		if node.HasDropCommitted() {
			return nil
		}
		for _, def := range catalog.SystemDBSchema.ColDefs {
			if def.IsPhyAddr() {
				continue
			}
			txnimpl.FillDBRow(db, def.Name, bDbs.Vecs[def.Idx])
		}
		return nil
	}

	visitor.TableFn = func(table *catalog.TableEntry) error {
		if pkgcatalog.IsSystemTable(table.GetID()) {
			return nil
		}
		node := table.GetLatestCommittedNodeLocked()
		if node.HasDropCommitted() {
			return nil
		}
		for _, def := range catalog.SystemTableSchema.ColDefs {
			if def.IsPhyAddr() {
				continue
			}
			txnimpl.FillTableRow(table, node.BaseNode.Schema, def.Name, bTables.Vecs[def.Idx])
		}

		for _, def := range catalog.SystemColumnSchema.ColDefs {
			if def.IsPhyAddr() {
				continue
			}
			txnimpl.FillColumnRow(table, node.BaseNode.Schema, def.Name, bCols.Vecs[def.Idx])
		}
		return nil
	}

	if err := cata.RecurLoop(visitor); err != nil {
		panic(err)
	}

	return
}

func SinkBatch(schema *catalog.Schema, bat *containers.Batch, fs fileservice.FileService) []objectio.ObjectStats {
	seqnums := make([]uint16, len(schema.Attrs()))
	for i := range schema.Attrs() {
		seqnums[i] = schema.GetSeqnum(schema.Attrs()[i])
	}

	factory := engine_util.NewFSinkerImplFactory(
		seqnums,
		schema.GetPrimaryKey().Idx,
		true,
		false,
		schema.Version,
	)

	sinker := engine_util.NewSinker(
		schema.GetPrimaryKey().Idx,
		schema.Attrs(),
		schema.Types(),
		factory,
		common.CheckpointAllocator,
		fs,
		engine_util.WithAllMergeSorted(),
		engine_util.WithDedupAll(),
		engine_util.WithTailSizeCap(0),
	)
	if err := sinker.Write(context.Background(), containers.ToCNBatch(bat)); err != nil {
		panic(err)
	}
	if err := sinker.Sync(context.Background()); err != nil {
		panic(err)
	}
	objStats, mem := sinker.GetResult()
	if len(mem) > 0 {
		panic("memory left")
	}
	return objStats
}

func RewriteCkp(
	cc *catalog.Catalog,
	dataFS, objFS fileservice.FileService,
	oldCkpEntry *checkpoint.CheckpointEntry,
	oldCkpBats []*containers.Batch,
	txnMVCCNode *txnbase.TxnMVCCNode,
	entryMVCCNode *catalog.EntryMVCCNode,
	dbs, tbls, cols []objectio.ObjectStats,
) {
	ckpData := logtail.NewCheckpointData("", common.CheckpointAllocator)
	dataObjectBatch := ckpData.GetObjectBatchs()
	tombstoneObjectBatch := ckpData.GetTombstoneObjectBatchs()

	sinker := NewSinker(ObjectListSchema, objFS)
	defer sinker.Close()

	metaOffset := int32(0)
	fillObjStats := func(objs []objectio.ObjectStats, tid uint64) {
		bat := makeBasicRespBatchFromSchema(ObjectListSchema, common.CheckpointAllocator, nil)
		for _, obj := range objs {
			// padding rowid + committs
			dataObjectBatch.GetVectorByName(catalog.PhyAddrColumnName).Append(objectio.HackObjid2Rowid(objectio.NewObjectid()), false)
			dataObjectBatch.GetVectorByName(objectio.DefaultCommitTS_Attr).Append(txnMVCCNode.End, false)
			dataObjectBatch.GetVectorByName(ObjectAttr_ObjectStats).Append(obj[:], false)
			txnMVCCNode.AppendTuple(dataObjectBatch)
			entryMVCCNode.AppendObjectTuple(dataObjectBatch, true)
			dataObjectBatch.GetVectorByName(SnapshotAttr_DBID).Append(uint64(pkgcatalog.MO_CATALOG_ID), false)
			dataObjectBatch.GetVectorByName(SnapshotAttr_TID).Append(tid, false)

			objid := obj.ObjectLocation().ObjectId()
			bat.Vecs[0].Append(objid[:], false)
		}

		if err := sinker.Write(context.Background(), containers.ToCNBatch(bat)); err != nil {
			panic(err)
		}

		ckpData.UpdateDataObjectMeta(tid, metaOffset, metaOffset+int32(len(objs)))
		metaOffset += int32(len(objs))
	}

	// write three table
	fillObjStats(dbs, pkgcatalog.MO_DATABASE_ID)
	fillObjStats(tbls, pkgcatalog.MO_TABLES_ID)
	fillObjStats(cols, pkgcatalog.MO_COLUMNS_ID)

	// write object stats
	metaOffset = ReplayObjectBatch(
		oldCkpEntry.GetEnd(),
		metaOffset, ckpData,
		oldCkpBats[ObjectInfoIDX], oldCkpBats[TNObjectInfoIDX],
		dataObjectBatch, sinker)

	if err := sinker.Sync(context.Background()); err != nil {
		panic(err)
	}

	// write delta location
	ReplayDeletes(
		ckpData,
		cc,
		oldCkpEntry.GetEnd(),
		dataFS,
		oldCkpBats[BLKMetaInsertIDX],
		oldCkpBats[BLKMetaInsertTxnIDX],
		tombstoneObjectBatch)

<<<<<<< HEAD
	fmt.Println("data object len C", tombstoneObjectBatch.Length())

	cnLocation, tnLocation, files, err := ckpData.WriteTo(dataFS, logtail.DefaultCheckpointBlockRows, logtail.DefaultCheckpointSize)
=======
	cnLocation, tnLocation, files, err := ckpData.WriteTo(newDataFS, logtail.DefaultCheckpointBlockRows, logtail.DefaultCheckpointSize)
>>>>>>> 0845f814
	if err != nil {
		panic(err)
	}
	files = append(files, cnLocation.Name().String())
	logutil.Infof("write files %v", files)
	oldCkpEntry.SetLocation(cnLocation, tnLocation) // update location
	oldCkpEntry.SetVersion(logtail.CheckpointCurrentVersion)

	newCkpMetaBat := makeBasicRespBatchFromSchema(checkpoint.CheckpointSchema, common.CheckpointAllocator, nil)
	newCkpMetaBat.GetVectorByName(checkpoint.CheckpointAttr_StartTS).Append(oldCkpEntry.GetStart(), false)
	newCkpMetaBat.GetVectorByName(checkpoint.CheckpointAttr_EndTS).Append(oldCkpEntry.GetEnd(), false)
	newCkpMetaBat.GetVectorByName(checkpoint.CheckpointAttr_MetaLocation).Append([]byte(oldCkpEntry.GetLocation()), false)
	newCkpMetaBat.GetVectorByName(checkpoint.CheckpointAttr_EntryType).Append(false, false)
	newCkpMetaBat.GetVectorByName(checkpoint.CheckpointAttr_Version).Append(oldCkpEntry.GetVersion(), false)
	newCkpMetaBat.GetVectorByName(checkpoint.CheckpointAttr_AllLocations).Append([]byte(oldCkpEntry.GetTNLocation()), false)
	newCkpMetaBat.GetVectorByName(checkpoint.CheckpointAttr_CheckpointLSN).Append(oldCkpEntry.LSN(), false)
	newCkpMetaBat.GetVectorByName(checkpoint.CheckpointAttr_TruncateLSN).Append(oldCkpEntry.TrunateLSN(), false)
	newCkpMetaBat.GetVectorByName(checkpoint.CheckpointAttr_Type).Append(int8(checkpoint.ET_Global), false)

	name := blockio.EncodeCheckpointMetadataFileName(checkpoint.CheckpointDir, checkpoint.PrefixMetadata, oldCkpEntry.GetStart(), oldCkpEntry.GetEnd())
	writer, err := objectio.NewObjectWriterSpecial(objectio.WriterCheckpoint, name, dataFS)
	if err != nil {
		panic(err)
	}
	if _, err = writer.Write(containers.ToCNBatch(newCkpMetaBat)); err != nil {
		panic(err)
	}

	_, err = writer.WriteEnd(context.Background())
	if err != nil {
		panic(err)
	}

}

const (
	ObjectFlag_Appendable = 1 << iota
	ObjectFlag_Sorted
	ObjectFlag_CNCreated
)

func getTableSchemaFromCatalog(dbId, tblId uint64, cc *catalog.Catalog) *catalog.Schema {
	var (
		err      error
		dbEntry  *catalog.DBEntry
		tblEntry *catalog.TableEntry
	)

	dbEntry, err = cc.GetDatabaseByID(dbId)
	if err != nil {
		panic(err)
	}

	tblEntry, err = dbEntry.GetTableEntryByID(tblId)
	if err != nil {
		panic(err)
	}

	schema := tblEntry.GetLastestSchema(false)
	return schema
}

func replayObjectBatchHelper(
	ts types.TS,
	src, dest *containers.Batch, indexes []int,
	sinker *engine_util.Sinker,
) {

	objectStats := src.GetVectorByName(ObjectAttr_ObjectStats)
	sortedVec := src.GetVectorByName(ObjectAttr_Sorted)
	appendableVec := src.GetVectorByName(ObjectAttr_State)
	dbidVec := src.GetVectorByName(SnapshotAttr_DBID)
	tidVec := src.GetVectorByName(SnapshotAttr_TID)
	createAtVec := src.GetVectorByName(EntryNode_CreateAt)
	deleteAtVec := src.GetVectorByName(EntryNode_DeleteAt)
	startTSVec := src.GetVectorByName(txnbase.SnapshotAttr_StartTS)
	prepareTSVec := src.GetVectorByName(txnbase.SnapshotAttr_PrepareTS)
	commitTSVec := src.GetVectorByName(txnbase.SnapshotAttr_CommitTS)

	bat := makeBasicRespBatchFromSchema(ObjectListSchema, common.CheckpointAllocator, nil)

	for _, idx := range indexes {
		oldStatsBytes := objectStats.Get(idx).([]byte)
		oldStatsBytes = append(oldStatsBytes, byte(0))
		obj := objectio.ObjectStats(oldStatsBytes)

		sorted := sortedVec.Get(idx).(bool)
		appendable := appendableVec.Get(idx).(bool)
		if appendable {
			objectio.WithAppendable()(&obj)
		} else {
			objectio.WithCNCreated()(&obj)
		}
		if sorted {
			objectio.WithSorted()(&obj)
		}

		dest.GetVectorByName(catalog.PhyAddrColumnName).Append(objectio.HackObjid2Rowid(obj.ObjectName().ObjectId()), false)
		dest.GetVectorByName(objectio.DefaultCommitTS_Attr).Append(ts, false)

		dest.GetVectorByName(ObjectAttr_ObjectStats).Append(obj[:], false)
		dest.GetVectorByName(SnapshotAttr_DBID).Append(dbidVec.Get(idx), false)
		dest.GetVectorByName(SnapshotAttr_TID).Append(tidVec.Get(idx), false)
		dest.GetVectorByName(EntryNode_CreateAt).Append(createAtVec.Get(idx), false)
		dest.GetVectorByName(EntryNode_DeleteAt).Append(deleteAtVec.Get(idx), false)
		dest.GetVectorByName(txnbase.SnapshotAttr_StartTS).Append(startTSVec.Get(idx), false)
		dest.GetVectorByName(txnbase.SnapshotAttr_PrepareTS).Append(prepareTSVec.Get(idx), false)
		dest.GetVectorByName(txnbase.SnapshotAttr_CommitTS).Append(commitTSVec.Get(idx), false)

		objid := obj.ObjectLocation().ObjectId()
		bat.Vecs[0].Append(objid[:], false)
	}

	if err := sinker.Write(context.Background(), containers.ToCNBatch(bat)); err != nil {
		panic(err)
	}
}

func ReplayObjectBatch(
	ts types.TS,
	metaOffset int32,
	ckpData *logtail.CheckpointData,
	srcObjInfoBat, srcTNObjInfoBat *containers.Batch,
	dest *containers.Batch,
	sinker *engine_util.Sinker,
) int32 {

	gatherTablId := func(mm *map[[2]uint64][]int, bat *containers.Batch) {
		dbidVec := bat.GetVectorByName(SnapshotAttr_DBID)
		tidVec := bat.GetVectorByName(SnapshotAttr_TID)

		for i := 0; i < bat.Length(); i++ {
			did := dbidVec.Get(i).(uint64)
			tid := tidVec.Get(i).(uint64)

			if pkgcatalog.IsSystemTable(tid) {
				continue
			}

			id := [2]uint64{did, tid}
			(*mm)[id] = append((*mm)[id], i)
		}
	}

	tblIdx1 := make(map[[2]uint64][]int)
	tblIdx2 := make(map[[2]uint64][]int)

	// gather all index that belongs to the same table
	gatherTablId(&tblIdx1, srcObjInfoBat)
	gatherTablId(&tblIdx2, srcTNObjInfoBat)

	for id, idxes2 := range tblIdx2 {
		replayObjectBatchHelper(ts, srcTNObjInfoBat, dest, idxes2, sinker)
		ckpData.UpdateDataObjectMeta(id[1], metaOffset, metaOffset+int32(len(idxes2)))
		metaOffset += int32(len(idxes2))

		if idxes1 := tblIdx1[id]; len(idxes1) != 0 {
			replayObjectBatchHelper(ts, srcObjInfoBat, dest, idxes1, sinker)
			ckpData.UpdateDataObjectMeta(id[1], metaOffset, metaOffset+int32(len(idxes1)))
			metaOffset += int32(len(idxes1))

			delete(tblIdx1, id)
		}
	}

	for id, idxes := range tblIdx1 {
		replayObjectBatchHelper(ts, srcObjInfoBat, dest, idxes, sinker)
		ckpData.UpdateDataObjectMeta(id[1], metaOffset, metaOffset+int32(len(idxes)))
		metaOffset += int32(len(idxes))
	}

	return metaOffset
}

type tableDeletes struct {
	dbId, tblId uint64
	statsList   []objectio.ObjectStats
}

func replayDeletesHelper(
	ctx context.Context,
	cc *catalog.Catalog,
	fs fileservice.FileService,
	result chan tableDeletes,
	dbId, tblId uint64,
	blkIds []types.Blockid,
	blkDeltaLocs map[types.Blockid]objectio.Location) {

	getPKType := func(dbId, tblId uint64) *types.Type {
		schema := getTableSchemaFromCatalog(dbId, tblId, cc)
		pkType := schema.GetPrimaryKey().Type
		return &pkType
	}

	pkType := getPKType(dbId, tblId)
	var sinker *engine_util.Sinker

	for _, blk := range blkIds {
		loc := blkDeltaLocs[blk]

		bat, release, err := blockio.LoadTombstoneColumnsOldVersion(
			ctx, nil, fs, loc, common.CheckpointAllocator, 0)
		if err != nil {
			panic(err)
		}

		// dedup bat
		if err = containers.DedupSortedBatches(
			objectio.TombstonePrimaryKeyIdx,
			[]*batch.Batch{bat},
		); err != nil {
			panic(err)
		}

		if sinker == nil {
			sinker = engine_util.NewTombstoneSinker(
				objectio.HiddenColumnSelection_None,
				*pkType,
				common.CheckpointAllocator, fs,
				engine_util.WithTailSizeCap(0),
				engine_util.WithMemorySizeThreshold(mpool.MB*512),
				engine_util.WithDedupAll())
		}

		if err = sinker.Write(ctx, bat); err != nil {
			panic(err)
		}

		release()
	}

	if sinker == nil {
		return
	}

	if err := sinker.Sync(ctx); err != nil {
		panic(err)
	}

	ss, _ := sinker.GetResult()
	sinker.Close()

	result <- tableDeletes{
		dbId:      dbId,
		tblId:     tblId,
		statsList: ss,
	}
}

func ReplayDeletes(
	ckpData *logtail.CheckpointData,
	cc *catalog.Catalog,
	ts types.TS,
	fs fileservice.FileService,
	srcBat, srcTxnBat *containers.Batch,
	destBat *containers.Batch) {

	var (
		err         error
		locColIdx   = 6
		blkIdColIdx = 2
	)

	srcCNBat := containers.ToCNBatch(srcBat)
	blkIdCol := vector.MustFixedColWithTypeCheck[types.Blockid](srcCNBat.Vecs[blkIdColIdx])

	var (
		ctx = context.Background()
	)

	//  BLKMetaInsertIDX
	//  BLKMetaInsertTxnIDX

	tblBlks := make(map[[2]uint64][]types.Blockid)
	blkDeltaLocs := make(map[types.Blockid]objectio.Location)
	blkDeltaCts := make(map[types.Blockid]types.TS)

	for i := range srcCNBat.RowCount() {
		dbid := srcTxnBat.GetVectorByName(SnapshotAttr_DBID).Get(i).(uint64)
		tid := srcTxnBat.GetVectorByName(SnapshotAttr_TID).Get(i).(uint64)

		loc := objectio.Location(srcCNBat.Vecs[locColIdx].GetBytesAt(i))
		cts := srcTxnBat.GetVectorByName(txnbase.SnapshotAttr_CommitTS).Get(i).(types.TS)

		if cur, ok := blkDeltaCts[blkIdCol[i]]; !ok {
			blkDeltaLocs[blkIdCol[i]] = loc
			blkDeltaCts[blkIdCol[i]] = cts
		} else if cur.LT(&cts) {
			blkDeltaLocs[blkIdCol[i]] = loc
			blkDeltaCts[blkIdCol[i]] = cts
		}

		tblBlks[[2]uint64{dbid, tid}] = append(tblBlks[[2]uint64{dbid, tid}], blkIdCol[i])
	}

	pool, err := ants.NewPool(runtime.NumCPU())
	if err != nil {
		panic(err)
	}

	result := make(chan tableDeletes, 100)

	metaOffset := int32(0)
	for tblId, blks := range tblBlks {

		pool.Submit(func() {
			replayDeletesHelper(ctx, cc, fs, result, tblId[0], tblId[1], blks, blkDeltaLocs)
		})

	}

	for i := 0; i < len(tblBlks); i++ {
		dd := <-result

		for _, s := range dd.statsList {
			destBat.GetVectorByName(catalog.PhyAddrColumnName).Append(objectio.HackObjid2Rowid(s.ObjectName().ObjectId()), false)
			destBat.GetVectorByName(objectio.DefaultCommitTS_Attr).Append(ts, false)

			destBat.GetVectorByName(ObjectAttr_ObjectStats).Append(s[:], false)
			destBat.GetVectorByName(SnapshotAttr_DBID).Append(dd.dbId, false)
			destBat.GetVectorByName(SnapshotAttr_TID).Append(dd.tblId, false)
			destBat.GetVectorByName(EntryNode_CreateAt).Append(ts, false)
			destBat.GetVectorByName(EntryNode_DeleteAt).Append(types.TS{}, false)
			destBat.GetVectorByName(txnbase.SnapshotAttr_CommitTS).Append(ts, false)
			destBat.GetVectorByName(txnbase.SnapshotAttr_StartTS).Append(ts, false)
			destBat.GetVectorByName(txnbase.SnapshotAttr_PrepareTS).Append(ts, false)
		}

		ckpData.UpdateTombstoneObjectMeta(dd.tblId, metaOffset, metaOffset+int32(len(dd.statsList)))
		metaOffset += int32(len(dd.statsList))
	}

	close(result)
	pool.Free()

	return
}<|MERGE_RESOLUTION|>--- conflicted
+++ resolved
@@ -2,6 +2,7 @@
 
 import (
 	"context"
+	"fmt"
 	"path/filepath"
 	"runtime"
 
@@ -25,17 +26,11 @@
 	"github.com/panjf2000/ants/v2"
 )
 
-<<<<<<< HEAD
 const (
-	//rootDir    = "/Users/ghs-mo/MOWorkSpace/matrixone-debug/mo-data/"
-	//newDataDir = path.Join(rootDir, "rewritten")
-
 	ckpDir     = "ckp"
 	ckpBackDir = "ckp-bak"
 )
 
-=======
->>>>>>> 0845f814
 func NewFileFs(path string) fileservice.FileService {
 	fs := objectio.TmpNewFileservice(context.Background(), path)
 	return fs
@@ -609,13 +604,10 @@
 		oldCkpBats[BLKMetaInsertTxnIDX],
 		tombstoneObjectBatch)
 
-<<<<<<< HEAD
+	cnLocation, tnLocation, files, err := ckpData.WriteTo(newDataFS, logtail.DefaultCheckpointBlockRows, logtail.DefaultCheckpointSize)
 	fmt.Println("data object len C", tombstoneObjectBatch.Length())
 
 	cnLocation, tnLocation, files, err := ckpData.WriteTo(dataFS, logtail.DefaultCheckpointBlockRows, logtail.DefaultCheckpointSize)
-=======
-	cnLocation, tnLocation, files, err := ckpData.WriteTo(newDataFS, logtail.DefaultCheckpointBlockRows, logtail.DefaultCheckpointSize)
->>>>>>> 0845f814
 	if err != nil {
 		panic(err)
 	}
@@ -713,9 +705,9 @@
 			objectio.WithSorted()(&obj)
 		}
 
-		dest.GetVectorByName(catalog.PhyAddrColumnName).Append(objectio.HackObjid2Rowid(obj.ObjectName().ObjectId()), false)
+		dest.GetVectorByName(catalog.PhyAddrColumnName).Append(
+			objectio.HackObjid2Rowid(obj.ObjectName().ObjectId()), false)
 		dest.GetVectorByName(objectio.DefaultCommitTS_Attr).Append(ts, false)
-
 		dest.GetVectorByName(ObjectAttr_ObjectStats).Append(obj[:], false)
 		dest.GetVectorByName(SnapshotAttr_DBID).Append(dbidVec.Get(idx), false)
 		dest.GetVectorByName(SnapshotAttr_TID).Append(tidVec.Get(idx), false)
@@ -727,6 +719,8 @@
 
 		objid := obj.ObjectLocation().ObjectId()
 		bat.Vecs[0].Append(objid[:], false)
+
+		//fmt.Println("B", tidVec.Get(idx), obj.String())
 	}
 
 	if err := sinker.Write(context.Background(), containers.ToCNBatch(bat)); err != nil {
@@ -763,7 +757,7 @@
 	tblIdx1 := make(map[[2]uint64][]int)
 	tblIdx2 := make(map[[2]uint64][]int)
 
-	// gather all index that belongs to the same table
+	// gather all index than belongs to the same table
 	gatherTablId(&tblIdx1, srcObjInfoBat)
 	gatherTablId(&tblIdx2, srcTNObjInfoBat)
 
